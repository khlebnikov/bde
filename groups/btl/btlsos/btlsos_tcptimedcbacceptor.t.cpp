--- conflicted
+++ resolved
@@ -1013,7 +1013,7 @@
             const int portNumber = argc > 2 ? atoi(argv[2]) : k_DEFAULT_PORT;
 
             btlso::IPv4Address address(btlso::IPv4Address::k_ANY_ADDRESS,
-                                      portNumber);
+                                       portNumber);
             btlso::TcpTimerEventManager sem;           // concrete manager
             btlso::InetStreamSocketFactory<btlso::IPv4Address> sf;
                                                       // concrete factory
@@ -1060,11 +1060,7 @@
                      = btlso::TcpTimerEventManager::e_NO_HINT;
                 if (atoi(argv[2])) {
                     hint =
-<<<<<<< HEAD
-                    btlso::TcpTimerEventManager::BTESO_INFREQUENT_REGISTRATION;
-=======
-                     btlso::TcpTimerEventManager::e_INFREQUENT_REGISTRATION;
->>>>>>> 35a373a7
+                    btlso::TcpTimerEventManager::e_INFREQUENT_REGISTRATION;
                 }
                 btlso::TcpTimerEventManager   manager(hint, &testAllocator);
                 my_EchoServer echoServer(&factory, &manager, &testAllocator);
