--- conflicted
+++ resolved
@@ -423,16 +423,10 @@
 
     d_callbacks.push_front(cb);
     if (1 == d_callbacks.size()) {
-<<<<<<< HEAD
         if (0 != d_manager_p->registerSocketEvent(
                                                 d_serverSocket_p->handle(),
-                                                btlso::EventType::BTESO_ACCEPT,
+                                                btlso::EventType::e_ACCEPT,
                                                 d_acceptFunctor)) {
-=======
-        if (0 != d_manager_p->registerSocketEvent(d_serverSocket_p->handle(),
-                                                 btlso::EventType::e_ACCEPT,
-                                                 d_acceptFunctor)) {
->>>>>>> 35a373a7
             d_callbacks.pop_back();
             cb->invoke(e_CANCELLED);
             d_callbackPool.deleteObjectRaw(cb);
@@ -561,15 +555,9 @@
     }
 
     if (0 !=
-<<<<<<< HEAD
-          d_serverSocket_p->setOption(btlso::SocketOptUtil::BTESO_SOCKETLEVEL,
-                                      btlso::SocketOptUtil::BTESO_REUSEADDRESS,
+          d_serverSocket_p->setOption(btlso::SocketOptUtil::k_SOCKETLEVEL,
+                                      btlso::SocketOptUtil::k_REUSEADDRESS,
                                       !!reuseAddress))
-=======
-           d_serverSocket_p->setOption(btlso::SocketOptUtil::k_SOCKETLEVEL,
-                                       btlso::SocketOptUtil::k_REUSEADDRESS,
-                                       !!reuseAddress))
->>>>>>> 35a373a7
     {
         d_factory_p->deallocate(d_serverSocket_p);
         return e_REUSEADDRESS_FAILED;
