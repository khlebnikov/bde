// bdlb_nullablevalue.h                                               -*-C++-*-

// ----------------------------------------------------------------------------
//                                   NOTICE
//
// This component is not up to date with current BDE coding standards, and
// should not be used as an example for new development.
// ----------------------------------------------------------------------------

#ifndef INCLUDED_BDLB_NULLABLEVALUE
#define INCLUDED_BDLB_NULLABLEVALUE

#include <bsls_ident.h>
BSLS_IDENT("$Id: $")

//@PURPOSE: Provide a template for nullable (in-place) objects.
//
//@CLASSES:
//  bdlb::NullableValue: template for nullable (in-place) objects
//
//@SEE_ALSO: bdlb_nullableallocatedvalue
//
//@DESCRIPTION: This component provides a template class,
// 'bdlb::NullableValue<TYPE>', that can be used to augment an arbitrary
// value-semantic 'TYPE', such as 'int' or 'bsl::string', so that it also
// supports the notion of a "null" value.  That is, the set of values
// representable by the template parameter 'TYPE' is extended to include null.
// If the underlying 'TYPE' is fully value-semantic, then so will the augmented
// type 'bdlb::NullableValue<TYPE>'.  Two homogeneous nullable objects have the
// same value if their underlying (non-null) 'TYPE' values are the same, or
// both are null.
//
// Note that the object of template parameter 'TYPE' that is managed by a
// 'bdlb::NullableValue<TYPE>' object is created *in*-*place*.  Consequently,
// the template parameter 'TYPE' must be a complete type when the class is
// instantiated.  In contrast, 'bdlb::NullableAllocatedValue<TYPE>' (see
// 'bdlb_nullableallocatedvalue') does not require that 'TYPE' be complete when
// that class is instantiated, with the trade-off that the managed 'TYPE'
// object is always allocated out-of-place in that case.
//
// In addition to the standard homogeneous, value-semantic, operations such as
// copy construction, copy assignment, equality comparison, and BDEX streaming,
// 'bdlb::NullableValue' also supports conversion between augmented types for
// which the underlying types are convertible, i.e., for heterogeneous copy
// construction, copy assignment, and equality comparison (e.g., between 'int'
// and 'double'); attempts at conversion between incompatible types, such as
// 'int' and 'bsl::string', will fail to compile.  Note that these operational
// semantics are similar to those found in 'bsl::shared_ptr'.
//
// Furthermore, a move constructor (taking an optional allocator) and a
// move-assignment operator are also provided.  Note that move semantics are
// emulated with C++03 compilers.
//
///Usage
///-----
// The following snippets of code illustrate use of this component:
//
// First, create a nullable 'int' object:
//..
//  bdlb::NullableValue<int> nullableInt;
//  assert( nullableInt.isNull());
//..
// Next, give the 'int' object the value 123 (making it non-null):
//..
//  nullableInt.makeValue(123);
//  assert(!nullableInt.isNull());
//  assert(123 == nullableInt.value());
//..
// Finally, reset the object to its default constructed state (i.e., null):
//..
//  nullableInt.reset();
//  assert( nullableInt.isNull());
//..

#include <bdlscm_version.h>

#include <bdlb_nullopt.h>
#include <bdlb_printmethods.h>

#include <bslalg_swaputil.h>

#include <bslma_allocator.h>
#include <bslma_constructionutil.h>
#include <bslma_usesbslmaallocator.h>

#include <bslmf_conditional.h>
#include <bslmf_enableif.h>
#include <bslmf_isbitwisemoveable.h>
#include <bslmf_isconvertible.h>
#include <bslmf_istriviallycopyable.h>
#include <bslmf_movableref.h>
#include <bslmf_nestedtraitdeclaration.h>

#include <bsls_assert.h>
#include <bsls_compilerfeatures.h>
#include <bsls_deprecate.h>
#include <bsls_keyword.h>
#include <bsls_objectbuffer.h>

#include <bslstl_optional.h>

#include <bslx_instreamfunctions.h>
#include <bslx_outstreamfunctions.h>
#include <bslx_versionfunctions.h>

#include <bsl_algorithm.h>
#include <bsl_iosfwd.h>
#include <bsl_new.h>

#ifndef BDE_DONT_ALLOW_TRANSITIVE_INCLUDES
#include <bslalg_typetraits.h>
#include <bslmf_if.h>
#endif // BDE_DONT_ALLOW_TRANSITIVE_INCLUDES

namespace BloombergLP {
namespace bdlb {

template <class TYPE>
class NullableValue_WithAllocator;

template <class TYPE>
class NullableValue_WithoutAllocator;

                      // =========================
                      // class NullableValue<TYPE>
                      // =========================

template <class TYPE>
class NullableValue {
    // This template class extends the set of values of its value-semantic
    // 'TYPE' parameter to include the notion of a "null" value.  If 'TYPE' is
    // fully value-semantic, then the augmented type 'Nullable<TYPE>' will be
    // as well.  In addition to supporting all homogeneous value-semantic
    // operations, conversions between comparable underlying value types is
    // also supported.  Two nullable objects with different underlying types
    // compare equal if their underlying types are comparable and either (1)
    // both objects are null or (2) the non-null values compare equal.  A null
    // nullable object is considered ordered before any non-null nullable
    // object.  Attempts to copy construct, copy assign, or compare
    // incompatible values types will fail to compile.  The 'NullableValue'
    // template cannot be instantiated on an incomplete type, a type that
    // overloads unary 'operator&', or 'bdlb::NullOptType'.

    // PRIVATE TYPES

    typedef typename Imp::AllocType                               AllocType;

    typedef bslmf::MovableRefUtil                                 MoveUtil;

    struct EnableType { };

    // DATA
    bsl::optional<TYPE> d_imp;  // managed nullable 'TYPE' object

    template<typename ANY_TYPE>
    friend class NullableValue;


  public:
    // TYPES
    typedef TYPE ValueType;
        // 'ValueType' is an alias for the underlying 'TYPE' upon which this
        // template class is instantiated, and represents the type of the
        // managed object.

    typedef AllocType allocator_type;

    // TRAITS
    BSLMF_NESTED_TRAIT_DECLARATION_IF(NullableValue,
                                      bslma::UsesBslmaAllocator,
                                      bslma::UsesBslmaAllocator<TYPE>::value);
    BSLMF_NESTED_TRAIT_DECLARATION_IF(NullableValue,
                                      bsl::is_trivially_copyable,
                                      bsl::is_trivially_copyable<TYPE>::value);
    BSLMF_NESTED_TRAIT_DECLARATION_IF(NullableValue,
                                      bslmf::IsBitwiseMoveable,
                                      bslmf::IsBitwiseMoveable<TYPE>::value);
    BSLMF_NESTED_TRAIT_DECLARATION(NullableValue, bdlb::HasPrintMethod);
        // 'UsesBslmaAllocator', 'IsBitwiseCopyable', and 'IsBitwiseMoveable'
        // are true for 'NullableValue' only if the corresponding trait is true
        // for 'TYPE'.  'HasPrintMethod' is always true for 'NullableValue'.

    // CREATORS
    NullableValue() BSLS_KEYWORD_NOEXCEPT;
        // Create a nullable object having the null value.  If 'TYPE' takes an
        // optional allocator at construction, use the currently installed
        // default allocator to supply memory.

    explicit NullableValue(const AllocType& allocator) BSLS_KEYWORD_NOEXCEPT;
        // Create a nullable object that has the null value and that uses the
        // specified 'allocator' to supply memory.  Note that this constructor
        // will not be found by overload resolution if 'TYPE' does not take an
        // optional allocator at construction.

    NullableValue(const NullableValue& original);
        // Create a nullable object having the value of the specified
        // 'original' object.  If 'TYPE' takes an optional allocator at
        // construction, use the currently installed default allocator to
        // supply memory.

    NullableValue(bslmf::MovableRef<NullableValue> original);
        // Create a nullable object having the same value as the specified
        // 'original' object by moving the contents of 'original' to the
        // newly-created object.  If 'TYPE' takes an optional allocator at
        // construction, the allocator associated with 'original' is propagated
        // for use in the newly-created object.  'original' is left in a valid
        // but unspecified state.

    NullableValue(const NullableValue&  original,
                  const AllocType&      allocator);
        // Create a nullable object that has the value of the specified
        // 'original' object and that uses the specified 'basicAllocator' to
        // supply memory.  Note that this constructor will not be found by
        // overload resolution if 'TYPE' does not take an optional allocator
        // at construction.

    NullableValue(bslmf::MovableRef<NullableValue>  original,
                  const AllocType&                  allocator);
        // Create a nullable object having the same value as the specified
        // 'original' object that uses the specified 'allocator' to supply
        // memory.  The contents of 'original' are moved to the newly-created
        // object using the extended move constructor for 'TYPE'.  'original'
        // is left in a valid but unspecified state.  Note that this
        // constructor will not be found by overload resolution if 'TYPE' does
        // not take an optional allocator at construction.

    template <class BDE_OTHER_TYPE>
    NullableValue(BSLS_COMPILERFEATURES_FORWARD_REF(BDE_OTHER_TYPE) value,
                  typename bsl::enable_if<
                      bsl::is_convertible<BDE_OTHER_TYPE, TYPE>::value
                      &&
                      !bsl::is_convertible<BDE_OTHER_TYPE, AllocType>::value,
                      EnableType>::type = EnableType());             // IMPLICIT
        // Create a nullable object having the specified 'value' (of
        // 'BDE_OTHER_TYPE') converted to 'TYPE'.  If 'TYPE' takes an optional
        // allocator at construction, use the currently installed default
        // allocator to supply memory.  Note that this constructor does not
        // participate in overload resolution unless 'BDE_OTHER_TYPE' is
        // convertible to 'TYPE' and not convertible to 'allocator_type'.

    template <class BDE_OTHER_TYPE>
    NullableValue(
             BSLS_COMPILERFEATURES_FORWARD_REF(BDE_OTHER_TYPE)  value,
             const AllocType&                                   allocator,
             typename bsl::enable_if<
                 bsl::is_convertible<BDE_OTHER_TYPE, TYPE>::value,
                 EnableType>::type = EnableType());
        // Create a nullable object that has the specified 'value' (of
        // 'BDE_OTHER_TYPE') converted to 'TYPE', and that uses the specified
        // 'allocator' to supply memory.  Note that this method will fail
        // to compile if 'TYPE' does not take an optional allocator at
        // construction.  Also note that this constructor does not participate
        // in overload resolution unless 'BDE_OTHER_TYPE' is convertible to
        // 'TYPE'.

    template <class BDE_OTHER_TYPE>
    explicit NullableValue(const NullableValue<BDE_OTHER_TYPE>& original);
        // Create a nullable object having the null value if the specified
        // 'original' object is null, and the value of 'original.value()' (of
        // 'BDE_OTHER_TYPE') converted to 'TYPE' otherwise.  If 'TYPE' takes an
        // optional allocator at construction, use the currently installed
        // default allocator to supply memory.  Note that this method will fail
        // to compile if 'TYPE and 'BDE_OTHER_TYPE' are not compatible.

    template <class BDE_OTHER_TYPE>
    NullableValue(const NullableValue<BDE_OTHER_TYPE>&  original,
                  const AllocType&                      allocator);
        // Create a nullable object that has the null value if the specified
        // 'original' object is null, and the value of 'original.value()' (of
        // 'BDE_OTHER_TYPE') converted to 'TYPE' otherwise; use the specified
        // 'allocator' to supply memory.  Note that this constructor will not
        // be found by overload resolution if 'TYPE' does not take an optional
        // allocator at construction or if 'TYPE and 'BDE_OTHER_TYPE' are not
        // compatible.

    NullableValue(const NullOptType&) BSLS_KEYWORD_NOEXCEPT;        // IMPLICIT
        // Create a nullable object having the null value.  If 'TYPE' takes an
        // optional allocator at construction, use the currently installed
        // default allocator to supply memory for subsequent values assigned to
        // this object.

    NullableValue(const NullOptType& ,
                  const AllocType&   allocator) BSLS_KEYWORD_NOEXCEPT;
        // Create a nullable object that has the null value; use the specified
        // 'allocator' to supply memory for subsequent values assigned to this
        // object.  Note that this constructor will not be found by overload
        // resolution if 'TYPE' does not take an optional allocator at
        // construction.

    // ~NullableValue();
        // Destroy this object.  Note that this destructor is generated by the
        // compiler.

    // MANIPULATORS
    NullableValue<TYPE>& operator=(const NullableValue& rhs);
        // Assign to this object the value of the specified 'rhs', and return a
        // reference providing modifiable access to this object.

    NullableValue<TYPE>& operator=(bslmf::MovableRef<NullableValue> rhs);
        // Assign to this object the value of the specified 'rhs', and return a
        // reference providing modifiable access to this object.  The contents
        // of 'rhs' are either move-inserted into or move-assigned to this
        // object.  'rhs' is left in a valid but unspecified state.

    template <class BDE_OTHER_TYPE>
    NullableValue<TYPE>& operator=(const NullableValue<BDE_OTHER_TYPE>& rhs);
        // Assign to this object the null value if the specified 'rhs' object
        // is null, and the value of 'rhs.value()' (of 'BDE_OTHER_TYPE')
        // converted to 'TYPE' otherwise.  Return a reference providing
        // modifiable access to this object.  Note that this method will fail
        // to compile if 'TYPE and 'BDE_OTHER_TYPE' are not compatible.

    NullableValue<TYPE>& operator=(const TYPE& rhs);
        // Assign to this object the value of the specified 'rhs', and return a
        // reference providing modifiable access to this object.

    NullableValue<TYPE>& operator=(bslmf::MovableRef<TYPE> rhs);
        // Assign to this object the value of the specified 'rhs', and return a
        // reference providing modifiable access to this object.  The contents
        // of 'rhs' are either move-inserted into or move-assigned to this
        // object.  'rhs' is left in a valid but unspecified state.

    template <class BDE_OTHER_TYPE>
    NullableValue<TYPE>& operator=(const BDE_OTHER_TYPE& rhs);
        // Assign to this object the value of the specified 'rhs' object (of
        // 'BDE_OTHER_TYPE') converted to 'TYPE', and return a reference
        // providing modifiable access to this object.  Note that this method
        // will fail to compile if 'TYPE and 'BDE_OTHER_TYPE' are not
        // compatible.

    NullableValue<TYPE>& operator=(const NullOptType&) BSLS_KEYWORD_NOEXCEPT;
        // Reset this object to the default constructed state (i.e., to have
        // the null value), and return a reference providing modifiable access
        // to this object.

    template <class STREAM>
    STREAM& bdexStreamIn(STREAM& stream, int version);
        // Assign to this object the value read from the specified input
        // 'stream' using the specified 'version' format, and return a
        // reference to 'stream'.  If 'stream' is initially invalid, this
        // operation has no effect.  If 'version' is not supported, this object
        // is unaltered and 'stream' is invalidated, but otherwise unmodified.
        // If 'version' is supported but 'stream' becomes invalid during this
        // operation, this object has an undefined, but valid, state.  Note
        // that no version is read from 'stream'.  See the 'bslx' package-level
        // documentation for more information on BDEX streaming of
        // value-semantic types and containers.

    template <class BDE_OTHER_TYPE>
    TYPE& makeValue(BSLS_COMPILERFEATURES_FORWARD_REF(BDE_OTHER_TYPE) value);
        // Assign to this object the specified 'value' (of 'BDE_OTHER_TYPE')
        // converted to 'TYPE', and return a reference providing modifiable
        // access to the underlying 'TYPE' object.  Note that this method will
        // fail to compile if 'TYPE and 'BDE_OTHER_TYPE' are not compatible.

    TYPE& makeValue();
        // Assign to this object the default value for 'TYPE', and return a
        // reference providing modifiable access to the underlying 'TYPE'
        // object.

#if !BSLS_COMPILERFEATURES_SIMULATE_CPP11_FEATURES // $var-args=5
    template <class... ARGS>
    TYPE& makeValueInplace(ARGS&&... args);
        // Assign to this nullable object the value of the (template parameter)
        // 'TYPE' created in place using the specified 'args'.  Return a
        // reference providing modifiable access to the created (value) object.
        // The object is also accessible via the 'value' method.  If this
        // nullable object already contains an object ('false == isNull()'),
        // that object is destroyed before the new object is created.  If
        // 'TYPE' has the trait 'bslma::UsesBslmaAllocator' ('TYPE' is
        // allocator-enabled) the allocator specified at the construction of
        // this nullable object is used to supply memory to the value object.
        // Attempts to explicitly specify via 'args' another allocator to
        // supply memory to the created (value) object are disallowed by the
        // compiler.  Note that if the constructor of 'TYPE' throws an
        // exception this object is left in the null state.
#elif BSLS_COMPILERFEATURES_SIMULATE_VARIADIC_TEMPLATES
// {{{ BEGIN GENERATED CODE
// The following section is automatically generated.  **DO NOT EDIT**
// Generator command line: old_sim_cpp11_features.pl bdlb_nullablevalue.h
#ifndef BDLB_NULLABLEVALUE_VARIADIC_LIMIT
#define BDLB_NULLABLEVALUE_VARIADIC_LIMIT 5
#endif
#ifndef BDLB_NULLABLEVALUE_VARIADIC_LIMIT_A
#define BDLB_NULLABLEVALUE_VARIADIC_LIMIT_A BDLB_NULLABLEVALUE_VARIADIC_LIMIT
#endif
#if BDLB_NULLABLEVALUE_VARIADIC_LIMIT_A >= 0
    TYPE& makeValueInplace();
#endif  // BDLB_NULLABLEVALUE_VARIADIC_LIMIT_A >= 0

#if BDLB_NULLABLEVALUE_VARIADIC_LIMIT_A >= 1
    template <class ARGS_1>
    TYPE& makeValueInplace(BSLS_COMPILERFEATURES_FORWARD_REF(ARGS_1) args_1);
#endif  // BDLB_NULLABLEVALUE_VARIADIC_LIMIT_A >= 1

#if BDLB_NULLABLEVALUE_VARIADIC_LIMIT_A >= 2
    template <class ARGS_1,
              class ARGS_2>
    TYPE& makeValueInplace(BSLS_COMPILERFEATURES_FORWARD_REF(ARGS_1) args_1,
                           BSLS_COMPILERFEATURES_FORWARD_REF(ARGS_2) args_2);
#endif  // BDLB_NULLABLEVALUE_VARIADIC_LIMIT_A >= 2

#if BDLB_NULLABLEVALUE_VARIADIC_LIMIT_A >= 3
    template <class ARGS_1,
              class ARGS_2,
              class ARGS_3>
    TYPE& makeValueInplace(BSLS_COMPILERFEATURES_FORWARD_REF(ARGS_1) args_1,
                           BSLS_COMPILERFEATURES_FORWARD_REF(ARGS_2) args_2,
                           BSLS_COMPILERFEATURES_FORWARD_REF(ARGS_3) args_3);
#endif  // BDLB_NULLABLEVALUE_VARIADIC_LIMIT_A >= 3

#if BDLB_NULLABLEVALUE_VARIADIC_LIMIT_A >= 4
    template <class ARGS_1,
              class ARGS_2,
              class ARGS_3,
              class ARGS_4>
    TYPE& makeValueInplace(BSLS_COMPILERFEATURES_FORWARD_REF(ARGS_1) args_1,
                           BSLS_COMPILERFEATURES_FORWARD_REF(ARGS_2) args_2,
                           BSLS_COMPILERFEATURES_FORWARD_REF(ARGS_3) args_3,
                           BSLS_COMPILERFEATURES_FORWARD_REF(ARGS_4) args_4);
#endif  // BDLB_NULLABLEVALUE_VARIADIC_LIMIT_A >= 4

#if BDLB_NULLABLEVALUE_VARIADIC_LIMIT_A >= 5
    template <class ARGS_1,
              class ARGS_2,
              class ARGS_3,
              class ARGS_4,
              class ARGS_5>
    TYPE& makeValueInplace(BSLS_COMPILERFEATURES_FORWARD_REF(ARGS_1) args_1,
                           BSLS_COMPILERFEATURES_FORWARD_REF(ARGS_2) args_2,
                           BSLS_COMPILERFEATURES_FORWARD_REF(ARGS_3) args_3,
                           BSLS_COMPILERFEATURES_FORWARD_REF(ARGS_4) args_4,
                           BSLS_COMPILERFEATURES_FORWARD_REF(ARGS_5) args_5);
#endif  // BDLB_NULLABLEVALUE_VARIADIC_LIMIT_A >= 5

#else
// The generated code below is a workaround for the absence of perfect
// forwarding in some compilers.
    template <class... ARGS>
    TYPE& makeValueInplace(BSLS_COMPILERFEATURES_FORWARD_REF(ARGS)... args);
// }}} END GENERATED CODE
#endif

    void reset();
        // Reset this object to the default constructed state (i.e., to have
        // the null value).

    void swap(NullableValue& other);
        // Efficiently exchange the value of this object with the value of the
        // specified 'other' object.  This method provides the no-throw
        // exception-safety guarantee if the template parameter 'TYPE' provides
        // that guarantee and the result of the 'isNull' method for the two
        // objects being swapped is the same.  The behavior is undefined unless
        // this object was created with the same allocator, if any, as 'other'.

    TYPE& value();
        // Return a reference providing modifiable access to the underlying
        // 'TYPE' object.  The behavior is undefined unless this object is
        // non-null.

    // ACCESSORS
    const TYPE *addressOr(const TYPE *address) const;
        // Return an address providing non-modifiable access to the underlying
        // object of a (template parameter) 'TYPE' if this object is non-null,
        // and the specified 'address' otherwise.

    template <class STREAM>
    STREAM& bdexStreamOut(STREAM& stream, int version) const;
        // Write the value of this object, using the specified 'version'
        // format, to the specified output 'stream', and return a reference to
        // 'stream'.  If 'stream' is initially invalid, this operation has no
        // effect.  If 'version' is not supported, 'stream' is invalidated, but
        // otherwise unmodified.  Note that 'version' is not written to
        // 'stream'.  See the 'bslx' package-level documentation for more
        // information on BDEX streaming of value-semantic types and
        // containers.

    bool isNull() const BSLS_KEYWORD_NOEXCEPT;
        // Return 'true' if this object is null, and 'false' otherwise.

    int maxSupportedBdexVersion(int versionSelector) const;
        // Return the maximum valid BDEX format version, as indicated by the
        // specified 'versionSelector', to be passed to the 'bdexStreamOut'
        // method.  Note that it is highly recommended that 'versionSelector'
        // be formatted as "YYYYMMDD", a date representation.  Also note that
        // 'versionSelector' should be a *compile*-time-chosen value that
        // selects a format version supported by both externalizer and
        // unexternalizer.  See the 'bslx' package-level documentation for more
        // information on BDEX streaming of value-semantic types and
        // containers.

#ifndef BDE_OMIT_INTERNAL_DEPRECATED
    int maxSupportedBdexVersion() const;
        // Return the most current BDEX streaming version number supported by
        // this class.  (See the 'bslx' package-level documentation for more
        // information on BDEX streaming of value-semantic types and
        // containers.)
#endif  // BDE_OMIT_INTERNAL_DEPRECATED

    bsl::ostream& print(bsl::ostream& stream,
                        int           level          = 0,
                        int           spacesPerLevel = 4) const;
        // Format this object to the specified output 'stream' at the (absolute
        // value of) the optionally specified indentation 'level' and return a
        // reference to 'stream'.  If 'level' is specified, optionally specify
        // 'spacesPerLevel', the number of spaces per indentation level for
        // this and all of its nested objects.  If 'level' is negative,
        // suppress indentation of the first line.  If 'spacesPerLevel' is
        // negative, format the entire output on one line, suppressing all but
        // the initial indentation (as governed by 'level').  If 'stream' is
        // not valid on entry, this operation has no effect.

    const TYPE& value() const;
        // Return a reference providing non-modifiable access to the underlying
        // object of a (template parameter) 'TYPE'.  The behavior is undefined
        // unless this object is non-null.

    TYPE valueOr(const TYPE& value) const;
        // Return the value of the underlying object of a (template parameter)
        // 'TYPE' if this object is non-null, and the specified 'value'
        // otherwise.  Note that this method returns *by* *value*, so may be
        // inefficient in some contexts.

    #if BSLS_DEPRECATE_IS_ACTIVE(BDL, 3, 5)
    BSLS_DEPRECATE
    #endif
    const TYPE *valueOr(const TYPE *value) const;
        // !DEPRECATED!: Use 'addressOr' instead.
        //
        // Return an address providing non-modifiable access to the underlying
        // object of a (template parameter) 'TYPE' if this object is non-null,
        // and the specified 'value' otherwise.

    const TYPE *valueOrNull() const;
        // Return an address providing non-modifiable access to the underlying
        // object of a (template parameter) 'TYPE' if this object is non-null,
        // and 0 otherwise.

    AllocType get_allocator() const;
        // Return the allocator used to construct this object.  Will not
        // compile if called for a 'TYPE' that does not use allocators.
};

// FREE OPERATORS
template <class LHS_TYPE, class RHS_TYPE>
bool operator==(const NullableValue<LHS_TYPE>& lhs,
                const NullableValue<RHS_TYPE>& rhs);
    // Return 'true' if the specified 'lhs' and 'rhs' nullable objects have the
    // same value, and 'false' otherwise.  Two nullable objects have the same
    // value if both are null, or if both are non-null and the values of their
    // underlying objects compare equal.  Note that this function will fail to
    // compile if 'LHS_TYPE' and 'RHS_TYPE' are not compatible.

template <class LHS_TYPE, class RHS_TYPE>
bool operator!=(const NullableValue<LHS_TYPE>& lhs,
                const NullableValue<RHS_TYPE>& rhs);
    // Return 'true' if the specified 'lhs' and 'rhs' nullable objects do not
    // have the same value, and 'false' otherwise.  Two nullable objects do not
    // have the same value if one is null and the other is non-null, or if both
    // are non-null and the values of their underlying objects do not compare
    // equal.  Note that this function will fail to compile if 'LHS_TYPE' and
    // 'RHS_TYPE' are not compatible.

template <class LHS_TYPE, class RHS_TYPE>
bool operator!=(const NullableValue<LHS_TYPE>& lhs,
                const RHS_TYPE&                rhs);
template <class LHS_TYPE, class RHS_TYPE>
bool operator!=(const LHS_TYPE&                lhs,
                const NullableValue<RHS_TYPE>& rhs);
    // Return 'true' if the specified 'lhs' and 'rhs' objects do not have the
    // same value, and 'false' otherwise.  A nullable object and a value of
    // some type do not have the same value if either the nullable object is
    // null, or its underlying value does not compare equal to the other value.
    // Note that this function will fail to compile if 'LHS_TYPE' and
    // 'RHS_TYPE' are not compatible.

template <class LHS_TYPE, class RHS_TYPE>
bool operator==(const NullableValue<LHS_TYPE>& lhs,
                const RHS_TYPE&                rhs);
template <class LHS_TYPE, class RHS_TYPE>
bool operator==(const LHS_TYPE&                lhs,
                const NullableValue<RHS_TYPE>& rhs);
    // Return 'true' if the specified 'lhs' and 'rhs' objects have the same
    // value, and 'false' otherwise.  A nullable object and a value of some
    // type have the same value if the nullable object is non-null and its
    // underlying value compares equal to the other value.  Note that this
    // function will fail to compile if 'LHS_TYPE' and 'RHS_TYPE' are not
    // compatible.

template <class LHS_TYPE, class RHS_TYPE>
bool operator<(const NullableValue<LHS_TYPE>& lhs,
               const NullableValue<RHS_TYPE>& rhs);
    // Return 'true' if the specified 'lhs' nullable object is ordered before
    // the specified 'rhs' nullable object, and 'false' otherwise.  'lhs' is
    // ordered before 'rhs' if 'lhs' is null and 'rhs' is non-null or if both
    // are non-null and 'lhs.value()' is ordered before 'rhs.value()'.  Note
    // that this function will fail to compile if 'LHS_TYPE' and 'RHS_TYPE' are
    // not compatible.

template <class LHS_TYPE, class RHS_TYPE>
bool operator<(const NullableValue<LHS_TYPE>& lhs,
               const RHS_TYPE&                rhs);
    // Return 'true' if the specified 'lhs' nullable object is ordered before
    // the specified 'rhs', and 'false' otherwise.  'lhs' is ordered before
    // 'rhs' if 'lhs' is null or 'lhs.value()' is ordered before 'rhs'.

template <class LHS_TYPE, class RHS_TYPE>
bool operator<(const LHS_TYPE&                lhs,
               const NullableValue<RHS_TYPE>& rhs);
    // Return 'true' if the specified 'lhs' is ordered before the specified
    // 'rhs' nullable object, and 'false' otherwise.  'lhs' is ordered before
    // 'rhs' if 'rhs' is not null and 'lhs' is ordered before 'rhs.value()'.

template <class LHS_TYPE, class RHS_TYPE>
bool operator>(const NullableValue<LHS_TYPE>& lhs,
               const NullableValue<RHS_TYPE>& rhs);
    // Return 'true' if the specified 'lhs' nullable object is ordered after
    // the specified 'rhs' nullable object, and 'false' otherwise.  'lhs' is
    // ordered after 'rhs' if 'lhs' is non-null and 'rhs' is null or if both
    // are non-null and 'lhs.value()' is ordered after 'rhs.value()'.  Note
    // that this operator returns 'rhs < lhs'.  Also note that this function
    // will fail to compile if 'LHS_TYPE' and 'RHS_TYPE' are not compatible.

template <class LHS_TYPE, class RHS_TYPE>
bool operator>(const NullableValue<LHS_TYPE>& lhs,
               const RHS_TYPE&                rhs);
    // Return 'true' if the specified 'lhs' nullable object is ordered after
    // the specified 'rhs', and 'false' otherwise.  'lhs' is ordered after
    // 'rhs' if 'lhs' is not null and 'lhs.value()' is ordered after 'rhs'.
    // Note that this operator returns 'rhs < lhs'.

template <class LHS_TYPE, class RHS_TYPE>
bool operator>(const LHS_TYPE&                lhs,
               const NullableValue<RHS_TYPE>& rhs);
    // Return 'true' if the specified 'lhs' is ordered after the specified
    // 'rhs' nullable object, and 'false' otherwise.  'lhs' is ordered after
    // 'rhs' if 'rhs' is null or 'lhs' is ordered after 'rhs.value()'.  Note
    // that this operator returns 'rhs < lhs'.


template <class LHS_TYPE, class RHS_TYPE>
bool operator<=(const NullableValue<LHS_TYPE>& lhs,
                const NullableValue<RHS_TYPE>& rhs);
    // Return 'true' if the specified 'lhs' nullable object is ordered before
    // the specified 'rhs' nullable object or 'lhs' and 'rhs' have the same
    // value, and 'false' otherwise.  (See 'operator<' and 'operator=='.)  Note
    // that this operator returns '!(rhs < lhs)'.  Also note that this function
    // will fail to compile if 'LHS_TYPE' and 'RHS_TYPE' are not compatible.

template <class LHS_TYPE, class RHS_TYPE>
bool operator<=(const NullableValue<LHS_TYPE>& lhs,
                const RHS_TYPE&                rhs);
    // Return 'true' if the specified 'lhs' nullable object is ordered before
    // the specified 'rhs' or 'lhs' and 'rhs' have the same value, and 'false'
    // otherwise.  (See 'operator<' and 'operator=='.)  Note that this operator
    // returns '!(rhs < lhs)'.

template <class LHS_TYPE, class RHS_TYPE>
bool operator<=(const LHS_TYPE&                lhs,
                const NullableValue<RHS_TYPE>& rhs);
    // Return 'true' if the specified 'lhs' is ordered before the specified
    // 'rhs' nullable object or 'lhs' and 'rhs' have the same value, and
    // 'false' otherwise.  (See 'operator<' and 'operator=='.)  Note that this
    // operator returns '!(rhs < lhs)'.

template <class LHS_TYPE, class RHS_TYPE>
bool operator>=(const NullableValue<LHS_TYPE>& lhs,
                const NullableValue<RHS_TYPE>& rhs);
    // Return 'true' if the specified 'lhs' nullable object is ordered after
    // the specified 'rhs' nullable object or 'lhs' and 'rhs' have the same
    // value, and 'false' otherwise.  (See 'operator>' and 'operator=='.)  Note
    // that this operator returns '!(lhs < rhs)'.  Also note that this function
    // will fail to compile if 'LHS_TYPE' and 'RHS_TYPE' are not compatible.

template <class LHS_TYPE, class RHS_TYPE>
bool operator>=(const NullableValue<LHS_TYPE>& lhs,
                const RHS_TYPE&                rhs);
    // Return 'true' if the specified 'lhs' nullable object is ordered after
    // the specified 'rhs' or 'lhs' and 'rhs' have the same value, and 'false'
    // otherwise.  (See 'operator>' and 'operator=='.)  Note that this operator
    // returns '!(lhs < rhs)'.

template <class LHS_TYPE, class RHS_TYPE>
bool operator>=(const LHS_TYPE&                lhs,
                const NullableValue<RHS_TYPE>& rhs);
    // Return 'true' if the specified 'lhs' is ordered after the specified
    // 'rhs' nullable object or 'lhs' and 'rhs' have the same value, and
    // 'false' otherwise.  (See 'operator>' and 'operator=='.)  Note that this
    // operator returns '!(lhs < rhs)'.

template <class TYPE>
BSLS_KEYWORD_CONSTEXPR
bool operator==(const NullableValue<TYPE>& value,
                const NullOptType&         ) BSLS_KEYWORD_NOEXCEPT;
template <class TYPE>
BSLS_KEYWORD_CONSTEXPR
bool operator==(const NullOptType&         ,
                const NullableValue<TYPE>& value) BSLS_KEYWORD_NOEXCEPT;
    // Return 'true' if the specified 'value' is null, and 'false' otherwise.

template <class TYPE>
BSLS_KEYWORD_CONSTEXPR
bool operator!=(const NullableValue<TYPE>& value,
                const NullOptType&         ) BSLS_KEYWORD_NOEXCEPT;
template <class TYPE>
BSLS_KEYWORD_CONSTEXPR
bool operator!=(const NullOptType&         ,
                const NullableValue<TYPE>& value) BSLS_KEYWORD_NOEXCEPT;
    // Return 'true' if the specified 'value' is not null, and 'false'
    // otherwise.

template <class TYPE>
BSLS_KEYWORD_CONSTEXPR
bool operator<(const NullableValue<TYPE>&,
               const NullOptType&        ) BSLS_KEYWORD_NOEXCEPT;
    // Return 'false'.  Note that 'bdlb::nullOpt' never orders before a
    // 'NullableValue'.

template <class TYPE>
BSLS_KEYWORD_CONSTEXPR
bool operator<(const NullOptType&         ,
               const NullableValue<TYPE>& value) BSLS_KEYWORD_NOEXCEPT;
    // Return 'true' if the specified 'value' is not null, and 'false'
    // otherwise.  Note that 'bdlb::nullOpt' sorts before any 'NullableValue'
    // that is not null.

template <class TYPE>
BSLS_KEYWORD_CONSTEXPR
bool operator>(const NullableValue<TYPE>& value,
               const NullOptType&         ) BSLS_KEYWORD_NOEXCEPT;
    // Return 'true' if the specified 'value' is not null, and 'false'
    // otherwise.

template <class TYPE>
BSLS_KEYWORD_CONSTEXPR
bool operator>(const NullOptType&         ,
               const NullableValue<TYPE>& value) BSLS_KEYWORD_NOEXCEPT;
    // Return 'false'.  Note that 'bdlb::nullOpt' never orders after a
    // 'NullableValue'.

template <class TYPE>
BSLS_KEYWORD_CONSTEXPR
bool operator<=(const NullableValue<TYPE>& value,
                const NullOptType&         ) BSLS_KEYWORD_NOEXCEPT;
    // Return 'true' if the specified 'value' is null, and 'false'
    // otherwise.

template <class TYPE>
BSLS_KEYWORD_CONSTEXPR
bool operator<=(const NullOptType&         ,
                const NullableValue<TYPE>& value) BSLS_KEYWORD_NOEXCEPT;
    // Return 'true'.

template <class TYPE>
BSLS_KEYWORD_CONSTEXPR
bool operator>=(const NullableValue<TYPE>& value,
                const NullOptType&         ) BSLS_KEYWORD_NOEXCEPT;
    // Return 'true'.

template <class TYPE>
BSLS_KEYWORD_CONSTEXPR
bool operator>=(const NullOptType&         ,
                const NullableValue<TYPE>& value) BSLS_KEYWORD_NOEXCEPT;
    // Return 'true' if the specified 'value' is null, and 'false' otherwise.

template <class TYPE>
bsl::ostream& operator<<(bsl::ostream&              stream,
                         const NullableValue<TYPE>& object);
    // Write the value of the specified 'object' to the specified output
    // 'stream' in a single-line format, and return a reference to 'stream'.
    // If 'stream' is not valid on entry, this operation has no effect.  Note
    // that this human-readable format is not fully specified, can change
    // without notice, and is logically equivalent to:
    //..
    //  print(stream, 0, -1);
    //..

// FREE FUNCTIONS
template <class HASHALG, class TYPE>
void hashAppend(HASHALG& hashAlg, const NullableValue<TYPE>& input);
    // Pass the boolean value of whether the specified 'input' contains a value
    // to the specified 'hashAlg' hashing algorithm of (template parameter)
    // type 'HASHALG'.  If 'input' contains a value, additionally pass that
    // value to 'hashAlg'.

template <class TYPE>
void swap(NullableValue<TYPE>& a, NullableValue<TYPE>& b);
    // Efficiently exchange the values of the specified 'a' and 'b' objects.
    // This method provides the no-throw exception-safety guarantee if the
    // template parameter 'TYPE' provides that guarantee and the result of the
    // 'isNull' method for 'a' and 'b' is the same.  The behavior is undefined
    // unless both objects were created with the same allocator, if any.

<<<<<<< HEAD
=======
               // =======================================
               // class NullableValue_WithAllocator<TYPE>
               // =======================================

template <class TYPE>
class NullableValue_WithAllocator {
    // This template class provides the implementation of 'NullableValue' for
    // types that require an allocator.

    // DATA
    bsls::ObjectBuffer<TYPE>  d_buffer;       // in-place 'TYPE' object

    bool                      d_isNull;       // 'true' if null, otherwise
                                              // 'false'

    bsl::allocator<char>      d_allocator;

    // PRIVATE TYPES
    typedef bsl::allocator<char> AllocType;
        // This type is used as the allocator argument type in the
        // 'NullableValue' class. The presence of this type and the fact that
        // it is publically-constructible enables constructor overloads taking
        // allocator arguments.

    typedef bslmf::MovableRefUtil MoveUtil;

    // FRIENDS
    friend class NullableValue<TYPE>;

    // PRIVATE MANIPULATORS
    template <class BDE_OTHER_TYPE>
    void makeValueRaw(BSLS_COMPILERFEATURES_FORWARD_REF(BDE_OTHER_TYPE) value);
        // Assign to this object the specified 'value' (of 'BDE_OTHER_TYPE')
        // converted to 'TYPE'.  The behavior is undefined unless this object
        // is null.  Note that this method will fail to compile if 'TYPE and
        // 'BDE_OTHER_TYPE' are not compatible.

  public:
    // TYPES
    typedef AllocType allocator_type;

    // CREATORS
    explicit NullableValue_WithAllocator(
                                const allocator_type& allocator = AllocType());
        // Create a nullable object having the null value using the specified
        // 'allocator' used to supply memory. If an allocator is not
        // specified, the default allocator is used.

    NullableValue_WithAllocator(
                   const NullableValue_WithAllocator& original,
                   const allocator_type&              allocator = AllocType());
        // Create a nullable object having the value of the specified
        // 'original' object using the specified 'allocator' to supply
        // memory. If an allocator is not specified, the default allocator is
        // used.

    NullableValue_WithAllocator(
                      bslmf::MovableRef<NullableValue_WithAllocator> original);
        // Create a nullable object having the same value as the specified
        // 'original' object by moving the contents of 'original' to the
        // newly-created object.  The allocator associated with 'original' is
        // propagated for use in the newly-created object.  'original' is left
        // in a valid but unspecified state.

    NullableValue_WithAllocator(
                     bslmf::MovableRef<NullableValue_WithAllocator> original,
                     const allocator_type&                          allocator);
        // Create a nullable object having the same value as the specified
        // 'original' object that uses the specified 'allocator' to supply
        // memory.  The contents of 'original' are moved to the newly-created
        // object.  'original' is left in a valid but unspecified state.

    ~NullableValue_WithAllocator();
        // Destroy this object.

    // MANIPULATORS
    NullableValue_WithAllocator& operator=(
                                       const NullableValue_WithAllocator& rhs);
        // Assign to this object the value of the specified 'rhs', and return a
        // reference providing modifiable access to this object.

    NullableValue_WithAllocator& operator=(
                           bslmf::MovableRef<NullableValue_WithAllocator> rhs);
        // Assign to this object the value of the specified 'rhs', and return a
        // reference providing modifiable access to this object.  The contents
        // of 'rhs' are either move-inserted into or move-assigned to this
        // object.  'rhs' is left in a valid but unspecified state.

    void swap(NullableValue_WithAllocator& other);
        // Efficiently exchange the value of this object with the value of the
        // specified 'other' object.  This method provides the no-throw
        // exception-safety guarantee if the template parameter 'TYPE' provides
        // that guarantee and the result of the 'isNull' method for the two
        // objects being swapped is the same.  The behavior is undefined unless
        // this object was created with the same allocator as 'other'.

    template <class BDE_OTHER_TYPE>
    void makeValue(BSLS_COMPILERFEATURES_FORWARD_REF(BDE_OTHER_TYPE) value);
        // Assign to this object the specified 'value' (of 'BDE_OTHER_TYPE')
        // converted to 'TYPE'.  Note that this method will fail to compile if
        // 'TYPE and 'BDE_OTHER_TYPE' are not compatible.

    void makeValue();
        // Assign to this object the default value for 'TYPE'.

#if !BSLS_COMPILERFEATURES_SIMULATE_CPP11_FEATURES
    template <class... ARGS>
    void makeValueInplace(ARGS&&... args);
        // Assign to this nullable object the value of the (template parameter)
        // 'TYPE' (which has the 'bslma::UsesBslmaAllocator' trait) created in
        // place using the specified 'args'.  The object is also accessible via
        // the 'value' method.  If this nullable object already contains a
        // object ('false == isNull())', that object is destroyed before the
        // new object is created.  The allocator specified at the construction
        // of this nullable object is used to supply memory to the value
        // object.  Attempts to explicitly specify via 'args' another allocator
        // to supply memory to the created (value) object are disallowed by the
        // compiler.  Note that if the constructor of 'TYPE' throws an
        // exception this object is left in the null state.
#elif BSLS_COMPILERFEATURES_SIMULATE_VARIADIC_TEMPLATES
// {{{ BEGIN GENERATED CODE
// The following section is automatically generated.  **DO NOT EDIT**
// Generator command line: old_sim_cpp11_features.pl bdlb_nullablevalue.h
#ifndef BDLB_NULLABLEVALUE_VARIADIC_LIMIT
#define BDLB_NULLABLEVALUE_VARIADIC_LIMIT 5
#endif
#ifndef BDLB_NULLABLEVALUE_VARIADIC_LIMIT_B
#define BDLB_NULLABLEVALUE_VARIADIC_LIMIT_B BDLB_NULLABLEVALUE_VARIADIC_LIMIT
#endif
#if BDLB_NULLABLEVALUE_VARIADIC_LIMIT_B >= 0
    void makeValueInplace();
#endif  // BDLB_NULLABLEVALUE_VARIADIC_LIMIT_B >= 0

#if BDLB_NULLABLEVALUE_VARIADIC_LIMIT_B >= 1
    template <class ARGS_1>
    void makeValueInplace(BSLS_COMPILERFEATURES_FORWARD_REF(ARGS_1) args_1);
#endif  // BDLB_NULLABLEVALUE_VARIADIC_LIMIT_B >= 1

#if BDLB_NULLABLEVALUE_VARIADIC_LIMIT_B >= 2
    template <class ARGS_1,
              class ARGS_2>
    void makeValueInplace(BSLS_COMPILERFEATURES_FORWARD_REF(ARGS_1) args_1,
                          BSLS_COMPILERFEATURES_FORWARD_REF(ARGS_2) args_2);
#endif  // BDLB_NULLABLEVALUE_VARIADIC_LIMIT_B >= 2

#if BDLB_NULLABLEVALUE_VARIADIC_LIMIT_B >= 3
    template <class ARGS_1,
              class ARGS_2,
              class ARGS_3>
    void makeValueInplace(BSLS_COMPILERFEATURES_FORWARD_REF(ARGS_1) args_1,
                          BSLS_COMPILERFEATURES_FORWARD_REF(ARGS_2) args_2,
                          BSLS_COMPILERFEATURES_FORWARD_REF(ARGS_3) args_3);
#endif  // BDLB_NULLABLEVALUE_VARIADIC_LIMIT_B >= 3

#if BDLB_NULLABLEVALUE_VARIADIC_LIMIT_B >= 4
    template <class ARGS_1,
              class ARGS_2,
              class ARGS_3,
              class ARGS_4>
    void makeValueInplace(BSLS_COMPILERFEATURES_FORWARD_REF(ARGS_1) args_1,
                          BSLS_COMPILERFEATURES_FORWARD_REF(ARGS_2) args_2,
                          BSLS_COMPILERFEATURES_FORWARD_REF(ARGS_3) args_3,
                          BSLS_COMPILERFEATURES_FORWARD_REF(ARGS_4) args_4);
#endif  // BDLB_NULLABLEVALUE_VARIADIC_LIMIT_B >= 4

#if BDLB_NULLABLEVALUE_VARIADIC_LIMIT_B >= 5
    template <class ARGS_1,
              class ARGS_2,
              class ARGS_3,
              class ARGS_4,
              class ARGS_5>
    void makeValueInplace(BSLS_COMPILERFEATURES_FORWARD_REF(ARGS_1) args_1,
                          BSLS_COMPILERFEATURES_FORWARD_REF(ARGS_2) args_2,
                          BSLS_COMPILERFEATURES_FORWARD_REF(ARGS_3) args_3,
                          BSLS_COMPILERFEATURES_FORWARD_REF(ARGS_4) args_4,
                          BSLS_COMPILERFEATURES_FORWARD_REF(ARGS_5) args_5);
#endif  // BDLB_NULLABLEVALUE_VARIADIC_LIMIT_B >= 5

#else
// The generated code below is a workaround for the absence of perfect
// forwarding in some compilers.
    template <class... ARGS>
    void makeValueInplace(BSLS_COMPILERFEATURES_FORWARD_REF(ARGS)... args);
// }}} END GENERATED CODE
#endif

    void reset();
        // Reset this object to the default constructed state (i.e., to have
        // the null value).

    TYPE& value();
        // Return a reference providing modifiable access to the underlying
        // 'TYPE' object.  The behavior is undefined unless this object is
        // non-null.

    // ACCESSORS
    const TYPE *address() const;
        // Return the address of the  underlying 'TYPE' object.  The behavior
        // is undefined unless this object is non-null.

    bool isNull() const;
        // Return 'true' if this object is null, and 'false' otherwise.

    const TYPE& value() const;
        // Return a reference providing non-modifiable access to the underlying
        // 'TYPE' object.  The behavior is undefined unless this object is
        // non-null.

    allocator_type get_allocator() const;
        // Return the allocator used to construct this object.
};

              // ==========================================
              // class NullableValue_WithoutAllocator<TYPE>
              // ==========================================

template <class TYPE>
class NullableValue_WithoutAllocator {
    // This template class provides the implementation of 'NullableValue' for
    // types that do *not* require an allocator.

    // DATA
    bsls::ObjectBuffer<TYPE> d_buffer;  // in-place 'TYPE' object
    bool                     d_isNull;  // 'true' if null, otherwise 'false'

    // PRIVATE TYPES
    typedef bslmf::MovableRefUtil MoveUtil;

    // FRIENDS
    struct AllocType
    {
        // This empty 'struct' is used as an optional argument type in the
        // 'NullableValue' class. Because it is not constructible by end
        // clients, constructor overloads using 'AllocType' are effectively
        // disabled (do not participate in overload resolution).
    };

    friend class NullableValue<TYPE>;

    // PRIVATE MANIPULATORS
    template <class BDE_OTHER_TYPE>
    void makeValueRaw(BSLS_COMPILERFEATURES_FORWARD_REF(BDE_OTHER_TYPE) value);
        // Assign to this object the specified 'value' (of 'BDE_OTHER_TYPE')
        // converted to 'TYPE'.  The behavior is undefined unless this object
        // is null.  Note that this method will fail to compile if 'TYPE and
        // 'BDE_OTHER_TYPE' are not compatible.

  public:
    // CREATORS
    NullableValue_WithoutAllocator();
        // Create a nullable object having the null value.

    NullableValue_WithoutAllocator(
                               const NullableValue_WithoutAllocator& original);
        // Create a nullable object having the value of the specified
        // 'original' object.

    NullableValue_WithoutAllocator(
                   bslmf::MovableRef<NullableValue_WithoutAllocator> original);
        // Create a nullable object having the same value as the specified
        // 'original' object by moving the contents of 'original' to the
        // newly-created object.  'original' is left in a valid but unspecified
        // state.

    ~NullableValue_WithoutAllocator();
        // Destroy this object.

    // MANIPULATORS
    NullableValue_WithoutAllocator& operator=(
                                    const NullableValue_WithoutAllocator& rhs);
        // Assign to this object the value of the specified 'rhs', and return a
        // reference providing modifiable access to this object.

    NullableValue_WithoutAllocator& operator=(
                        bslmf::MovableRef<NullableValue_WithoutAllocator> rhs);
        // Assign to this object the value of the specified 'rhs', and return a
        // reference providing modifiable access to this object.  The contents
        // of 'rhs' are either move-inserted into or move-assigned to this
        // object.  'rhs' is left in a valid but unspecified state.

    void swap(NullableValue_WithoutAllocator& other);
        // Efficiently exchange the value of this object with the value of the
        // specified 'other' object.  This method provides the no-throw
        // exception-safety guarantee if the template parameter 'TYPE' provides
        // that guarantee and the result of the 'isNull' method for the two
        // objects being swapped is the same.

    template <class BDE_OTHER_TYPE>
    void makeValue(BSLS_COMPILERFEATURES_FORWARD_REF(BDE_OTHER_TYPE) value);
        // Assign to this object the specified 'value' (of 'BDE_OTHER_TYPE')
        // converted to 'TYPE'.  Note that this method will fail to compile if
        // 'TYPE and 'BDE_OTHER_TYPE' are not compatible.

    void makeValue();
        // Assign to this object the default value for 'TYPE'.

#if !BSLS_COMPILERFEATURES_SIMULATE_CPP11_FEATURES
    template <class... ARGS>
    void makeValueInplace(ARGS&&... args);
        // Assign to this nullable object the value of the (template parameter)
        // 'TYPE' (which does not have the 'bslma::UsesBslmaAllocator' trait)
        // created in place using the specified 'args'.  (The object is also
        // accessible via the 'value' method).  If this nullable object already
        // contains an object ('false == isNull())', that object is destroyed
        // before the new object is created.  Note that if the constructor of
        // 'TYPE' throws an exception this object is left in the null state.
#elif BSLS_COMPILERFEATURES_SIMULATE_VARIADIC_TEMPLATES
// {{{ BEGIN GENERATED CODE
// The following section is automatically generated.  **DO NOT EDIT**
// Generator command line: old_sim_cpp11_features.pl bdlb_nullablevalue.h
#ifndef BDLB_NULLABLEVALUE_VARIADIC_LIMIT
#define BDLB_NULLABLEVALUE_VARIADIC_LIMIT 5
#endif
#ifndef BDLB_NULLABLEVALUE_VARIADIC_LIMIT_C
#define BDLB_NULLABLEVALUE_VARIADIC_LIMIT_C BDLB_NULLABLEVALUE_VARIADIC_LIMIT
#endif
#if BDLB_NULLABLEVALUE_VARIADIC_LIMIT_C >= 0
    void makeValueInplace();
#endif  // BDLB_NULLABLEVALUE_VARIADIC_LIMIT_C >= 0

#if BDLB_NULLABLEVALUE_VARIADIC_LIMIT_C >= 1
    template <class ARGS_1>
    void makeValueInplace(BSLS_COMPILERFEATURES_FORWARD_REF(ARGS_1) args_1);
#endif  // BDLB_NULLABLEVALUE_VARIADIC_LIMIT_C >= 1

#if BDLB_NULLABLEVALUE_VARIADIC_LIMIT_C >= 2
    template <class ARGS_1,
              class ARGS_2>
    void makeValueInplace(BSLS_COMPILERFEATURES_FORWARD_REF(ARGS_1) args_1,
                          BSLS_COMPILERFEATURES_FORWARD_REF(ARGS_2) args_2);
#endif  // BDLB_NULLABLEVALUE_VARIADIC_LIMIT_C >= 2

#if BDLB_NULLABLEVALUE_VARIADIC_LIMIT_C >= 3
    template <class ARGS_1,
              class ARGS_2,
              class ARGS_3>
    void makeValueInplace(BSLS_COMPILERFEATURES_FORWARD_REF(ARGS_1) args_1,
                          BSLS_COMPILERFEATURES_FORWARD_REF(ARGS_2) args_2,
                          BSLS_COMPILERFEATURES_FORWARD_REF(ARGS_3) args_3);
#endif  // BDLB_NULLABLEVALUE_VARIADIC_LIMIT_C >= 3

#if BDLB_NULLABLEVALUE_VARIADIC_LIMIT_C >= 4
    template <class ARGS_1,
              class ARGS_2,
              class ARGS_3,
              class ARGS_4>
    void makeValueInplace(BSLS_COMPILERFEATURES_FORWARD_REF(ARGS_1) args_1,
                          BSLS_COMPILERFEATURES_FORWARD_REF(ARGS_2) args_2,
                          BSLS_COMPILERFEATURES_FORWARD_REF(ARGS_3) args_3,
                          BSLS_COMPILERFEATURES_FORWARD_REF(ARGS_4) args_4);
#endif  // BDLB_NULLABLEVALUE_VARIADIC_LIMIT_C >= 4

#if BDLB_NULLABLEVALUE_VARIADIC_LIMIT_C >= 5
    template <class ARGS_1,
              class ARGS_2,
              class ARGS_3,
              class ARGS_4,
              class ARGS_5>
    void makeValueInplace(BSLS_COMPILERFEATURES_FORWARD_REF(ARGS_1) args_1,
                          BSLS_COMPILERFEATURES_FORWARD_REF(ARGS_2) args_2,
                          BSLS_COMPILERFEATURES_FORWARD_REF(ARGS_3) args_3,
                          BSLS_COMPILERFEATURES_FORWARD_REF(ARGS_4) args_4,
                          BSLS_COMPILERFEATURES_FORWARD_REF(ARGS_5) args_5);
#endif  // BDLB_NULLABLEVALUE_VARIADIC_LIMIT_C >= 5

#else
// The generated code below is a workaround for the absence of perfect
// forwarding in some compilers.
    template <class... ARGS>
    void makeValueInplace(BSLS_COMPILERFEATURES_FORWARD_REF(ARGS)... args);
// }}} END GENERATED CODE
#endif

    void reset();
        // Reset this object to the default constructed state (i.e., to have
        // the null value).

    TYPE& value();
        // Return a reference providing modifiable access to the underlying
        // 'TYPE' object.  The behavior is undefined unless this object is
        // non-null.

    // ACCESSORS
    const TYPE *address() const;
        // Return the address of the  underlying 'TYPE' object.  The behavior
        // is undefined unless this object is non-null.

    bool isNull() const;
        // Return 'true' if this object is null, and 'false' otherwise.

    const TYPE& value() const;
        // Return a reference providing non-modifiable access to the underlying
        // 'TYPE' object.  The behavior is undefined unless this object is
        // non-null.
};
>>>>>>> 0e23318d

// ============================================================================
//                           INLINE DEFINITIONS
// ============================================================================

                      // -------------------------
                      // class NullableValue<TYPE>
                      // -------------------------

// CREATORS
template <class TYPE>
inline
NullableValue<TYPE>::NullableValue() BSLS_KEYWORD_NOEXCEPT
{
}

template <class TYPE>
inline
NullableValue<TYPE>::NullableValue(const AllocType& allocator)
                                                          BSLS_KEYWORD_NOEXCEPT
<<<<<<< HEAD
: d_imp(bsl::allocator_arg, basicAllocator)
=======
: d_imp(allocator)
>>>>>>> 0e23318d
{
}

template <class TYPE>
inline
NullableValue<TYPE>::NullableValue(const NullableValue& original)
: d_imp(original.d_imp)
{
}

template <class TYPE>
inline
NullableValue<TYPE>::NullableValue(const NullableValue&  original,
<<<<<<< HEAD
                                   bslma::Allocator     *basicAllocator)
: d_imp(bsl::allocator_arg, basicAllocator, original.d_imp)
=======
                                   const AllocType&      allocator)
: d_imp(original.d_imp, allocator)
>>>>>>> 0e23318d
{
}

template <class TYPE>
inline
NullableValue<TYPE>::NullableValue(bslmf::MovableRef<NullableValue> original)
: d_imp(MoveUtil::move(MoveUtil::access(original).d_imp))
{
}

template <class TYPE>
inline
<<<<<<< HEAD
NullableValue<TYPE>::NullableValue(
                              bslmf::MovableRef<NullableValue>  original,
                              bslma::Allocator                 *basicAllocator)
: d_imp(bsl::allocator_arg,
        basicAllocator,
        MoveUtil::move(MoveUtil::access(original).d_imp))
=======
NullableValue<TYPE>::NullableValue(bslmf::MovableRef<NullableValue> original,
                                   const AllocType&                 allocator)
: d_imp(MoveUtil::move(MoveUtil::access(original).d_imp), allocator)
>>>>>>> 0e23318d
{
}

template <class TYPE>
template <class BDE_OTHER_TYPE>
inline
NullableValue<TYPE>::NullableValue(
       BSLS_COMPILERFEATURES_FORWARD_REF(BDE_OTHER_TYPE)  value,
       typename bsl::enable_if<bsl::is_convertible<BDE_OTHER_TYPE, TYPE>::value
                               &&
                               !bsl::is_convertible<BDE_OTHER_TYPE,
<<<<<<< HEAD
                                                    bslma::Allocator *>::value,
                               void>::type               *)
:d_imp(BSLS_COMPILERFEATURES_FORWARD(BDE_OTHER_TYPE, value))
=======
                                                    AllocType>::value,
                               EnableType>::type)
>>>>>>> 0e23318d
{
}

template <class TYPE>
template <class BDE_OTHER_TYPE>
inline
NullableValue<TYPE>::NullableValue(
      BSLS_COMPILERFEATURES_FORWARD_REF(BDE_OTHER_TYPE)  value,
      const AllocType&                                   allocator,
      typename bsl::enable_if<bsl::is_convertible<BDE_OTHER_TYPE, TYPE>::value,
<<<<<<< HEAD
                              void>::type               *)
: d_imp(bsl::allocator_arg,
        basicAllocator,
        BSLS_COMPILERFEATURES_FORWARD(BDE_OTHER_TYPE, value))
=======
                              EnableType>::type)
: d_imp(allocator)
>>>>>>> 0e23318d
{
}

template <class TYPE>
template <class BDE_OTHER_TYPE>
inline
NullableValue<TYPE>::NullableValue(
                                 const NullableValue<BDE_OTHER_TYPE>& original)
: d_imp(original.d_imp)
{
}

template <class TYPE>
template <class BDE_OTHER_TYPE>
inline
NullableValue<TYPE>::NullableValue(
<<<<<<< HEAD
                          const NullableValue<BDE_OTHER_TYPE>&  original,
                          bslma::Allocator                     *basicAllocator)
: d_imp(bsl::allocator_arg, basicAllocator, original.d_imp)
=======
                                const NullableValue<BDE_OTHER_TYPE>& original,
                                const AllocType&                     allocator)
: d_imp(allocator)
>>>>>>> 0e23318d
{
}



template <class TYPE>
inline
NullableValue<TYPE>::NullableValue(const NullOptType&) BSLS_KEYWORD_NOEXCEPT
: d_imp()
{
}

template <class TYPE>
inline
NullableValue<TYPE>::NullableValue(const NullOptType&             ,
                                   const AllocType& allocator)
                                                          BSLS_KEYWORD_NOEXCEPT
<<<<<<< HEAD
: d_imp(bsl::allocator_arg, basicAllocator)
=======
: d_imp(allocator)
>>>>>>> 0e23318d
{
}


// MANIPULATORS
template <class TYPE>
inline
NullableValue<TYPE>& NullableValue<TYPE>::operator=(const NullableValue& rhs)
{
    d_imp = rhs.d_imp;

    return *this;
}

template <class TYPE>
inline
NullableValue<TYPE>&
NullableValue<TYPE>::operator=(bslmf::MovableRef<NullableValue> rhs)
{
    NullableValue& lvalue = rhs;
    d_imp = MoveUtil::move(lvalue.d_imp);

    return *this;
}

template <class TYPE>
template <class BDE_OTHER_TYPE>
NullableValue<TYPE>& NullableValue<TYPE>::operator=(
                                      const NullableValue<BDE_OTHER_TYPE>& rhs)
{
    d_imp = rhs.d_imp;
    return *this;
}

template <class TYPE>
inline
NullableValue<TYPE>& NullableValue<TYPE>::operator=(const TYPE& rhs)
{
    d_imp.emplace(rhs);

    return *this;
}

template <class TYPE>
template <class STREAM>
STREAM& NullableValue<TYPE>::bdexStreamIn(STREAM& stream, int version)
{
    using bslx::InStreamFunctions::bdexStreamIn;

    char isNull = 0; // Redundant initialization to suppress -Werror.

    stream.getInt8(isNull);

    if (stream) {
        if (!isNull) {
            d_imp.emplace();

            bdexStreamIn(stream, d_imp.value(), version);
        }
        else {
            d_imp.reset();
        }
    }

    return stream;
}

template <class TYPE>
inline
NullableValue<TYPE>&
NullableValue<TYPE>::operator=(bslmf::MovableRef<TYPE> rhs)
{
    d_imp.emplace(MoveUtil::move(rhs));

    return *this;
}

template <class TYPE>
template <class BDE_OTHER_TYPE>
inline
NullableValue<TYPE>& NullableValue<TYPE>::operator=(const BDE_OTHER_TYPE& rhs)
{
    d_imp.emplace(rhs);

    return *this;
}

template <class TYPE>
inline
NullableValue<TYPE>& NullableValue<TYPE>::operator=(const NullOptType&)
                                                          BSLS_KEYWORD_NOEXCEPT
{
    d_imp.reset();

    return *this;
}


template <class TYPE>
template <class BDE_OTHER_TYPE>
inline
TYPE& NullableValue<TYPE>::makeValue(
                       BSLS_COMPILERFEATURES_FORWARD_REF(BDE_OTHER_TYPE) value)
{
    d_imp.emplace(BSLS_COMPILERFEATURES_FORWARD(BDE_OTHER_TYPE, value));
    return d_imp.value();
}

template <class TYPE>
inline
TYPE& NullableValue<TYPE>::makeValue()
{
    d_imp.emplace();

    return d_imp.value();
}

#if !BSLS_COMPILERFEATURES_SIMULATE_CPP11_FEATURES
template <class TYPE>
template <class... ARGS>
inline
TYPE& NullableValue<TYPE>::makeValueInplace(ARGS&&... args)
{
    d_imp.emplace(BSLS_COMPILERFEATURES_FORWARD(ARGS, args)...);
    return d_imp.value();
}
#elif BSLS_COMPILERFEATURES_SIMULATE_VARIADIC_TEMPLATES
// {{{ BEGIN GENERATED CODE
// The following section is automatically generated.  **DO NOT EDIT**
// Generator command line: old_sim_cpp11_features.pl bdlb_nullablevalue.h
#ifndef BDLB_NULLABLEVALUE_VARIADIC_LIMIT
#define BDLB_NULLABLEVALUE_VARIADIC_LIMIT 5
#endif
#ifndef BDLB_NULLABLEVALUE_VARIADIC_LIMIT_D
#define BDLB_NULLABLEVALUE_VARIADIC_LIMIT_D BDLB_NULLABLEVALUE_VARIADIC_LIMIT
#endif
#if BDLB_NULLABLEVALUE_VARIADIC_LIMIT_D >= 0
template <class TYPE>
inline
TYPE& NullableValue<TYPE>::makeValueInplace(
                               )
{
    d_imp.emplace();
    return d_imp.value();
}
#endif  // BDLB_NULLABLEVALUE_VARIADIC_LIMIT_D >= 0

#if BDLB_NULLABLEVALUE_VARIADIC_LIMIT_D >= 1
template <class TYPE>
template <class ARGS_1>
inline
TYPE& NullableValue<TYPE>::makeValueInplace(
                              BSLS_COMPILERFEATURES_FORWARD_REF(ARGS_1) args_1)
{
    d_imp.emplace(BSLS_COMPILERFEATURES_FORWARD(ARGS_1, args_1));
    return d_imp.value();
}
#endif  // BDLB_NULLABLEVALUE_VARIADIC_LIMIT_D >= 1

#if BDLB_NULLABLEVALUE_VARIADIC_LIMIT_D >= 2
template <class TYPE>
template <class ARGS_1,
          class ARGS_2>
inline
TYPE& NullableValue<TYPE>::makeValueInplace(
                              BSLS_COMPILERFEATURES_FORWARD_REF(ARGS_1) args_1,
                              BSLS_COMPILERFEATURES_FORWARD_REF(ARGS_2) args_2)
{
    d_imp.emplace(BSLS_COMPILERFEATURES_FORWARD(ARGS_1, args_1),
                           BSLS_COMPILERFEATURES_FORWARD(ARGS_2, args_2));
    return d_imp.value();
}
#endif  // BDLB_NULLABLEVALUE_VARIADIC_LIMIT_D >= 2

#if BDLB_NULLABLEVALUE_VARIADIC_LIMIT_D >= 3
template <class TYPE>
template <class ARGS_1,
          class ARGS_2,
          class ARGS_3>
inline
TYPE& NullableValue<TYPE>::makeValueInplace(
                              BSLS_COMPILERFEATURES_FORWARD_REF(ARGS_1) args_1,
                              BSLS_COMPILERFEATURES_FORWARD_REF(ARGS_2) args_2,
                              BSLS_COMPILERFEATURES_FORWARD_REF(ARGS_3) args_3)
{
    d_imp.emplace(BSLS_COMPILERFEATURES_FORWARD(ARGS_1, args_1),
                           BSLS_COMPILERFEATURES_FORWARD(ARGS_2, args_2),
                           BSLS_COMPILERFEATURES_FORWARD(ARGS_3, args_3));
    return d_imp.value();
}
#endif  // BDLB_NULLABLEVALUE_VARIADIC_LIMIT_D >= 3

#if BDLB_NULLABLEVALUE_VARIADIC_LIMIT_D >= 4
template <class TYPE>
template <class ARGS_1,
          class ARGS_2,
          class ARGS_3,
          class ARGS_4>
inline
TYPE& NullableValue<TYPE>::makeValueInplace(
                              BSLS_COMPILERFEATURES_FORWARD_REF(ARGS_1) args_1,
                              BSLS_COMPILERFEATURES_FORWARD_REF(ARGS_2) args_2,
                              BSLS_COMPILERFEATURES_FORWARD_REF(ARGS_3) args_3,
                              BSLS_COMPILERFEATURES_FORWARD_REF(ARGS_4) args_4)
{
    d_imp.emplace(BSLS_COMPILERFEATURES_FORWARD(ARGS_1, args_1),
                           BSLS_COMPILERFEATURES_FORWARD(ARGS_2, args_2),
                           BSLS_COMPILERFEATURES_FORWARD(ARGS_3, args_3),
                           BSLS_COMPILERFEATURES_FORWARD(ARGS_4, args_4));
    return d_imp.value();
}
#endif  // BDLB_NULLABLEVALUE_VARIADIC_LIMIT_D >= 4

#if BDLB_NULLABLEVALUE_VARIADIC_LIMIT_D >= 5
template <class TYPE>
template <class ARGS_1,
          class ARGS_2,
          class ARGS_3,
          class ARGS_4,
          class ARGS_5>
inline
TYPE& NullableValue<TYPE>::makeValueInplace(
                              BSLS_COMPILERFEATURES_FORWARD_REF(ARGS_1) args_1,
                              BSLS_COMPILERFEATURES_FORWARD_REF(ARGS_2) args_2,
                              BSLS_COMPILERFEATURES_FORWARD_REF(ARGS_3) args_3,
                              BSLS_COMPILERFEATURES_FORWARD_REF(ARGS_4) args_4,
                              BSLS_COMPILERFEATURES_FORWARD_REF(ARGS_5) args_5)
{
    d_imp.emplace(BSLS_COMPILERFEATURES_FORWARD(ARGS_1, args_1),
                           BSLS_COMPILERFEATURES_FORWARD(ARGS_2, args_2),
                           BSLS_COMPILERFEATURES_FORWARD(ARGS_3, args_3),
                           BSLS_COMPILERFEATURES_FORWARD(ARGS_4, args_4),
                           BSLS_COMPILERFEATURES_FORWARD(ARGS_5, args_5));
    return d_imp.value();
}
#endif  // BDLB_NULLABLEVALUE_VARIADIC_LIMIT_D >= 5

#else
// The generated code below is a workaround for the absence of perfect
// forwarding in some compilers.
template <class TYPE>
template <class... ARGS>
inline
TYPE& NullableValue<TYPE>::makeValueInplace(
                               BSLS_COMPILERFEATURES_FORWARD_REF(ARGS)... args)
{
    d_imp.emplace(BSLS_COMPILERFEATURES_FORWARD(ARGS, args)...);
    return d_imp.value();
}
// }}} END GENERATED CODE
#endif

template <class TYPE>
inline
void NullableValue<TYPE>::reset()
{
    d_imp.reset();
}

template <class TYPE>
inline
void NullableValue<TYPE>::swap(NullableValue<TYPE>& other)
{
    d_imp.swap(other.d_imp);
}

template <class TYPE>
inline
TYPE& NullableValue<TYPE>::value()
{
    return d_imp.value();
}

// ACCESSORS
template <class TYPE>
inline
const TYPE *NullableValue<TYPE>::addressOr(const TYPE *address) const
{
    return d_imp.has_value() ? this->d_imp.operator->() : address;
}

template <class TYPE>
template <class STREAM>
STREAM& NullableValue<TYPE>::bdexStreamOut(STREAM& stream, int version) const
{
    using bslx::OutStreamFunctions::bdexStreamOut;

    const bool isNull = !d_imp.has_value();

    stream.putInt8(isNull ? 1 : 0);

    if (!isNull) {
        bdexStreamOut(stream, d_imp.value(), version);
    }

    return stream;
}

template <class TYPE>
inline
bool NullableValue<TYPE>::isNull() const BSLS_KEYWORD_NOEXCEPT
{
    return !d_imp.has_value();
}

template <class TYPE>
inline
int NullableValue<TYPE>::maxSupportedBdexVersion(int versionSelector) const
{
    using bslx::VersionFunctions::maxSupportedBdexVersion;

    // We need to call the 'bslx::VersionFunctions' helper function, because we
    // cannot guarantee that 'TYPE' implements 'maxSupportedBdexVersion' as a
    // class method.

    return maxSupportedBdexVersion(reinterpret_cast<TYPE *>(0),
                                   versionSelector);
}

#ifndef BDE_OMIT_INTERNAL_DEPRECATED
template <class TYPE>
inline
int NullableValue<TYPE>::maxSupportedBdexVersion() const
{
    using bslx::VersionFunctions::maxSupportedBdexVersion;

    // We need to call the 'bslx::VersionFunctions' helper function, because we
    // cannot guarantee that 'TYPE' implements 'maxSupportedBdexVersion' as a
    // class method.

    return maxSupportedBdexVersion(reinterpret_cast<TYPE *>(0));
}
#endif  // BDE_OMIT_INTERNAL_DEPRECATED

template <class TYPE>
bsl::ostream& NullableValue<TYPE>::print(bsl::ostream& stream,
                                         int           level,
                                         int           spacesPerLevel) const
{
    if (!d_imp) {
        return bdlb::PrintMethods::print(stream,
                                         "NULL",
                                         level,
                                         spacesPerLevel);             // RETURN
    }

    return bdlb::PrintMethods::print(stream,
                                     d_imp.value(),
                                     level,
                                     spacesPerLevel);
}

template <class TYPE>
inline
const TYPE& NullableValue<TYPE>::value() const
{
    return d_imp.value();
}

template <class TYPE>
inline
TYPE NullableValue<TYPE>::valueOr(const TYPE& value) const
{
    return d_imp.value_or(value);
}

template <class TYPE>
inline
const TYPE *NullableValue<TYPE>::valueOr(const TYPE *value) const
{
    return d_imp.has_value() ? this->d_imp.operator->() : value;
}

template <class TYPE>
inline
const TYPE *NullableValue<TYPE>::valueOrNull() const
{
    return d_imp.has_value() ? this->d_imp.operator->(): 0;
}

template <class TYPE>
inline
typename NullableValue<TYPE>::AllocType
NullableValue<TYPE>::get_allocator() const
{
    // Will not compile if 'd_imp' does not have a 'get_allocator' method.
    return d_imp.get_allocator();
}

}  // close package namespace

// FREE OPERATORS
template <class LHS_TYPE, class RHS_TYPE>
inline
bool bdlb::operator==(const NullableValue<LHS_TYPE>& lhs,
                      const NullableValue<RHS_TYPE>& rhs)
{
    if (!lhs.isNull() && !rhs.isNull()) {
        return lhs.value() == rhs.value();                            // RETURN
    }

    return lhs.isNull() == rhs.isNull();
}

template <class LHS_TYPE, class RHS_TYPE>
inline
bool bdlb::operator!=(const NullableValue<LHS_TYPE>& lhs,
                      const NullableValue<RHS_TYPE>& rhs)
{
    if (!lhs.isNull() && !rhs.isNull()) {
        return lhs.value() != rhs.value();                            // RETURN
    }

    return lhs.isNull() != rhs.isNull();
}

template <class LHS_TYPE, class RHS_TYPE>
inline
bool bdlb::operator==(const NullableValue<LHS_TYPE>& lhs,
                      const RHS_TYPE&                rhs)
{
    return !lhs.isNull() && lhs.value() == rhs;
}

template <class LHS_TYPE, class RHS_TYPE>
inline
bool bdlb::operator==(const LHS_TYPE&                lhs,
                      const NullableValue<RHS_TYPE>& rhs)
{
    return !rhs.isNull() && rhs.value() == lhs;
}

template <class LHS_TYPE, class RHS_TYPE>
inline
bool bdlb::operator!=(const NullableValue<LHS_TYPE>& lhs,
                      const RHS_TYPE&                rhs)
{
    return lhs.isNull() || lhs.value() != rhs;
}

template <class LHS_TYPE, class RHS_TYPE>
inline
bool bdlb::operator!=(const LHS_TYPE&                lhs,
                      const NullableValue<RHS_TYPE>& rhs)
{
    return rhs.isNull() || rhs.value() != lhs;
}

template <class LHS_TYPE, class RHS_TYPE>
inline
bool bdlb::operator<(const NullableValue<LHS_TYPE>& lhs,
                     const NullableValue<RHS_TYPE>& rhs)
{
    if (rhs.isNull()) {
        return false;                                                 // RETURN
    }

    return lhs.isNull() || lhs.value() < rhs.value();
}

template <class LHS_TYPE, class RHS_TYPE>
inline
bool bdlb::operator<(const NullableValue<LHS_TYPE>& lhs,
                     const RHS_TYPE&                rhs)
{
    return lhs.isNull() || lhs.value() < rhs;
}

template <class LHS_TYPE, class RHS_TYPE>
inline
bool bdlb::operator<(const LHS_TYPE&                lhs,
                     const NullableValue<RHS_TYPE>& rhs)
{
    return !rhs.isNull() && lhs < rhs.value();
}

template <class LHS_TYPE, class RHS_TYPE>
inline
bool bdlb::operator>(const NullableValue<LHS_TYPE>& lhs,
                     const NullableValue<RHS_TYPE>& rhs)
{
    return rhs < lhs;
}

template <class LHS_TYPE, class RHS_TYPE>
inline
bool bdlb::operator>(const NullableValue<LHS_TYPE>& lhs,
                     const RHS_TYPE&                rhs)
{
    return rhs < lhs;
}

template <class LHS_TYPE, class RHS_TYPE>
inline
bool bdlb::operator>(const LHS_TYPE&                lhs,
                     const NullableValue<RHS_TYPE>& rhs)
{
    return rhs < lhs;
}

template <class LHS_TYPE, class RHS_TYPE>
inline
bool bdlb::operator<=(const NullableValue<LHS_TYPE>& lhs,
                      const NullableValue<RHS_TYPE>& rhs)
{
    return !(rhs < lhs);
}

template <class LHS_TYPE, class RHS_TYPE>
inline
bool bdlb::operator<=(const NullableValue<LHS_TYPE>& lhs,
                      const RHS_TYPE&                rhs)
{
    return !(rhs < lhs);
}

template <class LHS_TYPE, class RHS_TYPE>
inline
bool bdlb::operator<=(const LHS_TYPE&                lhs,
                      const NullableValue<RHS_TYPE>& rhs)
{
    return !(rhs < lhs);
}

template <class LHS_TYPE, class RHS_TYPE>
inline
bool bdlb::operator>=(const NullableValue<LHS_TYPE>& lhs,
                      const NullableValue<RHS_TYPE>& rhs)
{
    return !(lhs < rhs);
}

template <class LHS_TYPE, class RHS_TYPE>
inline
bool bdlb::operator>=(const NullableValue<LHS_TYPE>& lhs,
                      const RHS_TYPE&                rhs)
{
    return !(lhs < rhs);
}

template <class LHS_TYPE, class RHS_TYPE>
inline
bool bdlb::operator>=(const LHS_TYPE&                lhs,
                      const NullableValue<RHS_TYPE>& rhs)
{
    return !(lhs < rhs);
}


template <class TYPE>
inline BSLS_KEYWORD_CONSTEXPR
bool bdlb::operator==(const NullableValue<TYPE>& value,
                      const NullOptType&         ) BSLS_KEYWORD_NOEXCEPT
{
    return value.isNull();
}

template <class TYPE>
inline BSLS_KEYWORD_CONSTEXPR
bool bdlb::operator==(const NullOptType&         ,
                      const NullableValue<TYPE>& value) BSLS_KEYWORD_NOEXCEPT
{
    return value.isNull();
}

template <class TYPE>
inline BSLS_KEYWORD_CONSTEXPR
bool bdlb::operator!=(const NullableValue<TYPE>& value,
                      const NullOptType&         ) BSLS_KEYWORD_NOEXCEPT
{
    return !value.isNull();
}

template <class TYPE>
inline BSLS_KEYWORD_CONSTEXPR
bool bdlb::operator!=(const NullOptType&         ,
                      const NullableValue<TYPE>& value) BSLS_KEYWORD_NOEXCEPT
{
    return !value.isNull();
}

template <class TYPE>
inline BSLS_KEYWORD_CONSTEXPR
bool bdlb::operator<(const NullableValue<TYPE>&,
                     const NullOptType&        ) BSLS_KEYWORD_NOEXCEPT
{
    return false;
}

template <class TYPE>
inline BSLS_KEYWORD_CONSTEXPR
bool bdlb::operator<(const NullOptType&         ,
                     const NullableValue<TYPE>& value) BSLS_KEYWORD_NOEXCEPT
{
    return !value.isNull();
}

template <class TYPE>
inline BSLS_KEYWORD_CONSTEXPR
bool bdlb::operator>(const NullableValue<TYPE>& value,
                     const NullOptType&         ) BSLS_KEYWORD_NOEXCEPT
{
    return !value.isNull();
}

template <class TYPE>
inline BSLS_KEYWORD_CONSTEXPR
bool bdlb::operator>(const NullOptType&         ,
                     const NullableValue<TYPE>& ) BSLS_KEYWORD_NOEXCEPT
{
    return false;
}

template <class TYPE>
inline BSLS_KEYWORD_CONSTEXPR
bool bdlb::operator<=(const NullableValue<TYPE>& value,
                      const NullOptType&         ) BSLS_KEYWORD_NOEXCEPT
{
    return value.isNull();
}

template <class TYPE>
inline BSLS_KEYWORD_CONSTEXPR
bool bdlb::operator<=(const NullOptType&         ,
                      const NullableValue<TYPE>& ) BSLS_KEYWORD_NOEXCEPT
{
    return true;
}

template <class TYPE>
inline BSLS_KEYWORD_CONSTEXPR
bool bdlb::operator>=(const NullableValue<TYPE>& ,
                      const NullOptType&         ) BSLS_KEYWORD_NOEXCEPT
{
    return true;
}

template <class TYPE>
inline BSLS_KEYWORD_CONSTEXPR
bool bdlb::operator>=(const NullOptType&  ,
                      const NullableValue<TYPE>& value) BSLS_KEYWORD_NOEXCEPT
{
    return value.isNull();
}

template <class TYPE>
inline
bsl::ostream& bdlb::operator<<(bsl::ostream&              stream,
                               const NullableValue<TYPE>& object)
{
    return object.print(stream, 0, -1);
}

// FREE FUNCTIONS
template <class HASHALG, class TYPE>
void bdlb::hashAppend(HASHALG& hashAlg, const NullableValue<TYPE>& input)
{
    if (!input.isNull()) {
        hashAppend(hashAlg, true);
        hashAppend(hashAlg, input.value());
    }
    else {
        hashAppend(hashAlg, false);
    }
}

template <class TYPE>
inline
void bdlb::swap(NullableValue<TYPE>& a, NullableValue<TYPE>& b)
{
    a.swap(b);
}

<<<<<<< HEAD
=======
namespace bdlb {

               // ---------------------------------------
               // class NullableValue_WithAllocator<TYPE>
               // ---------------------------------------

// PRIVATE MANIPULATORS
template <class TYPE>
template <class BDE_OTHER_TYPE>
void NullableValue_WithAllocator<TYPE>::makeValueRaw(
                       BSLS_COMPILERFEATURES_FORWARD_REF(BDE_OTHER_TYPE) value)
{
    BSLS_ASSERT_SAFE(d_isNull);

    bslma::ConstructionUtil::construct(
                         d_buffer.address(),
                         d_allocator.mechanism(),
                         BSLS_COMPILERFEATURES_FORWARD(BDE_OTHER_TYPE, value));
    d_isNull = false;
}

// CREATORS
template <class TYPE>
inline
NullableValue_WithAllocator<TYPE>::NullableValue_WithAllocator(
                                                    const AllocType& allocator)
: d_isNull(true)
, d_allocator(allocator)
{
}

template <class TYPE>
inline
NullableValue_WithAllocator<TYPE>::NullableValue_WithAllocator(
                                  const NullableValue_WithAllocator& original,
                                  const AllocType&                   allocator)
: d_isNull(true)
, d_allocator(allocator)
{
    if (!original.isNull()) {
        makeValueRaw(original.value());
    }
}

template <class TYPE>
inline
NullableValue_WithAllocator<TYPE>::NullableValue_WithAllocator(
                       bslmf::MovableRef<NullableValue_WithAllocator> original)
: d_isNull(true)
, d_allocator(MoveUtil::access(original).d_allocator)
{
    NullableValue_WithAllocator& lvalue = original;

    if (!lvalue.isNull()) {
        makeValueRaw(MoveUtil::move(lvalue.value()));
    }
}

template <class TYPE>
inline
NullableValue_WithAllocator<TYPE>::NullableValue_WithAllocator(
                      bslmf::MovableRef<NullableValue_WithAllocator> original,
                      const AllocType&                               allocator)
: d_isNull(true)
, d_allocator(allocator)
{
    NullableValue_WithAllocator& lvalue = original;

    if (!lvalue.isNull()) {
        makeValueRaw(MoveUtil::move(lvalue.value()));
    }
}

template <class TYPE>
inline
NullableValue_WithAllocator<TYPE>::~NullableValue_WithAllocator()
{
    reset();
}

// MANIPULATORS
template <class TYPE>
NullableValue_WithAllocator<TYPE>&
NullableValue_WithAllocator<TYPE>::operator=(
                                        const NullableValue_WithAllocator& rhs)
{
    if (!rhs.isNull()) {
        makeValue(rhs.value());
    }
    else {
        reset();
    }

    return *this;
}

template <class TYPE>
NullableValue_WithAllocator<TYPE>&
NullableValue_WithAllocator<TYPE>::operator=(
                            bslmf::MovableRef<NullableValue_WithAllocator> rhs)
{
    NullableValue_WithAllocator& lvalue = rhs;

    if (!lvalue.isNull()) {
        makeValue(MoveUtil::move(lvalue.value()));
    }
    else {
        reset();
    }

    return *this;
}

template <class TYPE>
void NullableValue_WithAllocator<TYPE>::swap(
                                            NullableValue_WithAllocator& other)
{
    // 'swap' is undefined for non-equal allocators.

    BSLS_ASSERT(d_allocator == other.d_allocator);

    // same 'isNull' flags

    if (isNull() && other.isNull()) {
        return;                                                       // RETURN
    }

    if (!isNull() && !other.isNull()) {
        // swap underlying values

        bslalg::SwapUtil::swap(&this->value(), &other.value());
        return;                                                       // RETURN
    }

    // different 'isNull' flags

    NullableValue_WithAllocator *nullObj;
    NullableValue_WithAllocator *nonNullObj;

    if (isNull()) {
        nullObj    = this;
        nonNullObj = &other;
    }
    else {
        nullObj    = &other;
        nonNullObj = this;
    }

    // Copy-construct and reset.

    nullObj->makeValue(nonNullObj->value());  // This can throw, so 'swap' is
                                              // only strongly exception-safe.
    nonNullObj->reset();
}

template <class TYPE>
template <class BDE_OTHER_TYPE>
void NullableValue_WithAllocator<TYPE>::makeValue(
                       BSLS_COMPILERFEATURES_FORWARD_REF(BDE_OTHER_TYPE) value)
{
    if (d_isNull) {
        makeValueRaw(BSLS_COMPILERFEATURES_FORWARD(BDE_OTHER_TYPE, value));
    }
    else {
        d_buffer.object() =
            BSLS_COMPILERFEATURES_FORWARD(BDE_OTHER_TYPE, value);
    }
}

template <class TYPE>
inline
void NullableValue_WithAllocator<TYPE>::makeValue()
{
    reset();

    bslma::ConstructionUtil::construct(d_buffer.address(),
                                       d_allocator.mechanism());
    d_isNull = false;
}

#if !BSLS_COMPILERFEATURES_SIMULATE_CPP11_FEATURES
template <class TYPE>
template <class... ARGS>
inline
void NullableValue_WithAllocator<TYPE>::makeValueInplace(ARGS&&... args)
{
    reset();
    bslma::ConstructionUtil::construct(
        d_buffer.address(),
        d_allocator.mechanism(),
        BSLS_COMPILERFEATURES_FORWARD(ARGS, args)...);
    d_isNull = false;
}
#elif BSLS_COMPILERFEATURES_SIMULATE_VARIADIC_TEMPLATES
// {{{ BEGIN GENERATED CODE
// The following section is automatically generated.  **DO NOT EDIT**
// Generator command line: old_sim_cpp11_features.pl bdlb_nullablevalue.h
#ifndef BDLB_NULLABLEVALUE_VARIADIC_LIMIT
#define BDLB_NULLABLEVALUE_VARIADIC_LIMIT 5
#endif
#ifndef BDLB_NULLABLEVALUE_VARIADIC_LIMIT_E
#define BDLB_NULLABLEVALUE_VARIADIC_LIMIT_E BDLB_NULLABLEVALUE_VARIADIC_LIMIT
#endif
#if BDLB_NULLABLEVALUE_VARIADIC_LIMIT_E >= 0
template <class TYPE>
inline
void NullableValue_WithAllocator<TYPE>::makeValueInplace(
                               )
{
    reset();
    bslma::ConstructionUtil::construct(
        d_buffer.address(),
        d_allocator.mechanism());
    d_isNull = false;
}
#endif  // BDLB_NULLABLEVALUE_VARIADIC_LIMIT_E >= 0

#if BDLB_NULLABLEVALUE_VARIADIC_LIMIT_E >= 1
template <class TYPE>
template <class ARGS_1>
inline
void NullableValue_WithAllocator<TYPE>::makeValueInplace(
                              BSLS_COMPILERFEATURES_FORWARD_REF(ARGS_1) args_1)
{
    reset();
    bslma::ConstructionUtil::construct(
        d_buffer.address(),
        d_allocator.mechanism(),
        BSLS_COMPILERFEATURES_FORWARD(ARGS_1, args_1));
    d_isNull = false;
}
#endif  // BDLB_NULLABLEVALUE_VARIADIC_LIMIT_E >= 1

#if BDLB_NULLABLEVALUE_VARIADIC_LIMIT_E >= 2
template <class TYPE>
template <class ARGS_1,
          class ARGS_2>
inline
void NullableValue_WithAllocator<TYPE>::makeValueInplace(
                              BSLS_COMPILERFEATURES_FORWARD_REF(ARGS_1) args_1,
                              BSLS_COMPILERFEATURES_FORWARD_REF(ARGS_2) args_2)
{
    reset();
    bslma::ConstructionUtil::construct(
        d_buffer.address(),
        d_allocator.mechanism(),
        BSLS_COMPILERFEATURES_FORWARD(ARGS_1, args_1),
        BSLS_COMPILERFEATURES_FORWARD(ARGS_2, args_2));
    d_isNull = false;
}
#endif  // BDLB_NULLABLEVALUE_VARIADIC_LIMIT_E >= 2

#if BDLB_NULLABLEVALUE_VARIADIC_LIMIT_E >= 3
template <class TYPE>
template <class ARGS_1,
          class ARGS_2,
          class ARGS_3>
inline
void NullableValue_WithAllocator<TYPE>::makeValueInplace(
                              BSLS_COMPILERFEATURES_FORWARD_REF(ARGS_1) args_1,
                              BSLS_COMPILERFEATURES_FORWARD_REF(ARGS_2) args_2,
                              BSLS_COMPILERFEATURES_FORWARD_REF(ARGS_3) args_3)
{
    reset();
    bslma::ConstructionUtil::construct(
        d_buffer.address(),
        d_allocator.mechanism(),
        BSLS_COMPILERFEATURES_FORWARD(ARGS_1, args_1),
        BSLS_COMPILERFEATURES_FORWARD(ARGS_2, args_2),
        BSLS_COMPILERFEATURES_FORWARD(ARGS_3, args_3));
    d_isNull = false;
}
#endif  // BDLB_NULLABLEVALUE_VARIADIC_LIMIT_E >= 3

#if BDLB_NULLABLEVALUE_VARIADIC_LIMIT_E >= 4
template <class TYPE>
template <class ARGS_1,
          class ARGS_2,
          class ARGS_3,
          class ARGS_4>
inline
void NullableValue_WithAllocator<TYPE>::makeValueInplace(
                              BSLS_COMPILERFEATURES_FORWARD_REF(ARGS_1) args_1,
                              BSLS_COMPILERFEATURES_FORWARD_REF(ARGS_2) args_2,
                              BSLS_COMPILERFEATURES_FORWARD_REF(ARGS_3) args_3,
                              BSLS_COMPILERFEATURES_FORWARD_REF(ARGS_4) args_4)
{
    reset();
    bslma::ConstructionUtil::construct(
        d_buffer.address(),
        d_allocator.mechanism(),
        BSLS_COMPILERFEATURES_FORWARD(ARGS_1, args_1),
        BSLS_COMPILERFEATURES_FORWARD(ARGS_2, args_2),
        BSLS_COMPILERFEATURES_FORWARD(ARGS_3, args_3),
        BSLS_COMPILERFEATURES_FORWARD(ARGS_4, args_4));
    d_isNull = false;
}
#endif  // BDLB_NULLABLEVALUE_VARIADIC_LIMIT_E >= 4

#if BDLB_NULLABLEVALUE_VARIADIC_LIMIT_E >= 5
template <class TYPE>
template <class ARGS_1,
          class ARGS_2,
          class ARGS_3,
          class ARGS_4,
          class ARGS_5>
inline
void NullableValue_WithAllocator<TYPE>::makeValueInplace(
                              BSLS_COMPILERFEATURES_FORWARD_REF(ARGS_1) args_1,
                              BSLS_COMPILERFEATURES_FORWARD_REF(ARGS_2) args_2,
                              BSLS_COMPILERFEATURES_FORWARD_REF(ARGS_3) args_3,
                              BSLS_COMPILERFEATURES_FORWARD_REF(ARGS_4) args_4,
                              BSLS_COMPILERFEATURES_FORWARD_REF(ARGS_5) args_5)
{
    reset();
    bslma::ConstructionUtil::construct(
        d_buffer.address(),
        d_allocator.mechanism(),
        BSLS_COMPILERFEATURES_FORWARD(ARGS_1, args_1),
        BSLS_COMPILERFEATURES_FORWARD(ARGS_2, args_2),
        BSLS_COMPILERFEATURES_FORWARD(ARGS_3, args_3),
        BSLS_COMPILERFEATURES_FORWARD(ARGS_4, args_4),
        BSLS_COMPILERFEATURES_FORWARD(ARGS_5, args_5));
    d_isNull = false;
}
#endif  // BDLB_NULLABLEVALUE_VARIADIC_LIMIT_E >= 5

#else
// The generated code below is a workaround for the absence of perfect
// forwarding in some compilers.
template <class TYPE>
template <class... ARGS>
inline
void NullableValue_WithAllocator<TYPE>::makeValueInplace(
                               BSLS_COMPILERFEATURES_FORWARD_REF(ARGS)... args)
{
    reset();
    bslma::ConstructionUtil::construct(
        d_buffer.address(),
        d_allocator.mechanism(),
        BSLS_COMPILERFEATURES_FORWARD(ARGS, args)...);
    d_isNull = false;
}
// }}} END GENERATED CODE
#endif

template <class TYPE>
inline
void NullableValue_WithAllocator<TYPE>::reset()
{
    if (!d_isNull) {
        d_buffer.object().~TYPE();
        d_isNull = true;
    }
}

template <class TYPE>
inline
TYPE& NullableValue_WithAllocator<TYPE>::value()
{
    BSLS_ASSERT_SAFE(!d_isNull);

    return d_buffer.object();
}

// ACCESSORS
template <class TYPE>
inline
const TYPE *NullableValue_WithAllocator<TYPE>::address() const
{
    BSLS_ASSERT_SAFE(!d_isNull);

    return d_buffer.address();
}

template <class TYPE>
inline
bool NullableValue_WithAllocator<TYPE>::isNull() const
{
    return d_isNull;
}

template <class TYPE>
inline
const TYPE& NullableValue_WithAllocator<TYPE>::value() const
{
    BSLS_ASSERT_SAFE(!d_isNull);

    return d_buffer.object();
}

              // ------------------------------------------
              // class NullableValue_WithoutAllocator<TYPE>
              // ------------------------------------------

// PRIVATE MANIPULATORS
template <class TYPE>
template <class BDE_OTHER_TYPE>
void NullableValue_WithoutAllocator<TYPE>::makeValueRaw(
                       BSLS_COMPILERFEATURES_FORWARD_REF(BDE_OTHER_TYPE) value)
{
    BSLS_ASSERT_SAFE(d_isNull);

    bslma::ConstructionUtil::construct(
                         d_buffer.address(),
                         (void *)0,
                         BSLS_COMPILERFEATURES_FORWARD(BDE_OTHER_TYPE, value));
    d_isNull = false;
}

// CREATORS
template <class TYPE>
inline
NullableValue_WithoutAllocator<TYPE>::NullableValue_WithoutAllocator()
: d_isNull(true)
{
}

template <class TYPE>
inline
NullableValue_WithoutAllocator<TYPE>::
NullableValue_WithoutAllocator(const NullableValue_WithoutAllocator& original)
: d_isNull(true)
{
    if (!original.isNull()) {
        makeValueRaw(original.value());
    }
}

template <class TYPE>
inline
NullableValue_WithoutAllocator<TYPE>::NullableValue_WithoutAllocator(
                    bslmf::MovableRef<NullableValue_WithoutAllocator> original)
: d_isNull(true)
{
    NullableValue_WithoutAllocator& lvalue = original;

    if (!lvalue.isNull()) {
        makeValueRaw(MoveUtil::move(lvalue.value()));
    }
}

template <class TYPE>
inline
NullableValue_WithoutAllocator<TYPE>::~NullableValue_WithoutAllocator()
{
    reset();
}

// MANIPULATORS
template <class TYPE>
NullableValue_WithoutAllocator<TYPE>&
NullableValue_WithoutAllocator<TYPE>::operator=(
                                     const NullableValue_WithoutAllocator& rhs)
{
    if (!rhs.isNull()) {
        makeValue(rhs.value());
    }
    else {
        reset();
    }

    return *this;
}

template <class TYPE>
NullableValue_WithoutAllocator<TYPE>&
NullableValue_WithoutAllocator<TYPE>::operator=(
                         bslmf::MovableRef<NullableValue_WithoutAllocator> rhs)
{
    NullableValue_WithoutAllocator& lvalue = rhs;

    if (!lvalue.isNull()) {
        makeValue(MoveUtil::move(lvalue.value()));
    }
    else {
        reset();
    }

    return *this;
}

template <class TYPE>
template <class BDE_OTHER_TYPE>
void NullableValue_WithoutAllocator<TYPE>::makeValue(
                       BSLS_COMPILERFEATURES_FORWARD_REF(BDE_OTHER_TYPE) value)
{
    if (d_isNull) {
        makeValueRaw(BSLS_COMPILERFEATURES_FORWARD(BDE_OTHER_TYPE, value));
    }
    else {
        d_buffer.object() =
            BSLS_COMPILERFEATURES_FORWARD(BDE_OTHER_TYPE, value);
    }
}

template <class TYPE>
inline
void NullableValue_WithoutAllocator<TYPE>::makeValue()
{
    reset();

    bslma::ConstructionUtil::construct(d_buffer.address(), (void *)0);
    d_isNull = false;
}

#if !BSLS_COMPILERFEATURES_SIMULATE_CPP11_FEATURES
template <class TYPE>
template <class... ARGS>
inline
void NullableValue_WithoutAllocator<TYPE>::makeValueInplace(ARGS&&... args)
{
    reset();
    bslma::ConstructionUtil::construct(
        d_buffer.address(),
        (void *)0,
        BSLS_COMPILERFEATURES_FORWARD(ARGS, args)...);
    d_isNull = false;
}
#elif BSLS_COMPILERFEATURES_SIMULATE_VARIADIC_TEMPLATES
// {{{ BEGIN GENERATED CODE
// The following section is automatically generated.  **DO NOT EDIT**
// Generator command line: sim_cpp11_features.pl bdlb_nullablevalue.h
template <class TYPE>
inline
void NullableValue_WithoutAllocator<TYPE>::makeValueInplace(
                               )
{
    reset();
    bslma::ConstructionUtil::construct(
        d_buffer.address(),
        (void *)0);
    d_isNull = false;
}

template <class TYPE>
template <class ARGS_1>
inline
void NullableValue_WithoutAllocator<TYPE>::makeValueInplace(
                              BSLS_COMPILERFEATURES_FORWARD_REF(ARGS_1) args_1)
{
    reset();
    bslma::ConstructionUtil::construct(
        d_buffer.address(),
        (void *)0,
        BSLS_COMPILERFEATURES_FORWARD(ARGS_1, args_1));
    d_isNull = false;
}

template <class TYPE>
template <class ARGS_1,
          class ARGS_2>
inline
void NullableValue_WithoutAllocator<TYPE>::makeValueInplace(
                              BSLS_COMPILERFEATURES_FORWARD_REF(ARGS_1) args_1,
                              BSLS_COMPILERFEATURES_FORWARD_REF(ARGS_2) args_2)
{
    reset();
    bslma::ConstructionUtil::construct(
        d_buffer.address(),
        (void *)0,
        BSLS_COMPILERFEATURES_FORWARD(ARGS_1, args_1),
        BSLS_COMPILERFEATURES_FORWARD(ARGS_2, args_2));
    d_isNull = false;
}

template <class TYPE>
template <class ARGS_1,
          class ARGS_2,
          class ARGS_3>
inline
void NullableValue_WithoutAllocator<TYPE>::makeValueInplace(
                              BSLS_COMPILERFEATURES_FORWARD_REF(ARGS_1) args_1,
                              BSLS_COMPILERFEATURES_FORWARD_REF(ARGS_2) args_2,
                              BSLS_COMPILERFEATURES_FORWARD_REF(ARGS_3) args_3)
{
    reset();
    bslma::ConstructionUtil::construct(
        d_buffer.address(),
        (void *)0,
        BSLS_COMPILERFEATURES_FORWARD(ARGS_1, args_1),
        BSLS_COMPILERFEATURES_FORWARD(ARGS_2, args_2),
        BSLS_COMPILERFEATURES_FORWARD(ARGS_3, args_3));
    d_isNull = false;
}

template <class TYPE>
template <class ARGS_1,
          class ARGS_2,
          class ARGS_3,
          class ARGS_4>
inline
void NullableValue_WithoutAllocator<TYPE>::makeValueInplace(
                              BSLS_COMPILERFEATURES_FORWARD_REF(ARGS_1) args_1,
                              BSLS_COMPILERFEATURES_FORWARD_REF(ARGS_2) args_2,
                              BSLS_COMPILERFEATURES_FORWARD_REF(ARGS_3) args_3,
                              BSLS_COMPILERFEATURES_FORWARD_REF(ARGS_4) args_4)
{
    reset();
    bslma::ConstructionUtil::construct(
        d_buffer.address(),
        (void *)0,
        BSLS_COMPILERFEATURES_FORWARD(ARGS_1, args_1),
        BSLS_COMPILERFEATURES_FORWARD(ARGS_2, args_2),
        BSLS_COMPILERFEATURES_FORWARD(ARGS_3, args_3),
        BSLS_COMPILERFEATURES_FORWARD(ARGS_4, args_4));
    d_isNull = false;
}

template <class TYPE>
template <class ARGS_1,
          class ARGS_2,
          class ARGS_3,
          class ARGS_4,
          class ARGS_5>
inline
void NullableValue_WithoutAllocator<TYPE>::makeValueInplace(
                              BSLS_COMPILERFEATURES_FORWARD_REF(ARGS_1) args_1,
                              BSLS_COMPILERFEATURES_FORWARD_REF(ARGS_2) args_2,
                              BSLS_COMPILERFEATURES_FORWARD_REF(ARGS_3) args_3,
                              BSLS_COMPILERFEATURES_FORWARD_REF(ARGS_4) args_4,
                              BSLS_COMPILERFEATURES_FORWARD_REF(ARGS_5) args_5)
{
    reset();
    bslma::ConstructionUtil::construct(
        d_buffer.address(),
        (void *)0,
        BSLS_COMPILERFEATURES_FORWARD(ARGS_1, args_1),
        BSLS_COMPILERFEATURES_FORWARD(ARGS_2, args_2),
        BSLS_COMPILERFEATURES_FORWARD(ARGS_3, args_3),
        BSLS_COMPILERFEATURES_FORWARD(ARGS_4, args_4),
        BSLS_COMPILERFEATURES_FORWARD(ARGS_5, args_5));
    d_isNull = false;
}

#else
// The generated code below is a workaround for the absence of perfect
// forwarding in some compilers.
template <class TYPE>
template <class... ARGS>
inline
void NullableValue_WithoutAllocator<TYPE>::makeValueInplace(
                               BSLS_COMPILERFEATURES_FORWARD_REF(ARGS)... args)
{
    reset();
    bslma::ConstructionUtil::construct(
        d_buffer.address(),
        (void *)0,
        BSLS_COMPILERFEATURES_FORWARD(ARGS, args)...);
    d_isNull = false;
}
// }}} END GENERATED CODE
#endif

template <class TYPE>
inline
void NullableValue_WithoutAllocator<TYPE>::reset()
{
    if (!d_isNull) {
        d_buffer.object().~TYPE();
        d_isNull = true;
    }
}

template <class TYPE>
void NullableValue_WithoutAllocator<TYPE>::swap(
                                         NullableValue_WithoutAllocator& other)
{
    // same 'isNull' flags

    if (isNull() && other.isNull()) {
        return;                                                       // RETURN
    }

    if (!isNull() && !other.isNull()) {
        // swap underlying values

        bslalg::SwapUtil::swap(&this->value(), &other.value());
        return;                                                       // RETURN
    }

    // different 'isNull' flags

    NullableValue_WithoutAllocator *nullObj;
    NullableValue_WithoutAllocator *nonNullObj;

    if (isNull()) {
        nullObj    = this;
        nonNullObj = &other;
    }
    else {
        nullObj    = &other;
        nonNullObj = this;
    }

    // Copy-construct and reset.

    nullObj->makeValue(nonNullObj->value());  // This can throw, so 'swap' is
                                              // only strongly exception-safe.
    nonNullObj->reset();
}

template <class TYPE>
inline
TYPE& NullableValue_WithoutAllocator<TYPE>::value()
{
    BSLS_ASSERT_SAFE(!d_isNull);

    return d_buffer.object();
}

// ACCESSORS
template <class TYPE>
inline
const TYPE *NullableValue_WithoutAllocator<TYPE>::address() const
{
    BSLS_ASSERT_SAFE(!d_isNull);

    return d_buffer.address();
}

template <class TYPE>
inline
bool NullableValue_WithoutAllocator<TYPE>::isNull() const
{
    return d_isNull;
}

template <class TYPE>
inline
const TYPE& NullableValue_WithoutAllocator<TYPE>::value() const
{
    BSLS_ASSERT_SAFE(!d_isNull);

    return d_buffer.object();
}

template <class TYPE>
inline
typename NullableValue_WithAllocator<TYPE>::AllocType
NullableValue_WithAllocator<TYPE>::get_allocator() const
{
    return d_allocator;
}

}  // close package namespace
>>>>>>> 0e23318d
}  // close enterprise namespace

#endif

// ----------------------------------------------------------------------------
// Copyright 2016 Bloomberg Finance L.P.
//
// Licensed under the Apache License, Version 2.0 (the "License");
// you may not use this file except in compliance with the License.
// You may obtain a copy of the License at
//
//     http://www.apache.org/licenses/LICENSE-2.0
//
// Unless required by applicable law or agreed to in writing, software
// distributed under the License is distributed on an "AS IS" BASIS,
// WITHOUT WARRANTIES OR CONDITIONS OF ANY KIND, either express or implied.
// See the License for the specific language governing permissions and
// limitations under the License.
// ----------------------------- END-OF-FILE ----------------------------------<|MERGE_RESOLUTION|>--- conflicted
+++ resolved
@@ -143,7 +143,6 @@
 
     // PRIVATE TYPES
 
-    typedef typename Imp::AllocType                               AllocType;
 
     typedef bslmf::MovableRefUtil                                 MoveUtil;
 
@@ -151,6 +150,22 @@
 
     // DATA
     bsl::optional<TYPE> d_imp;  // managed nullable 'TYPE' object
+    
+    
+    struct NoAlloc
+    {
+        // This empty 'struct' is used as an optional argument type in the
+        // 'NullableValue' class. Because it is not constructible by end
+        // clients, constructor overloads using 'AllocType' are effectively
+        // disabled (do not participate in overload resolution).
+    };
+    
+    typedef typename
+    bsl::conditional<bslma::UsesBslmaAllocator<TYPE>::value,
+                     bsl::allocator<char>,  //TODO - fix this. Can't refer to optional::allocator_type because the type is accessed even for non allocator aware types
+                     NoAlloc >::type                               AllocType;
+
+    
 
     template<typename ANY_TYPE>
     friend class NullableValue;
@@ -163,7 +178,8 @@
         // template class is instantiated, and represents the type of the
         // managed object.
 
-    typedef AllocType allocator_type;
+    typedef AllocType allocator_type; //TODO remove
+
 
     // TRAITS
     BSLMF_NESTED_TRAIT_DECLARATION_IF(NullableValue,
@@ -791,404 +807,6 @@
     // 'isNull' method for 'a' and 'b' is the same.  The behavior is undefined
     // unless both objects were created with the same allocator, if any.
 
-<<<<<<< HEAD
-=======
-               // =======================================
-               // class NullableValue_WithAllocator<TYPE>
-               // =======================================
-
-template <class TYPE>
-class NullableValue_WithAllocator {
-    // This template class provides the implementation of 'NullableValue' for
-    // types that require an allocator.
-
-    // DATA
-    bsls::ObjectBuffer<TYPE>  d_buffer;       // in-place 'TYPE' object
-
-    bool                      d_isNull;       // 'true' if null, otherwise
-                                              // 'false'
-
-    bsl::allocator<char>      d_allocator;
-
-    // PRIVATE TYPES
-    typedef bsl::allocator<char> AllocType;
-        // This type is used as the allocator argument type in the
-        // 'NullableValue' class. The presence of this type and the fact that
-        // it is publically-constructible enables constructor overloads taking
-        // allocator arguments.
-
-    typedef bslmf::MovableRefUtil MoveUtil;
-
-    // FRIENDS
-    friend class NullableValue<TYPE>;
-
-    // PRIVATE MANIPULATORS
-    template <class BDE_OTHER_TYPE>
-    void makeValueRaw(BSLS_COMPILERFEATURES_FORWARD_REF(BDE_OTHER_TYPE) value);
-        // Assign to this object the specified 'value' (of 'BDE_OTHER_TYPE')
-        // converted to 'TYPE'.  The behavior is undefined unless this object
-        // is null.  Note that this method will fail to compile if 'TYPE and
-        // 'BDE_OTHER_TYPE' are not compatible.
-
-  public:
-    // TYPES
-    typedef AllocType allocator_type;
-
-    // CREATORS
-    explicit NullableValue_WithAllocator(
-                                const allocator_type& allocator = AllocType());
-        // Create a nullable object having the null value using the specified
-        // 'allocator' used to supply memory. If an allocator is not
-        // specified, the default allocator is used.
-
-    NullableValue_WithAllocator(
-                   const NullableValue_WithAllocator& original,
-                   const allocator_type&              allocator = AllocType());
-        // Create a nullable object having the value of the specified
-        // 'original' object using the specified 'allocator' to supply
-        // memory. If an allocator is not specified, the default allocator is
-        // used.
-
-    NullableValue_WithAllocator(
-                      bslmf::MovableRef<NullableValue_WithAllocator> original);
-        // Create a nullable object having the same value as the specified
-        // 'original' object by moving the contents of 'original' to the
-        // newly-created object.  The allocator associated with 'original' is
-        // propagated for use in the newly-created object.  'original' is left
-        // in a valid but unspecified state.
-
-    NullableValue_WithAllocator(
-                     bslmf::MovableRef<NullableValue_WithAllocator> original,
-                     const allocator_type&                          allocator);
-        // Create a nullable object having the same value as the specified
-        // 'original' object that uses the specified 'allocator' to supply
-        // memory.  The contents of 'original' are moved to the newly-created
-        // object.  'original' is left in a valid but unspecified state.
-
-    ~NullableValue_WithAllocator();
-        // Destroy this object.
-
-    // MANIPULATORS
-    NullableValue_WithAllocator& operator=(
-                                       const NullableValue_WithAllocator& rhs);
-        // Assign to this object the value of the specified 'rhs', and return a
-        // reference providing modifiable access to this object.
-
-    NullableValue_WithAllocator& operator=(
-                           bslmf::MovableRef<NullableValue_WithAllocator> rhs);
-        // Assign to this object the value of the specified 'rhs', and return a
-        // reference providing modifiable access to this object.  The contents
-        // of 'rhs' are either move-inserted into or move-assigned to this
-        // object.  'rhs' is left in a valid but unspecified state.
-
-    void swap(NullableValue_WithAllocator& other);
-        // Efficiently exchange the value of this object with the value of the
-        // specified 'other' object.  This method provides the no-throw
-        // exception-safety guarantee if the template parameter 'TYPE' provides
-        // that guarantee and the result of the 'isNull' method for the two
-        // objects being swapped is the same.  The behavior is undefined unless
-        // this object was created with the same allocator as 'other'.
-
-    template <class BDE_OTHER_TYPE>
-    void makeValue(BSLS_COMPILERFEATURES_FORWARD_REF(BDE_OTHER_TYPE) value);
-        // Assign to this object the specified 'value' (of 'BDE_OTHER_TYPE')
-        // converted to 'TYPE'.  Note that this method will fail to compile if
-        // 'TYPE and 'BDE_OTHER_TYPE' are not compatible.
-
-    void makeValue();
-        // Assign to this object the default value for 'TYPE'.
-
-#if !BSLS_COMPILERFEATURES_SIMULATE_CPP11_FEATURES
-    template <class... ARGS>
-    void makeValueInplace(ARGS&&... args);
-        // Assign to this nullable object the value of the (template parameter)
-        // 'TYPE' (which has the 'bslma::UsesBslmaAllocator' trait) created in
-        // place using the specified 'args'.  The object is also accessible via
-        // the 'value' method.  If this nullable object already contains a
-        // object ('false == isNull())', that object is destroyed before the
-        // new object is created.  The allocator specified at the construction
-        // of this nullable object is used to supply memory to the value
-        // object.  Attempts to explicitly specify via 'args' another allocator
-        // to supply memory to the created (value) object are disallowed by the
-        // compiler.  Note that if the constructor of 'TYPE' throws an
-        // exception this object is left in the null state.
-#elif BSLS_COMPILERFEATURES_SIMULATE_VARIADIC_TEMPLATES
-// {{{ BEGIN GENERATED CODE
-// The following section is automatically generated.  **DO NOT EDIT**
-// Generator command line: old_sim_cpp11_features.pl bdlb_nullablevalue.h
-#ifndef BDLB_NULLABLEVALUE_VARIADIC_LIMIT
-#define BDLB_NULLABLEVALUE_VARIADIC_LIMIT 5
-#endif
-#ifndef BDLB_NULLABLEVALUE_VARIADIC_LIMIT_B
-#define BDLB_NULLABLEVALUE_VARIADIC_LIMIT_B BDLB_NULLABLEVALUE_VARIADIC_LIMIT
-#endif
-#if BDLB_NULLABLEVALUE_VARIADIC_LIMIT_B >= 0
-    void makeValueInplace();
-#endif  // BDLB_NULLABLEVALUE_VARIADIC_LIMIT_B >= 0
-
-#if BDLB_NULLABLEVALUE_VARIADIC_LIMIT_B >= 1
-    template <class ARGS_1>
-    void makeValueInplace(BSLS_COMPILERFEATURES_FORWARD_REF(ARGS_1) args_1);
-#endif  // BDLB_NULLABLEVALUE_VARIADIC_LIMIT_B >= 1
-
-#if BDLB_NULLABLEVALUE_VARIADIC_LIMIT_B >= 2
-    template <class ARGS_1,
-              class ARGS_2>
-    void makeValueInplace(BSLS_COMPILERFEATURES_FORWARD_REF(ARGS_1) args_1,
-                          BSLS_COMPILERFEATURES_FORWARD_REF(ARGS_2) args_2);
-#endif  // BDLB_NULLABLEVALUE_VARIADIC_LIMIT_B >= 2
-
-#if BDLB_NULLABLEVALUE_VARIADIC_LIMIT_B >= 3
-    template <class ARGS_1,
-              class ARGS_2,
-              class ARGS_3>
-    void makeValueInplace(BSLS_COMPILERFEATURES_FORWARD_REF(ARGS_1) args_1,
-                          BSLS_COMPILERFEATURES_FORWARD_REF(ARGS_2) args_2,
-                          BSLS_COMPILERFEATURES_FORWARD_REF(ARGS_3) args_3);
-#endif  // BDLB_NULLABLEVALUE_VARIADIC_LIMIT_B >= 3
-
-#if BDLB_NULLABLEVALUE_VARIADIC_LIMIT_B >= 4
-    template <class ARGS_1,
-              class ARGS_2,
-              class ARGS_3,
-              class ARGS_4>
-    void makeValueInplace(BSLS_COMPILERFEATURES_FORWARD_REF(ARGS_1) args_1,
-                          BSLS_COMPILERFEATURES_FORWARD_REF(ARGS_2) args_2,
-                          BSLS_COMPILERFEATURES_FORWARD_REF(ARGS_3) args_3,
-                          BSLS_COMPILERFEATURES_FORWARD_REF(ARGS_4) args_4);
-#endif  // BDLB_NULLABLEVALUE_VARIADIC_LIMIT_B >= 4
-
-#if BDLB_NULLABLEVALUE_VARIADIC_LIMIT_B >= 5
-    template <class ARGS_1,
-              class ARGS_2,
-              class ARGS_3,
-              class ARGS_4,
-              class ARGS_5>
-    void makeValueInplace(BSLS_COMPILERFEATURES_FORWARD_REF(ARGS_1) args_1,
-                          BSLS_COMPILERFEATURES_FORWARD_REF(ARGS_2) args_2,
-                          BSLS_COMPILERFEATURES_FORWARD_REF(ARGS_3) args_3,
-                          BSLS_COMPILERFEATURES_FORWARD_REF(ARGS_4) args_4,
-                          BSLS_COMPILERFEATURES_FORWARD_REF(ARGS_5) args_5);
-#endif  // BDLB_NULLABLEVALUE_VARIADIC_LIMIT_B >= 5
-
-#else
-// The generated code below is a workaround for the absence of perfect
-// forwarding in some compilers.
-    template <class... ARGS>
-    void makeValueInplace(BSLS_COMPILERFEATURES_FORWARD_REF(ARGS)... args);
-// }}} END GENERATED CODE
-#endif
-
-    void reset();
-        // Reset this object to the default constructed state (i.e., to have
-        // the null value).
-
-    TYPE& value();
-        // Return a reference providing modifiable access to the underlying
-        // 'TYPE' object.  The behavior is undefined unless this object is
-        // non-null.
-
-    // ACCESSORS
-    const TYPE *address() const;
-        // Return the address of the  underlying 'TYPE' object.  The behavior
-        // is undefined unless this object is non-null.
-
-    bool isNull() const;
-        // Return 'true' if this object is null, and 'false' otherwise.
-
-    const TYPE& value() const;
-        // Return a reference providing non-modifiable access to the underlying
-        // 'TYPE' object.  The behavior is undefined unless this object is
-        // non-null.
-
-    allocator_type get_allocator() const;
-        // Return the allocator used to construct this object.
-};
-
-              // ==========================================
-              // class NullableValue_WithoutAllocator<TYPE>
-              // ==========================================
-
-template <class TYPE>
-class NullableValue_WithoutAllocator {
-    // This template class provides the implementation of 'NullableValue' for
-    // types that do *not* require an allocator.
-
-    // DATA
-    bsls::ObjectBuffer<TYPE> d_buffer;  // in-place 'TYPE' object
-    bool                     d_isNull;  // 'true' if null, otherwise 'false'
-
-    // PRIVATE TYPES
-    typedef bslmf::MovableRefUtil MoveUtil;
-
-    // FRIENDS
-    struct AllocType
-    {
-        // This empty 'struct' is used as an optional argument type in the
-        // 'NullableValue' class. Because it is not constructible by end
-        // clients, constructor overloads using 'AllocType' are effectively
-        // disabled (do not participate in overload resolution).
-    };
-
-    friend class NullableValue<TYPE>;
-
-    // PRIVATE MANIPULATORS
-    template <class BDE_OTHER_TYPE>
-    void makeValueRaw(BSLS_COMPILERFEATURES_FORWARD_REF(BDE_OTHER_TYPE) value);
-        // Assign to this object the specified 'value' (of 'BDE_OTHER_TYPE')
-        // converted to 'TYPE'.  The behavior is undefined unless this object
-        // is null.  Note that this method will fail to compile if 'TYPE and
-        // 'BDE_OTHER_TYPE' are not compatible.
-
-  public:
-    // CREATORS
-    NullableValue_WithoutAllocator();
-        // Create a nullable object having the null value.
-
-    NullableValue_WithoutAllocator(
-                               const NullableValue_WithoutAllocator& original);
-        // Create a nullable object having the value of the specified
-        // 'original' object.
-
-    NullableValue_WithoutAllocator(
-                   bslmf::MovableRef<NullableValue_WithoutAllocator> original);
-        // Create a nullable object having the same value as the specified
-        // 'original' object by moving the contents of 'original' to the
-        // newly-created object.  'original' is left in a valid but unspecified
-        // state.
-
-    ~NullableValue_WithoutAllocator();
-        // Destroy this object.
-
-    // MANIPULATORS
-    NullableValue_WithoutAllocator& operator=(
-                                    const NullableValue_WithoutAllocator& rhs);
-        // Assign to this object the value of the specified 'rhs', and return a
-        // reference providing modifiable access to this object.
-
-    NullableValue_WithoutAllocator& operator=(
-                        bslmf::MovableRef<NullableValue_WithoutAllocator> rhs);
-        // Assign to this object the value of the specified 'rhs', and return a
-        // reference providing modifiable access to this object.  The contents
-        // of 'rhs' are either move-inserted into or move-assigned to this
-        // object.  'rhs' is left in a valid but unspecified state.
-
-    void swap(NullableValue_WithoutAllocator& other);
-        // Efficiently exchange the value of this object with the value of the
-        // specified 'other' object.  This method provides the no-throw
-        // exception-safety guarantee if the template parameter 'TYPE' provides
-        // that guarantee and the result of the 'isNull' method for the two
-        // objects being swapped is the same.
-
-    template <class BDE_OTHER_TYPE>
-    void makeValue(BSLS_COMPILERFEATURES_FORWARD_REF(BDE_OTHER_TYPE) value);
-        // Assign to this object the specified 'value' (of 'BDE_OTHER_TYPE')
-        // converted to 'TYPE'.  Note that this method will fail to compile if
-        // 'TYPE and 'BDE_OTHER_TYPE' are not compatible.
-
-    void makeValue();
-        // Assign to this object the default value for 'TYPE'.
-
-#if !BSLS_COMPILERFEATURES_SIMULATE_CPP11_FEATURES
-    template <class... ARGS>
-    void makeValueInplace(ARGS&&... args);
-        // Assign to this nullable object the value of the (template parameter)
-        // 'TYPE' (which does not have the 'bslma::UsesBslmaAllocator' trait)
-        // created in place using the specified 'args'.  (The object is also
-        // accessible via the 'value' method).  If this nullable object already
-        // contains an object ('false == isNull())', that object is destroyed
-        // before the new object is created.  Note that if the constructor of
-        // 'TYPE' throws an exception this object is left in the null state.
-#elif BSLS_COMPILERFEATURES_SIMULATE_VARIADIC_TEMPLATES
-// {{{ BEGIN GENERATED CODE
-// The following section is automatically generated.  **DO NOT EDIT**
-// Generator command line: old_sim_cpp11_features.pl bdlb_nullablevalue.h
-#ifndef BDLB_NULLABLEVALUE_VARIADIC_LIMIT
-#define BDLB_NULLABLEVALUE_VARIADIC_LIMIT 5
-#endif
-#ifndef BDLB_NULLABLEVALUE_VARIADIC_LIMIT_C
-#define BDLB_NULLABLEVALUE_VARIADIC_LIMIT_C BDLB_NULLABLEVALUE_VARIADIC_LIMIT
-#endif
-#if BDLB_NULLABLEVALUE_VARIADIC_LIMIT_C >= 0
-    void makeValueInplace();
-#endif  // BDLB_NULLABLEVALUE_VARIADIC_LIMIT_C >= 0
-
-#if BDLB_NULLABLEVALUE_VARIADIC_LIMIT_C >= 1
-    template <class ARGS_1>
-    void makeValueInplace(BSLS_COMPILERFEATURES_FORWARD_REF(ARGS_1) args_1);
-#endif  // BDLB_NULLABLEVALUE_VARIADIC_LIMIT_C >= 1
-
-#if BDLB_NULLABLEVALUE_VARIADIC_LIMIT_C >= 2
-    template <class ARGS_1,
-              class ARGS_2>
-    void makeValueInplace(BSLS_COMPILERFEATURES_FORWARD_REF(ARGS_1) args_1,
-                          BSLS_COMPILERFEATURES_FORWARD_REF(ARGS_2) args_2);
-#endif  // BDLB_NULLABLEVALUE_VARIADIC_LIMIT_C >= 2
-
-#if BDLB_NULLABLEVALUE_VARIADIC_LIMIT_C >= 3
-    template <class ARGS_1,
-              class ARGS_2,
-              class ARGS_3>
-    void makeValueInplace(BSLS_COMPILERFEATURES_FORWARD_REF(ARGS_1) args_1,
-                          BSLS_COMPILERFEATURES_FORWARD_REF(ARGS_2) args_2,
-                          BSLS_COMPILERFEATURES_FORWARD_REF(ARGS_3) args_3);
-#endif  // BDLB_NULLABLEVALUE_VARIADIC_LIMIT_C >= 3
-
-#if BDLB_NULLABLEVALUE_VARIADIC_LIMIT_C >= 4
-    template <class ARGS_1,
-              class ARGS_2,
-              class ARGS_3,
-              class ARGS_4>
-    void makeValueInplace(BSLS_COMPILERFEATURES_FORWARD_REF(ARGS_1) args_1,
-                          BSLS_COMPILERFEATURES_FORWARD_REF(ARGS_2) args_2,
-                          BSLS_COMPILERFEATURES_FORWARD_REF(ARGS_3) args_3,
-                          BSLS_COMPILERFEATURES_FORWARD_REF(ARGS_4) args_4);
-#endif  // BDLB_NULLABLEVALUE_VARIADIC_LIMIT_C >= 4
-
-#if BDLB_NULLABLEVALUE_VARIADIC_LIMIT_C >= 5
-    template <class ARGS_1,
-              class ARGS_2,
-              class ARGS_3,
-              class ARGS_4,
-              class ARGS_5>
-    void makeValueInplace(BSLS_COMPILERFEATURES_FORWARD_REF(ARGS_1) args_1,
-                          BSLS_COMPILERFEATURES_FORWARD_REF(ARGS_2) args_2,
-                          BSLS_COMPILERFEATURES_FORWARD_REF(ARGS_3) args_3,
-                          BSLS_COMPILERFEATURES_FORWARD_REF(ARGS_4) args_4,
-                          BSLS_COMPILERFEATURES_FORWARD_REF(ARGS_5) args_5);
-#endif  // BDLB_NULLABLEVALUE_VARIADIC_LIMIT_C >= 5
-
-#else
-// The generated code below is a workaround for the absence of perfect
-// forwarding in some compilers.
-    template <class... ARGS>
-    void makeValueInplace(BSLS_COMPILERFEATURES_FORWARD_REF(ARGS)... args);
-// }}} END GENERATED CODE
-#endif
-
-    void reset();
-        // Reset this object to the default constructed state (i.e., to have
-        // the null value).
-
-    TYPE& value();
-        // Return a reference providing modifiable access to the underlying
-        // 'TYPE' object.  The behavior is undefined unless this object is
-        // non-null.
-
-    // ACCESSORS
-    const TYPE *address() const;
-        // Return the address of the  underlying 'TYPE' object.  The behavior
-        // is undefined unless this object is non-null.
-
-    bool isNull() const;
-        // Return 'true' if this object is null, and 'false' otherwise.
-
-    const TYPE& value() const;
-        // Return a reference providing non-modifiable access to the underlying
-        // 'TYPE' object.  The behavior is undefined unless this object is
-        // non-null.
-};
->>>>>>> 0e23318d
 
 // ============================================================================
 //                           INLINE DEFINITIONS
@@ -1209,11 +827,7 @@
 inline
 NullableValue<TYPE>::NullableValue(const AllocType& allocator)
                                                           BSLS_KEYWORD_NOEXCEPT
-<<<<<<< HEAD
-: d_imp(bsl::allocator_arg, basicAllocator)
-=======
-: d_imp(allocator)
->>>>>>> 0e23318d
+: d_imp(bsl::allocator_arg, allocator)
 {
 }
 
@@ -1227,13 +841,8 @@
 template <class TYPE>
 inline
 NullableValue<TYPE>::NullableValue(const NullableValue&  original,
-<<<<<<< HEAD
-                                   bslma::Allocator     *basicAllocator)
-: d_imp(bsl::allocator_arg, basicAllocator, original.d_imp)
-=======
                                    const AllocType&      allocator)
-: d_imp(original.d_imp, allocator)
->>>>>>> 0e23318d
+: d_imp(bsl::allocator_arg, allocator, original.d_imp)
 {
 }
 
@@ -1246,18 +855,12 @@
 
 template <class TYPE>
 inline
-<<<<<<< HEAD
 NullableValue<TYPE>::NullableValue(
                               bslmf::MovableRef<NullableValue>  original,
-                              bslma::Allocator                 *basicAllocator)
+                              const AllocType&                  allocator)
 : d_imp(bsl::allocator_arg,
-        basicAllocator,
+        allocator,
         MoveUtil::move(MoveUtil::access(original).d_imp))
-=======
-NullableValue<TYPE>::NullableValue(bslmf::MovableRef<NullableValue> original,
-                                   const AllocType&                 allocator)
-: d_imp(MoveUtil::move(MoveUtil::access(original).d_imp), allocator)
->>>>>>> 0e23318d
 {
 }
 
@@ -1269,14 +872,9 @@
        typename bsl::enable_if<bsl::is_convertible<BDE_OTHER_TYPE, TYPE>::value
                                &&
                                !bsl::is_convertible<BDE_OTHER_TYPE,
-<<<<<<< HEAD
-                                                    bslma::Allocator *>::value,
-                               void>::type               *)
-:d_imp(BSLS_COMPILERFEATURES_FORWARD(BDE_OTHER_TYPE, value))
-=======
                                                     AllocType>::value,
                                EnableType>::type)
->>>>>>> 0e23318d
+: d_imp (BSLS_COMPILERFEATURES_FORWARD(BDE_OTHER_TYPE, value))
 {
 }
 
@@ -1287,15 +885,11 @@
       BSLS_COMPILERFEATURES_FORWARD_REF(BDE_OTHER_TYPE)  value,
       const AllocType&                                   allocator,
       typename bsl::enable_if<bsl::is_convertible<BDE_OTHER_TYPE, TYPE>::value,
-<<<<<<< HEAD
-                              void>::type               *)
+
+                              EnableType>::type)
 : d_imp(bsl::allocator_arg,
-        basicAllocator,
+        allocator,
         BSLS_COMPILERFEATURES_FORWARD(BDE_OTHER_TYPE, value))
-=======
-                              EnableType>::type)
-: d_imp(allocator)
->>>>>>> 0e23318d
 {
 }
 
@@ -1312,15 +906,9 @@
 template <class BDE_OTHER_TYPE>
 inline
 NullableValue<TYPE>::NullableValue(
-<<<<<<< HEAD
-                          const NullableValue<BDE_OTHER_TYPE>&  original,
-                          bslma::Allocator                     *basicAllocator)
-: d_imp(bsl::allocator_arg, basicAllocator, original.d_imp)
-=======
                                 const NullableValue<BDE_OTHER_TYPE>& original,
                                 const AllocType&                     allocator)
-: d_imp(allocator)
->>>>>>> 0e23318d
+: d_imp(bsl::allocator_arg, allocator, original.d_imp)
 {
 }
 
@@ -1338,11 +926,7 @@
 NullableValue<TYPE>::NullableValue(const NullOptType&             ,
                                    const AllocType& allocator)
                                                           BSLS_KEYWORD_NOEXCEPT
-<<<<<<< HEAD
-: d_imp(bsl::allocator_arg, basicAllocator)
-=======
-: d_imp(allocator)
->>>>>>> 0e23318d
+: d_imp(bsl::allocator_arg, allocator)
 {
 }
 
@@ -2016,755 +1600,6 @@
     a.swap(b);
 }
 
-<<<<<<< HEAD
-=======
-namespace bdlb {
-
-               // ---------------------------------------
-               // class NullableValue_WithAllocator<TYPE>
-               // ---------------------------------------
-
-// PRIVATE MANIPULATORS
-template <class TYPE>
-template <class BDE_OTHER_TYPE>
-void NullableValue_WithAllocator<TYPE>::makeValueRaw(
-                       BSLS_COMPILERFEATURES_FORWARD_REF(BDE_OTHER_TYPE) value)
-{
-    BSLS_ASSERT_SAFE(d_isNull);
-
-    bslma::ConstructionUtil::construct(
-                         d_buffer.address(),
-                         d_allocator.mechanism(),
-                         BSLS_COMPILERFEATURES_FORWARD(BDE_OTHER_TYPE, value));
-    d_isNull = false;
-}
-
-// CREATORS
-template <class TYPE>
-inline
-NullableValue_WithAllocator<TYPE>::NullableValue_WithAllocator(
-                                                    const AllocType& allocator)
-: d_isNull(true)
-, d_allocator(allocator)
-{
-}
-
-template <class TYPE>
-inline
-NullableValue_WithAllocator<TYPE>::NullableValue_WithAllocator(
-                                  const NullableValue_WithAllocator& original,
-                                  const AllocType&                   allocator)
-: d_isNull(true)
-, d_allocator(allocator)
-{
-    if (!original.isNull()) {
-        makeValueRaw(original.value());
-    }
-}
-
-template <class TYPE>
-inline
-NullableValue_WithAllocator<TYPE>::NullableValue_WithAllocator(
-                       bslmf::MovableRef<NullableValue_WithAllocator> original)
-: d_isNull(true)
-, d_allocator(MoveUtil::access(original).d_allocator)
-{
-    NullableValue_WithAllocator& lvalue = original;
-
-    if (!lvalue.isNull()) {
-        makeValueRaw(MoveUtil::move(lvalue.value()));
-    }
-}
-
-template <class TYPE>
-inline
-NullableValue_WithAllocator<TYPE>::NullableValue_WithAllocator(
-                      bslmf::MovableRef<NullableValue_WithAllocator> original,
-                      const AllocType&                               allocator)
-: d_isNull(true)
-, d_allocator(allocator)
-{
-    NullableValue_WithAllocator& lvalue = original;
-
-    if (!lvalue.isNull()) {
-        makeValueRaw(MoveUtil::move(lvalue.value()));
-    }
-}
-
-template <class TYPE>
-inline
-NullableValue_WithAllocator<TYPE>::~NullableValue_WithAllocator()
-{
-    reset();
-}
-
-// MANIPULATORS
-template <class TYPE>
-NullableValue_WithAllocator<TYPE>&
-NullableValue_WithAllocator<TYPE>::operator=(
-                                        const NullableValue_WithAllocator& rhs)
-{
-    if (!rhs.isNull()) {
-        makeValue(rhs.value());
-    }
-    else {
-        reset();
-    }
-
-    return *this;
-}
-
-template <class TYPE>
-NullableValue_WithAllocator<TYPE>&
-NullableValue_WithAllocator<TYPE>::operator=(
-                            bslmf::MovableRef<NullableValue_WithAllocator> rhs)
-{
-    NullableValue_WithAllocator& lvalue = rhs;
-
-    if (!lvalue.isNull()) {
-        makeValue(MoveUtil::move(lvalue.value()));
-    }
-    else {
-        reset();
-    }
-
-    return *this;
-}
-
-template <class TYPE>
-void NullableValue_WithAllocator<TYPE>::swap(
-                                            NullableValue_WithAllocator& other)
-{
-    // 'swap' is undefined for non-equal allocators.
-
-    BSLS_ASSERT(d_allocator == other.d_allocator);
-
-    // same 'isNull' flags
-
-    if (isNull() && other.isNull()) {
-        return;                                                       // RETURN
-    }
-
-    if (!isNull() && !other.isNull()) {
-        // swap underlying values
-
-        bslalg::SwapUtil::swap(&this->value(), &other.value());
-        return;                                                       // RETURN
-    }
-
-    // different 'isNull' flags
-
-    NullableValue_WithAllocator *nullObj;
-    NullableValue_WithAllocator *nonNullObj;
-
-    if (isNull()) {
-        nullObj    = this;
-        nonNullObj = &other;
-    }
-    else {
-        nullObj    = &other;
-        nonNullObj = this;
-    }
-
-    // Copy-construct and reset.
-
-    nullObj->makeValue(nonNullObj->value());  // This can throw, so 'swap' is
-                                              // only strongly exception-safe.
-    nonNullObj->reset();
-}
-
-template <class TYPE>
-template <class BDE_OTHER_TYPE>
-void NullableValue_WithAllocator<TYPE>::makeValue(
-                       BSLS_COMPILERFEATURES_FORWARD_REF(BDE_OTHER_TYPE) value)
-{
-    if (d_isNull) {
-        makeValueRaw(BSLS_COMPILERFEATURES_FORWARD(BDE_OTHER_TYPE, value));
-    }
-    else {
-        d_buffer.object() =
-            BSLS_COMPILERFEATURES_FORWARD(BDE_OTHER_TYPE, value);
-    }
-}
-
-template <class TYPE>
-inline
-void NullableValue_WithAllocator<TYPE>::makeValue()
-{
-    reset();
-
-    bslma::ConstructionUtil::construct(d_buffer.address(),
-                                       d_allocator.mechanism());
-    d_isNull = false;
-}
-
-#if !BSLS_COMPILERFEATURES_SIMULATE_CPP11_FEATURES
-template <class TYPE>
-template <class... ARGS>
-inline
-void NullableValue_WithAllocator<TYPE>::makeValueInplace(ARGS&&... args)
-{
-    reset();
-    bslma::ConstructionUtil::construct(
-        d_buffer.address(),
-        d_allocator.mechanism(),
-        BSLS_COMPILERFEATURES_FORWARD(ARGS, args)...);
-    d_isNull = false;
-}
-#elif BSLS_COMPILERFEATURES_SIMULATE_VARIADIC_TEMPLATES
-// {{{ BEGIN GENERATED CODE
-// The following section is automatically generated.  **DO NOT EDIT**
-// Generator command line: old_sim_cpp11_features.pl bdlb_nullablevalue.h
-#ifndef BDLB_NULLABLEVALUE_VARIADIC_LIMIT
-#define BDLB_NULLABLEVALUE_VARIADIC_LIMIT 5
-#endif
-#ifndef BDLB_NULLABLEVALUE_VARIADIC_LIMIT_E
-#define BDLB_NULLABLEVALUE_VARIADIC_LIMIT_E BDLB_NULLABLEVALUE_VARIADIC_LIMIT
-#endif
-#if BDLB_NULLABLEVALUE_VARIADIC_LIMIT_E >= 0
-template <class TYPE>
-inline
-void NullableValue_WithAllocator<TYPE>::makeValueInplace(
-                               )
-{
-    reset();
-    bslma::ConstructionUtil::construct(
-        d_buffer.address(),
-        d_allocator.mechanism());
-    d_isNull = false;
-}
-#endif  // BDLB_NULLABLEVALUE_VARIADIC_LIMIT_E >= 0
-
-#if BDLB_NULLABLEVALUE_VARIADIC_LIMIT_E >= 1
-template <class TYPE>
-template <class ARGS_1>
-inline
-void NullableValue_WithAllocator<TYPE>::makeValueInplace(
-                              BSLS_COMPILERFEATURES_FORWARD_REF(ARGS_1) args_1)
-{
-    reset();
-    bslma::ConstructionUtil::construct(
-        d_buffer.address(),
-        d_allocator.mechanism(),
-        BSLS_COMPILERFEATURES_FORWARD(ARGS_1, args_1));
-    d_isNull = false;
-}
-#endif  // BDLB_NULLABLEVALUE_VARIADIC_LIMIT_E >= 1
-
-#if BDLB_NULLABLEVALUE_VARIADIC_LIMIT_E >= 2
-template <class TYPE>
-template <class ARGS_1,
-          class ARGS_2>
-inline
-void NullableValue_WithAllocator<TYPE>::makeValueInplace(
-                              BSLS_COMPILERFEATURES_FORWARD_REF(ARGS_1) args_1,
-                              BSLS_COMPILERFEATURES_FORWARD_REF(ARGS_2) args_2)
-{
-    reset();
-    bslma::ConstructionUtil::construct(
-        d_buffer.address(),
-        d_allocator.mechanism(),
-        BSLS_COMPILERFEATURES_FORWARD(ARGS_1, args_1),
-        BSLS_COMPILERFEATURES_FORWARD(ARGS_2, args_2));
-    d_isNull = false;
-}
-#endif  // BDLB_NULLABLEVALUE_VARIADIC_LIMIT_E >= 2
-
-#if BDLB_NULLABLEVALUE_VARIADIC_LIMIT_E >= 3
-template <class TYPE>
-template <class ARGS_1,
-          class ARGS_2,
-          class ARGS_3>
-inline
-void NullableValue_WithAllocator<TYPE>::makeValueInplace(
-                              BSLS_COMPILERFEATURES_FORWARD_REF(ARGS_1) args_1,
-                              BSLS_COMPILERFEATURES_FORWARD_REF(ARGS_2) args_2,
-                              BSLS_COMPILERFEATURES_FORWARD_REF(ARGS_3) args_3)
-{
-    reset();
-    bslma::ConstructionUtil::construct(
-        d_buffer.address(),
-        d_allocator.mechanism(),
-        BSLS_COMPILERFEATURES_FORWARD(ARGS_1, args_1),
-        BSLS_COMPILERFEATURES_FORWARD(ARGS_2, args_2),
-        BSLS_COMPILERFEATURES_FORWARD(ARGS_3, args_3));
-    d_isNull = false;
-}
-#endif  // BDLB_NULLABLEVALUE_VARIADIC_LIMIT_E >= 3
-
-#if BDLB_NULLABLEVALUE_VARIADIC_LIMIT_E >= 4
-template <class TYPE>
-template <class ARGS_1,
-          class ARGS_2,
-          class ARGS_3,
-          class ARGS_4>
-inline
-void NullableValue_WithAllocator<TYPE>::makeValueInplace(
-                              BSLS_COMPILERFEATURES_FORWARD_REF(ARGS_1) args_1,
-                              BSLS_COMPILERFEATURES_FORWARD_REF(ARGS_2) args_2,
-                              BSLS_COMPILERFEATURES_FORWARD_REF(ARGS_3) args_3,
-                              BSLS_COMPILERFEATURES_FORWARD_REF(ARGS_4) args_4)
-{
-    reset();
-    bslma::ConstructionUtil::construct(
-        d_buffer.address(),
-        d_allocator.mechanism(),
-        BSLS_COMPILERFEATURES_FORWARD(ARGS_1, args_1),
-        BSLS_COMPILERFEATURES_FORWARD(ARGS_2, args_2),
-        BSLS_COMPILERFEATURES_FORWARD(ARGS_3, args_3),
-        BSLS_COMPILERFEATURES_FORWARD(ARGS_4, args_4));
-    d_isNull = false;
-}
-#endif  // BDLB_NULLABLEVALUE_VARIADIC_LIMIT_E >= 4
-
-#if BDLB_NULLABLEVALUE_VARIADIC_LIMIT_E >= 5
-template <class TYPE>
-template <class ARGS_1,
-          class ARGS_2,
-          class ARGS_3,
-          class ARGS_4,
-          class ARGS_5>
-inline
-void NullableValue_WithAllocator<TYPE>::makeValueInplace(
-                              BSLS_COMPILERFEATURES_FORWARD_REF(ARGS_1) args_1,
-                              BSLS_COMPILERFEATURES_FORWARD_REF(ARGS_2) args_2,
-                              BSLS_COMPILERFEATURES_FORWARD_REF(ARGS_3) args_3,
-                              BSLS_COMPILERFEATURES_FORWARD_REF(ARGS_4) args_4,
-                              BSLS_COMPILERFEATURES_FORWARD_REF(ARGS_5) args_5)
-{
-    reset();
-    bslma::ConstructionUtil::construct(
-        d_buffer.address(),
-        d_allocator.mechanism(),
-        BSLS_COMPILERFEATURES_FORWARD(ARGS_1, args_1),
-        BSLS_COMPILERFEATURES_FORWARD(ARGS_2, args_2),
-        BSLS_COMPILERFEATURES_FORWARD(ARGS_3, args_3),
-        BSLS_COMPILERFEATURES_FORWARD(ARGS_4, args_4),
-        BSLS_COMPILERFEATURES_FORWARD(ARGS_5, args_5));
-    d_isNull = false;
-}
-#endif  // BDLB_NULLABLEVALUE_VARIADIC_LIMIT_E >= 5
-
-#else
-// The generated code below is a workaround for the absence of perfect
-// forwarding in some compilers.
-template <class TYPE>
-template <class... ARGS>
-inline
-void NullableValue_WithAllocator<TYPE>::makeValueInplace(
-                               BSLS_COMPILERFEATURES_FORWARD_REF(ARGS)... args)
-{
-    reset();
-    bslma::ConstructionUtil::construct(
-        d_buffer.address(),
-        d_allocator.mechanism(),
-        BSLS_COMPILERFEATURES_FORWARD(ARGS, args)...);
-    d_isNull = false;
-}
-// }}} END GENERATED CODE
-#endif
-
-template <class TYPE>
-inline
-void NullableValue_WithAllocator<TYPE>::reset()
-{
-    if (!d_isNull) {
-        d_buffer.object().~TYPE();
-        d_isNull = true;
-    }
-}
-
-template <class TYPE>
-inline
-TYPE& NullableValue_WithAllocator<TYPE>::value()
-{
-    BSLS_ASSERT_SAFE(!d_isNull);
-
-    return d_buffer.object();
-}
-
-// ACCESSORS
-template <class TYPE>
-inline
-const TYPE *NullableValue_WithAllocator<TYPE>::address() const
-{
-    BSLS_ASSERT_SAFE(!d_isNull);
-
-    return d_buffer.address();
-}
-
-template <class TYPE>
-inline
-bool NullableValue_WithAllocator<TYPE>::isNull() const
-{
-    return d_isNull;
-}
-
-template <class TYPE>
-inline
-const TYPE& NullableValue_WithAllocator<TYPE>::value() const
-{
-    BSLS_ASSERT_SAFE(!d_isNull);
-
-    return d_buffer.object();
-}
-
-              // ------------------------------------------
-              // class NullableValue_WithoutAllocator<TYPE>
-              // ------------------------------------------
-
-// PRIVATE MANIPULATORS
-template <class TYPE>
-template <class BDE_OTHER_TYPE>
-void NullableValue_WithoutAllocator<TYPE>::makeValueRaw(
-                       BSLS_COMPILERFEATURES_FORWARD_REF(BDE_OTHER_TYPE) value)
-{
-    BSLS_ASSERT_SAFE(d_isNull);
-
-    bslma::ConstructionUtil::construct(
-                         d_buffer.address(),
-                         (void *)0,
-                         BSLS_COMPILERFEATURES_FORWARD(BDE_OTHER_TYPE, value));
-    d_isNull = false;
-}
-
-// CREATORS
-template <class TYPE>
-inline
-NullableValue_WithoutAllocator<TYPE>::NullableValue_WithoutAllocator()
-: d_isNull(true)
-{
-}
-
-template <class TYPE>
-inline
-NullableValue_WithoutAllocator<TYPE>::
-NullableValue_WithoutAllocator(const NullableValue_WithoutAllocator& original)
-: d_isNull(true)
-{
-    if (!original.isNull()) {
-        makeValueRaw(original.value());
-    }
-}
-
-template <class TYPE>
-inline
-NullableValue_WithoutAllocator<TYPE>::NullableValue_WithoutAllocator(
-                    bslmf::MovableRef<NullableValue_WithoutAllocator> original)
-: d_isNull(true)
-{
-    NullableValue_WithoutAllocator& lvalue = original;
-
-    if (!lvalue.isNull()) {
-        makeValueRaw(MoveUtil::move(lvalue.value()));
-    }
-}
-
-template <class TYPE>
-inline
-NullableValue_WithoutAllocator<TYPE>::~NullableValue_WithoutAllocator()
-{
-    reset();
-}
-
-// MANIPULATORS
-template <class TYPE>
-NullableValue_WithoutAllocator<TYPE>&
-NullableValue_WithoutAllocator<TYPE>::operator=(
-                                     const NullableValue_WithoutAllocator& rhs)
-{
-    if (!rhs.isNull()) {
-        makeValue(rhs.value());
-    }
-    else {
-        reset();
-    }
-
-    return *this;
-}
-
-template <class TYPE>
-NullableValue_WithoutAllocator<TYPE>&
-NullableValue_WithoutAllocator<TYPE>::operator=(
-                         bslmf::MovableRef<NullableValue_WithoutAllocator> rhs)
-{
-    NullableValue_WithoutAllocator& lvalue = rhs;
-
-    if (!lvalue.isNull()) {
-        makeValue(MoveUtil::move(lvalue.value()));
-    }
-    else {
-        reset();
-    }
-
-    return *this;
-}
-
-template <class TYPE>
-template <class BDE_OTHER_TYPE>
-void NullableValue_WithoutAllocator<TYPE>::makeValue(
-                       BSLS_COMPILERFEATURES_FORWARD_REF(BDE_OTHER_TYPE) value)
-{
-    if (d_isNull) {
-        makeValueRaw(BSLS_COMPILERFEATURES_FORWARD(BDE_OTHER_TYPE, value));
-    }
-    else {
-        d_buffer.object() =
-            BSLS_COMPILERFEATURES_FORWARD(BDE_OTHER_TYPE, value);
-    }
-}
-
-template <class TYPE>
-inline
-void NullableValue_WithoutAllocator<TYPE>::makeValue()
-{
-    reset();
-
-    bslma::ConstructionUtil::construct(d_buffer.address(), (void *)0);
-    d_isNull = false;
-}
-
-#if !BSLS_COMPILERFEATURES_SIMULATE_CPP11_FEATURES
-template <class TYPE>
-template <class... ARGS>
-inline
-void NullableValue_WithoutAllocator<TYPE>::makeValueInplace(ARGS&&... args)
-{
-    reset();
-    bslma::ConstructionUtil::construct(
-        d_buffer.address(),
-        (void *)0,
-        BSLS_COMPILERFEATURES_FORWARD(ARGS, args)...);
-    d_isNull = false;
-}
-#elif BSLS_COMPILERFEATURES_SIMULATE_VARIADIC_TEMPLATES
-// {{{ BEGIN GENERATED CODE
-// The following section is automatically generated.  **DO NOT EDIT**
-// Generator command line: sim_cpp11_features.pl bdlb_nullablevalue.h
-template <class TYPE>
-inline
-void NullableValue_WithoutAllocator<TYPE>::makeValueInplace(
-                               )
-{
-    reset();
-    bslma::ConstructionUtil::construct(
-        d_buffer.address(),
-        (void *)0);
-    d_isNull = false;
-}
-
-template <class TYPE>
-template <class ARGS_1>
-inline
-void NullableValue_WithoutAllocator<TYPE>::makeValueInplace(
-                              BSLS_COMPILERFEATURES_FORWARD_REF(ARGS_1) args_1)
-{
-    reset();
-    bslma::ConstructionUtil::construct(
-        d_buffer.address(),
-        (void *)0,
-        BSLS_COMPILERFEATURES_FORWARD(ARGS_1, args_1));
-    d_isNull = false;
-}
-
-template <class TYPE>
-template <class ARGS_1,
-          class ARGS_2>
-inline
-void NullableValue_WithoutAllocator<TYPE>::makeValueInplace(
-                              BSLS_COMPILERFEATURES_FORWARD_REF(ARGS_1) args_1,
-                              BSLS_COMPILERFEATURES_FORWARD_REF(ARGS_2) args_2)
-{
-    reset();
-    bslma::ConstructionUtil::construct(
-        d_buffer.address(),
-        (void *)0,
-        BSLS_COMPILERFEATURES_FORWARD(ARGS_1, args_1),
-        BSLS_COMPILERFEATURES_FORWARD(ARGS_2, args_2));
-    d_isNull = false;
-}
-
-template <class TYPE>
-template <class ARGS_1,
-          class ARGS_2,
-          class ARGS_3>
-inline
-void NullableValue_WithoutAllocator<TYPE>::makeValueInplace(
-                              BSLS_COMPILERFEATURES_FORWARD_REF(ARGS_1) args_1,
-                              BSLS_COMPILERFEATURES_FORWARD_REF(ARGS_2) args_2,
-                              BSLS_COMPILERFEATURES_FORWARD_REF(ARGS_3) args_3)
-{
-    reset();
-    bslma::ConstructionUtil::construct(
-        d_buffer.address(),
-        (void *)0,
-        BSLS_COMPILERFEATURES_FORWARD(ARGS_1, args_1),
-        BSLS_COMPILERFEATURES_FORWARD(ARGS_2, args_2),
-        BSLS_COMPILERFEATURES_FORWARD(ARGS_3, args_3));
-    d_isNull = false;
-}
-
-template <class TYPE>
-template <class ARGS_1,
-          class ARGS_2,
-          class ARGS_3,
-          class ARGS_4>
-inline
-void NullableValue_WithoutAllocator<TYPE>::makeValueInplace(
-                              BSLS_COMPILERFEATURES_FORWARD_REF(ARGS_1) args_1,
-                              BSLS_COMPILERFEATURES_FORWARD_REF(ARGS_2) args_2,
-                              BSLS_COMPILERFEATURES_FORWARD_REF(ARGS_3) args_3,
-                              BSLS_COMPILERFEATURES_FORWARD_REF(ARGS_4) args_4)
-{
-    reset();
-    bslma::ConstructionUtil::construct(
-        d_buffer.address(),
-        (void *)0,
-        BSLS_COMPILERFEATURES_FORWARD(ARGS_1, args_1),
-        BSLS_COMPILERFEATURES_FORWARD(ARGS_2, args_2),
-        BSLS_COMPILERFEATURES_FORWARD(ARGS_3, args_3),
-        BSLS_COMPILERFEATURES_FORWARD(ARGS_4, args_4));
-    d_isNull = false;
-}
-
-template <class TYPE>
-template <class ARGS_1,
-          class ARGS_2,
-          class ARGS_3,
-          class ARGS_4,
-          class ARGS_5>
-inline
-void NullableValue_WithoutAllocator<TYPE>::makeValueInplace(
-                              BSLS_COMPILERFEATURES_FORWARD_REF(ARGS_1) args_1,
-                              BSLS_COMPILERFEATURES_FORWARD_REF(ARGS_2) args_2,
-                              BSLS_COMPILERFEATURES_FORWARD_REF(ARGS_3) args_3,
-                              BSLS_COMPILERFEATURES_FORWARD_REF(ARGS_4) args_4,
-                              BSLS_COMPILERFEATURES_FORWARD_REF(ARGS_5) args_5)
-{
-    reset();
-    bslma::ConstructionUtil::construct(
-        d_buffer.address(),
-        (void *)0,
-        BSLS_COMPILERFEATURES_FORWARD(ARGS_1, args_1),
-        BSLS_COMPILERFEATURES_FORWARD(ARGS_2, args_2),
-        BSLS_COMPILERFEATURES_FORWARD(ARGS_3, args_3),
-        BSLS_COMPILERFEATURES_FORWARD(ARGS_4, args_4),
-        BSLS_COMPILERFEATURES_FORWARD(ARGS_5, args_5));
-    d_isNull = false;
-}
-
-#else
-// The generated code below is a workaround for the absence of perfect
-// forwarding in some compilers.
-template <class TYPE>
-template <class... ARGS>
-inline
-void NullableValue_WithoutAllocator<TYPE>::makeValueInplace(
-                               BSLS_COMPILERFEATURES_FORWARD_REF(ARGS)... args)
-{
-    reset();
-    bslma::ConstructionUtil::construct(
-        d_buffer.address(),
-        (void *)0,
-        BSLS_COMPILERFEATURES_FORWARD(ARGS, args)...);
-    d_isNull = false;
-}
-// }}} END GENERATED CODE
-#endif
-
-template <class TYPE>
-inline
-void NullableValue_WithoutAllocator<TYPE>::reset()
-{
-    if (!d_isNull) {
-        d_buffer.object().~TYPE();
-        d_isNull = true;
-    }
-}
-
-template <class TYPE>
-void NullableValue_WithoutAllocator<TYPE>::swap(
-                                         NullableValue_WithoutAllocator& other)
-{
-    // same 'isNull' flags
-
-    if (isNull() && other.isNull()) {
-        return;                                                       // RETURN
-    }
-
-    if (!isNull() && !other.isNull()) {
-        // swap underlying values
-
-        bslalg::SwapUtil::swap(&this->value(), &other.value());
-        return;                                                       // RETURN
-    }
-
-    // different 'isNull' flags
-
-    NullableValue_WithoutAllocator *nullObj;
-    NullableValue_WithoutAllocator *nonNullObj;
-
-    if (isNull()) {
-        nullObj    = this;
-        nonNullObj = &other;
-    }
-    else {
-        nullObj    = &other;
-        nonNullObj = this;
-    }
-
-    // Copy-construct and reset.
-
-    nullObj->makeValue(nonNullObj->value());  // This can throw, so 'swap' is
-                                              // only strongly exception-safe.
-    nonNullObj->reset();
-}
-
-template <class TYPE>
-inline
-TYPE& NullableValue_WithoutAllocator<TYPE>::value()
-{
-    BSLS_ASSERT_SAFE(!d_isNull);
-
-    return d_buffer.object();
-}
-
-// ACCESSORS
-template <class TYPE>
-inline
-const TYPE *NullableValue_WithoutAllocator<TYPE>::address() const
-{
-    BSLS_ASSERT_SAFE(!d_isNull);
-
-    return d_buffer.address();
-}
-
-template <class TYPE>
-inline
-bool NullableValue_WithoutAllocator<TYPE>::isNull() const
-{
-    return d_isNull;
-}
-
-template <class TYPE>
-inline
-const TYPE& NullableValue_WithoutAllocator<TYPE>::value() const
-{
-    BSLS_ASSERT_SAFE(!d_isNull);
-
-    return d_buffer.object();
-}
-
-template <class TYPE>
-inline
-typename NullableValue_WithAllocator<TYPE>::AllocType
-NullableValue_WithAllocator<TYPE>::get_allocator() const
-{
-    return d_allocator;
-}
-
-}  // close package namespace
->>>>>>> 0e23318d
 }  // close enterprise namespace
 
 #endif
