--- conflicted
+++ resolved
@@ -15,10 +15,7 @@
 
 #include <bslh_hash.h>
 
-<<<<<<< HEAD
 #include <bslma_default.h>
-=======
->>>>>>> 736933fd
 #include <bslma_defaultallocatorguard.h>
 #include <bslma_destructorguard.h>
 #include <bslma_testallocator.h>
@@ -110,18 +107,11 @@
 // [17] operator!=(const TYPE&,const bdlb::NullableValue<TYPE>&,);
 // [ 4] operator<<(bsl::ostream&,const bdlb::NullableValue<TYPE>&);
 // [20] void hashAppend(HASHALG& hashAlg, NullableValue<TYPE>& input);
-<<<<<<< HEAD
 // ----------------------------------------------------------------------------
 // [ 1] BREATHING TEST 1: Using 'bsl::string'
 // [ 2] BREATHING TEST 2: Using 'int'
 // [24] USAGE EXAMPLE
 // [23] Concern: Types that are not copy-assignable can be used.
-=======
-//-----------------------------------------------------------------------------
-// [ 1] BREATHING TEST 1: Using 'bsl::string'
-// [ 2] BREATHING TEST 2: Using 'int'
-// [21] USAGE EXAMPLE
->>>>>>> 736933fd
 // ----------------------------------------------------------------------------
 
 // ============================================================================
@@ -1045,7 +1035,6 @@
 
 #endif // BDE_BUILD_TARGET_EXC
 
-<<<<<<< HEAD
                         // ================================
                         // class NonAssignableAllocTestType
                         // ================================
@@ -1230,8 +1219,6 @@
 }  // close namespace bslma
 }  // close enterprise namespace
 
-// ============================================================================
-=======
 #ifndef BDE_OMIT_INTERNAL_DEPRECATED
 class DeprecatedBdex {
   public:
@@ -1239,8 +1226,7 @@
 };
 #endif
 
-//=============================================================================
->>>>>>> 736933fd
+// ============================================================================
 //                  GLOBAL TYPEDEFS/CONSTANTS FOR TESTING
 // ----------------------------------------------------------------------------
 
@@ -2385,7 +2371,6 @@
 
     bslma::DefaultAllocatorGuard dag(&da);
 
-<<<<<<< HEAD
     if (veryVerbose) {
         cout << "\tVerify hashing null nullable values is equivalent to\n"
                 "\tappending 'false' to the hash\n";
@@ -2393,28 +2378,6 @@
     {
         ObjWithAllocator object(&oa);
         Obj& x = object.object();  const Obj& X = x;
-=======
-// ASPECTS
-namespace BloombergLP {
-namespace bslh {
-
-template <class HASHALG, class RETURN, class CLASS>
-void hashAppend(HASHALG& hashAlg, RETURN (CLASS::*member)())
-{
-    hashAlg(&member, sizeof(member));
-}
-
-template <class HASHALG, class RETURN, class CLASS>
-void hashAppend(HASHALG& hashAlg, RETURN (CLASS::*member)() const)
-{
-    hashAlg(&member, sizeof(member));
-}
-
-}  // close package namespace
-}  // close enterprise namespace
-
-#define RUN_EACH_TYPE BSLTF_TEMPLATETESTFACILITY_RUN_EACH_TYPE
->>>>>>> 736933fd
 
         ASSERT(0 == oa.numBlocksInUse());
         ASSERT(0 == da.numBlocksInUse());
@@ -2431,102 +2394,6 @@
     {
         ObjWithAllocator object(&oa);
         Obj& x = object.object();  const Obj& X = x;
-
-        for (int i = 0; i < NUM_VALUES; ++i) {
-            for (int j = 0; j < NUM_VALUES; ++j) {
-
-                ASSERT(0 == oa.numBlocksInUse());
-                ASSERT(0 == da.numBlocksInUse());
-
-                x = VALUES[i];
-
-                bslma::TestAllocatorMonitor oam(&oa);
-
-                bool areSame = i == j;
-
-                bslh::DefaultHashAlgorithm hasher;
-
-                const size_t hashValue_1 = bslh::Hash<>()(X);
-                hashAppend(hasher, true);
-                hashAppend(hasher, VALUES[j]);
-                const size_t hashValue_2 = hasher.computeHash();
-
-                LOOP3_ASSERT(areSame, hashValue_1, hashValue_2,
-                             areSame == (hashValue_2 == hashValue_1));
-
-                ASSERT(oam.isInUseSame());
-                ASSERT(0 == da.numBlocksInUse());
-
-<<<<<<< HEAD
-                x.reset();
-            }
-        }
-        ASSERT(0 == oa.numBlocksInUse());
-        ASSERT(0 == da.numBlocksInUse());
-    }
-}
-=======
-    static void testCase19_withAllocator();
-        // Test 'makeValueInplace' methods using the contained 'TYPE' which
-        // has the 'bslma::UsesBslmaAllocator' trait.
-
-    static void testCase20();
-        // Test 'hashAppend' on 'nullableValue' objects.
-};
->>>>>>> 736933fd
-
-template <class TEST_TYPE>
-void TestDriver<TEST_TYPE>::testCase20()
-{
-    // ------------------------------------------------------------------------
-    // TESTING: Hashing
-    //
-    // Concerns:
-    //: 1 Hashing a value with a null value is equivalent to appending 'false'      //:   to the hash.
-    //:
-    //: 2 Hashing a value with a nullable value is equivalent to appending          //:   'true' to the hash followed by the value.
-    //
-    // Plan:
-    //: 1 Create a null nullable value and verify that hashing it yields the
-    //:   same value as hashing 'false'.
-    //:
-    //: 2 Create a non-null nullable value for a series of test values and
-    //:   verify that hashing it produces the same result as hashing 'true' and
-    //:   then the test values themseleves.
-    //
-    // Testing:
-    //   void hashAppend(HASHALG& hashAlg, NullableValue<TYPE>& input);
-    // ------------------------------------------------------------------------
-
-    const TestValues VALUES;
-    const int        NUM_VALUES = static_cast<int>(VALUES.size());
-
-    bslma::TestAllocator da("default", veryVeryVeryVerbose);
-    bslma::TestAllocator oa("object", veryVeryVeryVerbose);
-
-    bslma::DefaultAllocatorGuard dag(&da);
-
-    if (veryVerbose) {
-        cout << "\tVerify hashing null nullable values is equivalent to\n"                      "\tappending 'false' to the hash\n";
-    }
-    {
-        ObjWithAllocator object(&oa);
-        Obj& x = object.object(); const Obj& X = x;
-
-        ASSERT(0 == oa.numBlocksInUse());
-        ASSERT(0 == da.numBlocksInUse());
-
-        const size_t hashValue_1 = bslh::Hash<>()(X);
-        const size_t hashValue_2 = bslh::Hash<>()(false);
-        LOOP2_ASSERT(hashValue_1, hashValue_2, hashValue_1 == hashValue_2);
-    }
-
-    if (veryVerbose) {
-        cout << "\tVerify hashing non-null nullable values is equivalent to\n"                  "\tappending 'true' to the hash followed by the value\n";
-    }
-    {
-        ObjWithAllocator object(&oa);
-        Obj& x = object.object(); const Obj& X = x;
 
         for (int i = 0; i < NUM_VALUES; ++i) {
             for (int j = 0; j < NUM_VALUES; ++j) {
@@ -3314,11 +3181,7 @@
     bslma::Default::setGlobalAllocator(&globalAllocator);
 
     switch (test) { case 0:  // Zero is always the leading case.
-<<<<<<< HEAD
       case 24: {
-=======
-      case 21: {
->>>>>>> 736933fd
         // --------------------------------------------------------------------
         // USAGE EXAMPLE
         //   Extracted from component header file.
@@ -3362,7 +3225,6 @@
 //..
 
       } break;
-<<<<<<< HEAD
       case 23: {
         // --------------------------------------------------------------------
         // TESTING WITH NON-COPY-ASSIGNABLE TYPES
@@ -3496,8 +3358,6 @@
                       testCase21_withAllocator,
                       bsltf::MoveOnlyAllocTestType);
       } break;
-=======
->>>>>>> 736933fd
       case 20: {
         // --------------------------------------------------------------------
         // TESTING: Hashing
@@ -4929,7 +4789,7 @@
             typedef bdlb::NullableValue<DeprecatedBdex> Obj;
 
             const Obj X;
-            
+
             ASSERT(17 == X.maxSupportedBdexVersion());
         }
 #endif  // BDE_OMIT_INTERNAL_DEPRECATED
