--- conflicted
+++ resolved
@@ -15,16 +15,9 @@
 //
 //@SEE_ALSO: bdlb_nullinputiterator
 //
-<<<<<<< HEAD
-//@AUTHOR: Pablo Halpern (phalpern)
-//
-//@DESCRIPTION: This component provides a class template defining an output
-// iterator type, 'bdlb::NullOutputIterator', with the following attributes:
-=======
 //@DESCRIPTION: This component provides a mechanism,
 // 'bdlb::NullOutputIterator', that defines an output iterator with the
 // following attributes:
->>>>>>> a0e6b331
 //: o Meets exactly the requirements for an output iterator according to the
 //:   C++ Standard (C++98, Section 24.1.2 [lib.output.iterators]).
 //: o De-referencing an iterator and assigning to the returned value has no
