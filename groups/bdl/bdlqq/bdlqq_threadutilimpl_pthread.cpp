// bdlqq_threadutilimpl_pthread.cpp                                   -*-C++-*-
#include <bdlqq_threadutilimpl_pthread.h>

#include <bsls_ident.h>
BSLS_IDENT_RCSID(bdlqq_threadutilimpl_pthread_cpp,"$Id$ $CSID$")

#include <bdlqq_configuration.h>
#include <bdlqq_threadattributes.h>
#include <bdlqq_saturatedtimeconversionimputil.h>

#include <bdlqq_platform.h>

#ifdef BDLQQ_PLATFORM_POSIX_THREADS

#include <bsls_systemtime.h>
#include <bsls_timeinterval.h>

#include <bsls_assert.h>
#include <bsls_atomicoperations.h>
#include <bsls_platform.h>

#include <bsl_cstdlib.h>
#include <bsl_cstring.h>
#include <bsl_ctime.h>
#include <bsl_c_limits.h>

#include <pthread.h>

#if   defined(BSLS_PLATFORM_OS_AIX)
# include <sys/types.h>    // geteuid
# include <unistd.h>       // geteuid
#elif defined(BSLS_PLATFORM_OS_DARWIN)
# include <unistd.h>       // sysconf
# include <mach/mach.h>    // clock_sleep
# include <mach/clock.h>   // clock_sleep
#elif defined(BSLS_PLATFORM_OS_SOLARIS)
# include <sys/utsname.h>
#endif

#include <errno.h>         // constant EINTR

namespace BloombergLP {

static inline
int localPthreadsPolicy(int policy)
    // Return the native pthreads scheduling policy corresponding to the
    // specified 'policy' which is of type
    // 'bdlqq::ThreadAttributes::SchedulingPolicy'.
{
    typedef bdlqq::ThreadAttributes Attr;

    switch (policy) {
      case Attr::BCEMT_SCHED_OTHER:   return SCHED_OTHER;             // RETURN
      case Attr::BCEMT_SCHED_FIFO:    return SCHED_FIFO;              // RETURN
      case Attr::BCEMT_SCHED_RR:      return SCHED_RR;                // RETURN
#if defined(BSLS_PLATFORM_OS_HPUX)
      case Attr::BCEMT_SCHED_DEFAULT:
      default:                        return SCHED_HPUX;              // RETURN
#else
      case Attr::BCEMT_SCHED_DEFAULT:
      default:                        return SCHED_OTHER;             // RETURN
#endif
    }

    BSLS_ASSERT_OPT(0);
}

static int initPthreadAttribute(pthread_attr_t                *dest,
                                const bdlqq::ThreadAttributes&  src)
    // Initialize the specified pthreads attribute type 'dest', configuring it
    // with information from the specified thread attributes object 'src'.
    // Note that it is assumed that 'dest' is uninitialized and
    // 'pthread_attr_init' has not already been call on it.
{
    typedef bdlqq::ThreadAttributes Attr;

    int rc = pthread_attr_init(dest);
    if (0 != rc) {
        return rc;                                                    // RETURN
    }

    // From now on, instead of doing 'if (0 != rc) return rc;' after each call
    // we just bitwise-or the return values, all of which we expect to be 0,
    // together, and then return that value at the end, to achieve higher speed
    // by avoiding confusing the pipeline with branches.

    rc |= pthread_attr_setdetachstate(
                             dest,
                             Attr::BCEMT_CREATE_DETACHED == src.detachedState()
                                                    ? PTHREAD_CREATE_DETACHED
                                                    : PTHREAD_CREATE_JOINABLE);

    int guardSize = src.guardSize();
    if (Attr::BCEMT_UNSET_GUARD_SIZE != guardSize) {
        rc |= pthread_attr_setguardsize(dest, guardSize);
    }

    if (!src.inheritSchedule()) {
        rc |= pthread_attr_setinheritsched(dest, PTHREAD_EXPLICIT_SCHED);

        int pthreadPolicy = localPthreadsPolicy(src.schedulingPolicy());
        rc |= pthread_attr_setschedpolicy(dest, pthreadPolicy);

        int priority = src.schedulingPriority();
        if (Attr::BCEMT_UNSET_PRIORITY != priority) {
            sched_param param;
            rc |= pthread_attr_getschedparam(dest, &param);
            param.sched_priority = priority;
            rc |= pthread_attr_setschedparam(dest, &param);
        }
    }

    int stackSize = src.stackSize();
    if (Attr::BCEMT_UNSET_STACK_SIZE == stackSize) {
        stackSize = bdlqq::Configuration::defaultThreadStackSize();
    }

    if (Attr::BCEMT_UNSET_STACK_SIZE != stackSize) {
        // Note that if 'stackSize' is still unset, we just leave the '*dest'
        // to its default, initialized state.

        BSLS_ASSERT_OPT(stackSize > 0);

#if defined(BSLS_PLATFORM_OS_HPUX)
        // The Itanium divides the stack into two sections: a variable stack
        // and a control stack.  To make 'stackSize' have the same meaning
        // across platforms, we must double it on this platform.

        stackSize *= 2;
#endif

#if defined(PTHREAD_STACK_MIN)
        // Note sometimes PTHREAD_STACK_MIN is a function so cache the call to
        // a variable.

        const int pthreadStackMin = PTHREAD_STACK_MIN;
        if (stackSize < pthreadStackMin) {
            stackSize = pthreadStackMin;
        }
#endif

#if defined(BSLS_PLATFORM_OS_DARWIN)
        // Stack size needs to be a multiple of the system page size.

        static int pageSize = -1;
        if (-1 == pageSize) {
            pageSize = getpagesize();

            // Page size is always a power of 2.

            BSLS_ASSERT_SAFE((pageSize & (pageSize - 1)) == 0);
        }

        stackSize = (stackSize + pageSize - 1) & ~(pageSize - 1);
#endif

        rc |= pthread_attr_setstacksize(dest, stackSize);
    }

    return rc;
}

#if defined(BSLS_PLATFORM_OS_DARWIN)
namespace {

class MachClockGuard {
    // A guard that deallocates a Darwin (mach kernel) 'clock_serv_t' on its
    // destruction.

    // DATA
    clock_serv_t d_clock;  // guarded clock identifier

  private:
    // NOT IMPLEMENTED
    MachClockGuard(const MachClockGuard&);
    MachClockGuard operator=(const MachClockGuard&);
  public:

    // CREATORS
    explicit MachClockGuard(clock_serv_t clock) : d_clock(clock) {}

    ~MachClockGuard()
    {
        mach_port_deallocate(mach_task_self(), d_clock);
    }
};

}  // close unnamed namespace

#endif  // defined(BSLS_PLATFORM_OS_DARWIN)

            // --------------------------------------------
            // class ThreadUtilImpl<Platform::PosixThreads>
            // --------------------------------------------

// CLASS DATA
const pthread_t
bdlqq::ThreadUtilImpl<bdlqq::Platform::PosixThreads>::INVALID_HANDLE =
                                                                (pthread_t) -1;

// CLASS METHODS
int bdlqq::ThreadUtilImpl<bdlqq::Platform::PosixThreads>::create(
                                            Handle                  *handle,
                                            const ThreadAttributes&  attribute,
                                            bcemt_ThreadFunction     function,
                                            void                    *userData)
{
    int rc;
    pthread_attr_t pthreadAttr;

    rc = initPthreadAttribute(&pthreadAttr, attribute);
    if (rc) {
        return -1;                                                    // RETURN
    }

    rc = pthread_create(handle,
                        &pthreadAttr,
                        function,
                        userData);

    // If attr destruction fails, don't want to return a bad status if thread
    // creation succeeded and thread potentially needs to be joined.

    int rcDestroy = pthread_attr_destroy(&pthreadAttr);
    BSLS_ASSERT_SAFE(0 == rcDestroy);
    ++rcDestroy;                           // suppress unused variable warnings

    return rc;
}

                // *** Thread Priorities ***

int bdlqq::ThreadUtilImpl<bdlqq::Platform::PosixThreads>::
      getMaxSchedulingPriority(ThreadAttributes::SchedulingPolicy policy)
{
    typedef ThreadAttributes Attributes;

    int pPolicy;

    switch (policy) {
      case Attributes::BCEMT_SCHED_FIFO: {
        pPolicy = SCHED_FIFO;
      }  break;
      case Attributes::BCEMT_SCHED_RR: {
        pPolicy = SCHED_RR;
      }  break;
      case Attributes::BCEMT_SCHED_OTHER: {
        pPolicy = SCHED_OTHER;
      }  break;
      case Attributes::BCEMT_SCHED_DEFAULT: {
        pPolicy = SCHED_OTHER;
      }  break;
      default: {
        BSLS_ASSERT_OPT(0);
      }
    }

    int priority = sched_get_priority_max(pPolicy);

#  if defined(BSLS_PLATFORM_OS_AIX)
    // Note max priority returned above is 127 regardless of policy on AIX,
    // yet for non-superusers, thread creation fails if 'priority > 60'.  See
    // AIX doc "http://publib.boulder.ibm.com/infocenter/aix/v6r1/index.jsp?
    // topic=%2Fcom.ibm.aix.basetechref%2Fdoc%2Fbasetrf1%2F
    // pthread_setschedparam.htm"

    enum { MAX_AIX_NON_ROOT_PRIORITY = 60,
           MAX_AIX_PRIORITY          = 80 };

    if (0 == geteuid()) {
        // privileged user

        // On AIX 5.3 and above, all priorities above 80 are equivalent to 80.

        if (priority > MAX_AIX_PRIORITY) {
            priority = MAX_AIX_PRIORITY;
        }
    }
    else {
        // non-privileged user

        if (priority > MAX_AIX_NON_ROOT_PRIORITY) {
            priority = MAX_AIX_NON_ROOT_PRIORITY;
        }
    }
#elif defined (BSLS_PLATFORM_OS_SOLARIS)

    // Solaris

    static bsls::AtomicOperations::AtomicTypes::Int isPost_5_10 = { -1 };

    int cacheIsPost_5_10 = bsls::AtomicOperations::getInt(&isPost_5_10);
    if (-1 == cacheIsPost_5_10) {
        struct utsname utsName;
        uname(&utsName);

        int front, tail = 0;
        char *dot = bsl::strchr(utsName.release, '.');
        if (dot) {
            *dot = 0;
            tail = bsl::atoi(dot + 1);
        }
        front = bsl::atoi(utsName.release);
        cacheIsPost_5_10 = front > 5 || (5 == front && tail > 10);

        bsls::AtomicOperations::setInt(&isPost_5_10, cacheIsPost_5_10);
    }

    if (cacheIsPost_5_10) {
        enum { MAX_SOLARIS_5_11_PRIORITY = 0 };

        // On Solaris 5.11, privileged clients can set threads to high
        // priorities that will make them real-time priority threads.  If done
        // wrong, this could destabilize the whole box for other users, and
        // there is no way to do it right through the pthreads interface.  So
        // we are preventing thread priorities above 0 on 5.11.
        //
        // Note that thread creation will fail for priorities above 0 for
        // non-privileged clients on 5.11.

        priority = MAX_SOLARIS_5_11_PRIORITY;
    }
#endif
    return priority;

}

int bdlqq::ThreadUtilImpl<bdlqq::Platform::PosixThreads>::
      getMinSchedulingPriority(ThreadAttributes::SchedulingPolicy policy)
{
    int pPolicy;

    typedef ThreadAttributes Attributes;
    switch (policy) {
      case Attributes::BCEMT_SCHED_FIFO: {
        pPolicy = SCHED_FIFO;
      }  break;
      case Attributes::BCEMT_SCHED_RR: {
        pPolicy = SCHED_RR;
      }  break;
      case Attributes::BCEMT_SCHED_OTHER: {
        pPolicy = SCHED_OTHER;
      }  break;
      case Attributes::BCEMT_SCHED_DEFAULT: {
        pPolicy = SCHED_OTHER;
      }  break;
      default: {
        BSLS_ASSERT_OPT(0);
      }
    }

    int priority = sched_get_priority_min(pPolicy);
# if defined(BSLS_PLATFORM_OS_AIX)
    // Note on AIX all priorities below 40 are equivalent to a priority of 40.
    // See AIX doc "http://publib.boulder.ibm.com/infocenter/aix/v6r1/
    // index.jsp?topic=%2Fcom.ibm.aix.basetechref%2Fdoc%2Fbasetrf1%2F
    // pthread_setschedparam.htm"

    enum { MIN_AIX_PRIORITY = 40 };

    if (priority < MIN_AIX_PRIORITY) {
        priority = MIN_AIX_PRIORITY;
    }

# endif
    return priority;
}

int bdlqq::ThreadUtilImpl<bdlqq::Platform::PosixThreads>::sleep(
                                       const bsls::TimeInterval&  sleepTime,
                                       bsls::TimeInterval        *unsleeptTime)
{
    timespec naptime;
    timespec unslept_time;
    SaturatedTimeConversionImpUtil::toTimeSpec(&naptime, sleepTime);

    const int result = nanosleep(&naptime, unsleeptTime ? &unslept_time : 0);
    if (result && unsleeptTime) {
        unsleeptTime->setInterval(unslept_time.tv_sec,
                                  static_cast<int>(unslept_time.tv_nsec));
    }
    return result;
}

int bdlqq::ThreadUtilImpl<bdlqq::Platform::PosixThreads>::microSleep(
                                               int                 microsecs,
                                               int                 seconds,
                                               bsls::TimeInterval *unsleptTime)
{
    enum { MILLION = 1000 * 1000 };

    bsls::TimeInterval sleepTime((microsecs / MILLION) + seconds,
                                (microsecs % MILLION) * 1000);
    timespec naptime;
    timespec unslept;
    SaturatedTimeConversionImpUtil::toTimeSpec(&naptime, sleepTime);

    const int result = nanosleep(&naptime, unsleptTime ? &unslept : 0);
    if (result && unsleptTime) {
        unsleptTime->setInterval(unslept.tv_sec,
                                 static_cast<int>(unslept.tv_nsec));
    }
    return result;
}

int bdlqq::ThreadUtilImpl<bdlqq::Platform::PosixThreads>::sleepUntil(
                             const bsls::TimeInterval&   absoluteTime,
                             bool                        retryOnSignalInterupt,
                             bsls::SystemClockType::Enum clockType)
{
    // ASSERT that the interval is between January 1, 1970 00:00.000 and
    // the end of December 31, 9999 (i.e., less than January 1, 10000).

    BSLS_ASSERT(absoluteTime >= bsls::TimeInterval(0, 0));
    BSLS_ASSERT(absoluteTime <  bsls::TimeInterval(253402300800LL, 0));

    // POSIX defines 'clock_nanosleep' which is used for most UNIX platforms,
    // Darwin does not provide that function,and provides the alternative
    // 'clock_sleep'.

#if defined(BSLS_PLATFORM_OS_DARWIN)
    // According 'mach.h' ('/user/include/mach/') the 'clock_sleep' signature
    // is:
    //..
    //  kern_return_t clock_sleep(
    //        mach_port_t, int, mach_timespec_t, mach_timespec_t *);
    //..
    // According to 'mach_interface.h' mach_timespec_t is a simple struct that
    // is equivalent to 'timespec' on other UNIX platforms.  Many identifier
    // types used in the mach interface are aliases to 'mach_port_t', including
    // 'clock_serv_t' which is returned by 'host_get_clock_service'.  The
    // signature for 'host_get_clock_service' is in 'mach_host.h':
    //..
    //  kern_return_t host_get_clock_service(host_t, clock_id_t,clock_serv_t *)
    //..
    // There is little official documentation of these APIs.  Some information
    // can be found:
    //: o http://felinemenace.org/~nemo/mach/manpages/
    //: o http://boredzo.org/blog/archives/2006-11-26/how-to-use-mach-clocks/
    //: o Mac OS X Interals: A Systems Approach (On Safari-Online)

    // This implementation is very sensitive to the 'clockType'.  For
    // safety, we will assert the value is one of the two currently expected
    // values.

    BSLS_ASSERT(bsls::SystemClockType::e_REALTIME ==  clockType ||
                bsls::SystemClockType::e_MONOTONIC == clockType);

    bsls::TimeInterval sleepUntilTime(absoluteTime);
    if (clockType != bsls::SystemClockType::e_MONOTONIC) {
        // since we will be operating with the monotonic clock, adjust
        // the timeout value to make it consistent with the monotonic clock

<<<<<<< HEAD
        sleepUntilTime += bsls::SystemTime::nowMonotonicClock()
                                           - bdlt::CurrentTime::now(clockType);
=======
        sleepUntilTime += bsls::SystemTime::nowMonotonicClock() -
                          bsls::SystemTime::now(clockType);
>>>>>>> 809ecfb9
    }

    clock_serv_t clock;

    // Unfortunately the 'CALENDAR_CLOCK', which is based on unix-epoch time
    // does not provide 'clock_sleep'.  'REALTIME_CLOCK' is guaranteed to
    // support 'clock_sleep', but uses the system boot-time as the unix epoch.

    kern_return_t status = host_get_clock_service(mach_host_self(),
                                                  REALTIME_CLOCK,
                                                  &clock);
    MachClockGuard clockGuard(clock);

    if (0 != status) {
        return status;                                                // RETURN
    }

    if (sleepUntilTime <= bsls::TimeInterval()) {
        return 0;                                                     // RETURN
    }

    mach_timespec_t clockTime;
    mach_timespec_t resultTime;

    SaturatedTimeConversionImpUtil::toTimeSpec(&clockTime,
                                                     sleepUntilTime);

    status = clock_sleep(clock, TIME_ABSOLUTE, clockTime, &resultTime);

    return KERN_ABORTED == status ? 0 : status;

#else
    timespec clockTime;
    SaturatedTimeConversionImpUtil::toTimeSpec(&clockTime, absoluteTime);

    int pthreadClockType = (clockType == bsls::SystemClockType::e_MONOTONIC
                            ? CLOCK_MONOTONIC
                            : CLOCK_REALTIME);
    int result;
    do {
        result = clock_nanosleep(pthreadClockType,
                                 TIMER_ABSTIME,
                                 &clockTime,
                                 0);
    } while (EINTR == result && retryOnSignalInterupt);

    // An signal interrupt is not considered an error.

    return result == EINTR ? 0 : result;
#endif
}

}  // close enterprise namespace

#endif

// ----------------------------------------------------------------------------
// Copyright 2015 Bloomberg Finance L.P.
//
// Licensed under the Apache License, Version 2.0 (the "License");
// you may not use this file except in compliance with the License.
// You may obtain a copy of the License at
//
//     http://www.apache.org/licenses/LICENSE-2.0
//
// Unless required by applicable law or agreed to in writing, software
// distributed under the License is distributed on an "AS IS" BASIS,
// WITHOUT WARRANTIES OR CONDITIONS OF ANY KIND, either express or implied.
// See the License for the specific language governing permissions and
// limitations under the License.
// ----------------------------- END-OF-FILE ----------------------------------<|MERGE_RESOLUTION|>--- conflicted
+++ resolved
@@ -451,13 +451,8 @@
         // since we will be operating with the monotonic clock, adjust
         // the timeout value to make it consistent with the monotonic clock
 
-<<<<<<< HEAD
-        sleepUntilTime += bsls::SystemTime::nowMonotonicClock()
-                                           - bdlt::CurrentTime::now(clockType);
-=======
         sleepUntilTime += bsls::SystemTime::nowMonotonicClock() -
                           bsls::SystemTime::now(clockType);
->>>>>>> 809ecfb9
     }
 
     clock_serv_t clock;
