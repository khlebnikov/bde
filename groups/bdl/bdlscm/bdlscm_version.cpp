--- conflicted
+++ resolved
@@ -8,11 +8,7 @@
 
 namespace BloombergLP {
 
-<<<<<<< HEAD
-#define BDL_VERSION_PATCH 0
-=======
 #define BDL_VERSION_PATCH BSLSCM_PATCHVERSION_PATCH
->>>>>>> 29d76054
 
 #define STRINGIFY2(a) #a
 #define STRINGIFY(a) STRINGIFY2(a)
