--- conflicted
+++ resolved
@@ -129,7 +129,6 @@
     static Decimal32 makeDecimalRaw32 (int mantissa, int exponent);
         // Create a 'Decimal32' object representing a decimal floating point
         // number consisting of the specified 'mantissa' and 'exponent', with
-<<<<<<< HEAD
         // the sign given by the specified 'mantissa' (if signed).  The
         // behavior is undefined unless '-9,999,999 <= mantissa <= 9,999,999'
         // and '-101 <= exponent <= 90'.
@@ -142,44 +141,6 @@
         // number consisting of the specified 'mantissa' and 'exponent', with
         // the sign given by the specified 'mantissa' (if signed).  The
         // behavior is undefined unless
-        // '-9,999,999,999,999,999 <= mantissa <= 9,999,999,999,999,999' and
-        // '-398 <= exponent <= 369'.
-
-    static Decimal128 makeDecimalRaw128(
-                                       int                coeff, int exponent);
-    static Decimal128 makeDecimalRaw128(
-                                       unsigned int       coeff, int exponent);
-    static Decimal128 makeDecimalRaw128(
-                                       long long          coeff, int exponent);
-    static Decimal128 makeDecimalRaw128(
-                                       unsigned long long coeff, int exponent);
-        // Create a 'Deciaml128' object representing a decimal floating point
-        // number consisting of the specified 'mantissa' and 'exponent', with
-        // the sign given by the specified 'mantissa' (if signed).  The
-        // behavior is undefined unless '-6176 <= exponent <= 6111'.
-
-    static Decimal64 makeDecimal64(int                coeff, int exponent);
-    static Decimal64 makeDecimal64(unsigned int       coeff, int exponent);
-    static Decimal64 makeDecimal64(long long          coeff, int exponent);
-    static Decimal64 makeDecimal64(unsigned long long coeff, int exponent);
-        // Return a 'DecimalNN' object that has the specified 'coefficient' and
-=======
-        // the sign given by the 'mantissa' (if signed).  The behavior is
-        // undefined unless '-9,999,999 <= mantissa <= 9,999,999' and
-        // '-101 <= exponent <= 90'.
-
-    static Decimal64 makeDecimalRaw64 (int                mantissa,
-                                       int                exponent);
-    static Decimal64 makeDecimalRaw64 (unsigned int       mantissa,
-                                       int                exponent);
-    static Decimal64 makeDecimalRaw64 (long long          mantissa,
-                                       int                exponent);
-    static Decimal64 makeDecimalRaw64 (unsigned long long mantissa,
-                                       int                exponent);
-        // Create a 'Decimal64' object representing a decimal floating point
-        // number consisting of the specified 'mantissa' and 'exponent', with
-        // the sign given by the 'mantissa' (if signed).  The behavior is
-        // undefined unless
         // '-9,999,999,999,999,999 <= mantissa <= 9,999,999,999,999,999' and
         // '-398 <= exponent <= 369'.
 
@@ -201,7 +162,6 @@
     static Decimal64 makeDecimal64(long long          mantissa, int exponent);
     static Decimal64 makeDecimal64(unsigned long long mantissa, int exponent);
         // Return a 'DecimalNN' object that has the specified 'mantissa' and
->>>>>>> 0798a383
         // 'exponent', rounded according to the current decimal rounding mode,
         // if necessary.  If an overflow condition occurs. store the value of
         // the macro 'ERANGE' into 'errno' and return infinity with the
