// bdldfp_decimal.t.cpp                                               -*-C++-*-
#include <bdldfp_decimal.h>

#include <bdls_testutil.h>

#include <bsl_iostream.h>
#include <bsl_sstream.h>
#include <bsl_cstdlib.h>
#include <bsl_climits.h> // CHAR_BIT
#include <bsl_limits.h>

#include <bslma_testallocator.h>
#include <bslma_defaultallocatorguard.h>

#include <typeinfo>

using namespace BloombergLP;
using bsl::cout;
using bsl::cerr;
using bsl::flush;
using bsl::endl;
using bsl::atoi;

// ============================================================================
//                                 TEST PLAN
// ----------------------------------------------------------------------------
//                                  Overview
//                                  --------
// The component under test provides a set of value semantic classes which
// represent a floating point numbers in the decimal base, where each class has
// a different precision.
// ----------------------------------------------------------------------------
// CREATORS
//: o 'Decimal_Type32()'
//: o 'Decimal_Type32(DecimalImplUtil::ValueType32)'
//: o 'Decimal_Type32(Decimal64)'
//: o 'Decimal_Type32(float)'
//: o 'Decimal_Type32(double)'
//: o 'Decimal_Type32(long double)'
//: o 'Decimal_Type32(int)'
//: o 'Decimal_Type32(unsigned int)'
//: o 'Decimal_Type32(long int)'
//: o 'Decimal_Type32(unsigned long int)'
//: o 'Decimal_Type32(long long)'
//: o 'Decimal_Type32(unsigned long long)'
//: o 'Decimal_Type64()'
//: o 'Decimal_Type64(DecimalImplUtil::ValueType64)'
//: o 'Decimal_Type64(Decimal32)'
//: o 'Decimal_Type64(Decimal128)'
//: o 'Decimal_Type64(float)'
//: o 'Decimal_Type64(double)'
//: o 'Decimal_Type64(long double)'
//: o 'Decimal_Type64(int)'
//: o 'Decimal_Type64(unsigned int)'
//: o 'Decimal_Type64(long)'
//: o 'Decimal_Type64(unsigned long)'
//: o 'Decimal_Type64(long long)'
//: o 'Decimal_Type64(unsigned long long)'
//: o 'Decimal_Type128()'
//: o 'Decimal_Type128(DecimalImplUtil::ValueType128)'
//: o 'Decimal_Type128(Decimal32)'
//: o 'Decimal_Type128(Decimal64)'
//: o 'Decimal_Type128(float)'
//: o 'Decimal_Type128(double)'
//: o 'Decimal_Type128(long double)'
//: o 'Decimal_Type128(int)'
//: o 'Decimal_Type128(unsigned int)'
//: o 'Decimal_Type128(long)'
//: o 'Decimal_Type128(unsigned long)'
//: o 'Decimal_Type128(long long)'
//: o 'Decimal_Type128(unsigned long long)'
//
// MANIPULATORS
//: o 'operator='
//: o 'operator++'
//: o 'operator--'
//: o 'operator+='
//: o 'operator-='
//: o 'operator*='
//: o 'operator/='
//: o 'data'
//
// ACCESSORS
//: o 'data'
//: o 'value'
//
// FREE OPERATORS
//: o 'operator+' -- Unary
//: o 'operator++'
//: o 'operator--'
//: o 'operator+'
//: o 'operator-'
//: o 'operator*'
//: o 'operator/'
//: o 'operator=='
//: o 'operator!='
//: o 'operator<'
//: o 'operator>'
//: o 'operator<='
//: o 'operator>='
//: o 'operator>> (bsl::basic_istream<CHARTYPE, TRAITS>& stream...'
//: o 'operator>> (bsl::basic_ostream<CHARTYPE, TRAITS>& stream...'
//
// ----------------------------------------------------------------------------
// [ 1] Implementation Assumptions
// [ 2] Decimal32 Type
// [ 3] Decimal64 Type
// [ 4] Decimal128 Type
// [ 5] USAGE EXAMPLES
// ----------------------------------------------------------------------------


// ============================================================================
//                      STANDARD BDE ASSERT TEST MACROS
// ----------------------------------------------------------------------------

static int testStatus = 0;

static void aSsErT(int c, const char *s, int i)
{
    if (c) {
        cout << "Error " << __FILE__ << "(" << i << "): " << s
             << "    (failed)" << endl;
        if (testStatus >= 0 && testStatus <= 100) ++testStatus;
    }
}

static int                test;
static int             verbose;
static int         veryVerbose;
static int     veryVeryVerbose;
static int veryVeryVeryVerbose;
static bslma::TestAllocator *pa;

// ============================================================================
//                      STANDARD BDE TEST DRIVER MACROS
// ----------------------------------------------------------------------------

#define ASSERT       BDLS_TESTUTIL_ASSERT
#define LOOP_ASSERT  BDLS_TESTUTIL_LOOP_ASSERT
#define LOOP0_ASSERT BDLS_TESTUTIL_LOOP0_ASSERT
#define LOOP1_ASSERT BDLS_TESTUTIL_LOOP1_ASSERT
#define LOOP2_ASSERT BDLS_TESTUTIL_LOOP2_ASSERT
#define LOOP3_ASSERT BDLS_TESTUTIL_LOOP3_ASSERT
#define LOOP4_ASSERT BDLS_TESTUTIL_LOOP4_ASSERT
#define LOOP5_ASSERT BDLS_TESTUTIL_LOOP5_ASSERT
#define LOOP6_ASSERT BDLS_TESTUTIL_LOOP6_ASSERT
#define ASSERTV      BDLS_TESTUTIL_ASSERTV

#define Q   BDLS_TESTUTIL_Q   // Quote identifier literally.
#define P   BDLS_TESTUTIL_P   // Print identifier and value.
#define P_  BDLS_TESTUTIL_P_  // P(X) without '\n'.
#define T_  BDLS_TESTUTIL_T_  // Print a tab (w/o newline).
#define L_  BDLS_TESTUTIL_L_  // current Line number

//=============================================================================
//                  GLOBAL TYPEDEFS/CONSTANTS FOR TESTING
//-----------------------------------------------------------------------------

namespace BDEC = BloombergLP::bdldfp;

//=============================================================================
//                               USAGE EXAMPLE
//-----------------------------------------------------------------------------

namespace UsageExample {
  // TBD
}  // close UsageExample namespace

//=============================================================================
//              GLOBAL HELPER FUNCTIONS AND CLASSES FOR TESTING
//-----------------------------------------------------------------------------

                 // stringstream helpers - not thread safe!

void getStringFromStream(bsl::ostringstream &o, bsl::string  *out)
{
    bslma::TestAllocator osa("osstream");
    bslma::DefaultAllocatorGuard g(&osa);
    *out = o.str();
}

void getStringFromStream(bsl::wostringstream &o, bsl::wstring *out)
{
    bslma::TestAllocator osa("osstream");
    bslma::DefaultAllocatorGuard g(&osa);
    *out = o.str();
}

 // String compare for decimal floating point numbers needs 'e'/'E' conversion

bsl::string& decLower(bsl::string& s)
{
    for (size_t i = 0; i < s.length(); ++i) if ('E' == s[i]) s[i] = 'e';
    return s;
}

bsl::wstring& decLower(bsl::wstring& s)
{
    for (size_t i = 0; i < s.length(); ++i) if (L'E' == s[i]) s[i] = L'e';
    return s;
}

//-----------------------------------------------------------------------------


template <class EXPECT, class RECEIVED>
void checkType(const RECEIVED&)
{
    ASSERT(typeid(EXPECT) == typeid(RECEIVED));
}

                          // Stream buffer helpers

template <int SIZE>
struct BufferBuf : bsl::streambuf {
    BufferBuf() { reset(); }
    const char *str() { *this->pptr() =0; return this->pbase(); }
    void reset() { this->setp(this->d_buf, this->d_buf + SIZE); }
    char d_buf[SIZE + 1];
};

struct PtrInputBuf : bsl::streambuf {
    PtrInputBuf(const char *s) {
        char *x = const_cast<char *>(s);
        this->setg(x, x, x + strlen(x));
    }
};

struct NulBuf : bsl::streambuf {
    char d_dummy[64];
    virtual int overflow(int c) {
        setp( d_dummy, d_dummy + sizeof(d_dummy));
        return traits_type::not_eof(c);
    }
};

//=============================================================================
//                      TEST DRIVER NAMESPACE CLASS
//-----------------------------------------------------------------------------

struct TestDriver {
    // This class provides a namespace for the various test-case functions in
    // the test driver main program.  This class is necessitated by
    // compile-time performance issues on some platforms.

<<<<<<< HEAD
    static void testCase6();
    static void testCase5();
    static void testCase4();
    static void testCase3();
    static void testCase2();
    static void testCase1();

};
=======
    cout << "TEST " << __FILE__ << " CASE " << test << endl;
    bslma::TestAllocator  ta(veryVeryVeryVerbose);
    bslma::TestAllocator *pa = &ta;

    cout.precision(35);

    switch (test) { case 0:
>>>>>>> e9cc3b85

void TestDriver::testCase6()
{
    // ------------------------------------------------------------------------
    // USAGE EXAMPLES
    //   Extracted from component header file.
    //
    // Concerns:
    //: 1 The usage example provided in the component header file compiles,
    //:   links, and runs as shown.
    //
    // Plan:
    //: 1 Incorporate usage example from header into test driver, remove
    //:   leading comment characters, and replace 'assert' with 'ASSERT'.
    //:   (C-1)
    //
    // Testing:
    //   USAGE EXAMPLES
    // ------------------------------------------------------------------------

    if (verbose) bsl::cout << bsl::endl
                           << "Testing Usage Examples" << bsl::endl
                           << "======================" << bsl::endl;

    if (veryVerbose) bsl::cout << bsl::endl
                               << "Portable initialization of "
                               << "non-integer, constant values"
                               << bsl::endl;
    {
        // If your compiler does not support the C Decimal TR, it does not
        // support decimal floating point literals, only binary floating
        // point literals.  The problem with binary floating point literals
        // is the same as with binary floating point numbers in general:
        // they cannot represent the decimal numbers we care about.  To
        // solve this problem there are 3 macros provided by this component
        // that can be used to initialize decimal floating point types with
        // non-integer values, precisely.  These macros will evaluate to
        // real, C language literals where those are supported and to a
        // runtime-parsed solution otherwise.  The following code
        // demonstrates the use of these macros as well as mixed-type
        // arithmetics and comparisons:
        //..
        bdldfp::Decimal32  d32( BDLDFP_DECIMAL_DF(0.1));
        bdldfp::Decimal64  d64( BDLDFP_DECIMAL_DD(0.2));
        bdldfp::Decimal128 d128(BDLDFP_DECIMAL_DL(0.3));

        ASSERT(d32 + d64 == d128);
        ASSERT(bdldfp::Decimal64(d32)  * 10 == bdldfp::Decimal64(1));
        ASSERT(d64  * 10 == bdldfp::Decimal64(2));
        ASSERT(d128 * 10 == bdldfp::Decimal128(3));
    }

    if (veryVerbose) bsl::cout << bsl::endl
                               << "Precise calculations with decimal "
                               << "values" << bsl::endl;
    {
        //..
        // Suppose we need to add two (decimal) numbers and then tell if
        // the result is a particular decimal number or not.  That can get
        // difficult with binary floating-point, but easy with decimal:
        //..
        if (std::numeric_limits<double>::radix == 2) {
           ASSERT(.1 + .2 != .3);
        }
        ASSERT(BDLDFP_DECIMAL_DD(0.1) +  BDLDFP_DECIMAL_DD(0.2) ==
               BDLDFP_DECIMAL_DD(0.3));
        //..
    }
}

void TestDriver::testCase5()
{
    // ------------------------------------------------------------------------
    // TESTING IOSTREAM OPERATORS
    // Concerns: do_put correctly handles strings of different character
    // types, as well as the formatting flags of justification, width, and
    // capitalization.
    // Plan:
    // Testing:
    // ------------------------------------------------------------------------

    if (verbose) bsl::cout << "\nTesting do_put"
                           << "\n==============" << bsl::endl;

#define DFP(X) BDLDFP_DECIMAL_DF(X)

    BDEC::Decimal32 INF_P = BDEC::Decimal32(
                                  bsl::numeric_limits<double>::infinity());
    BDEC::Decimal32 INF_N = BDEC::Decimal32(
                                 -bsl::numeric_limits<double>::infinity());
    BDEC::Decimal32 NAN_Q = BDEC::Decimal32(
                                 bsl::numeric_limits<double>::quiet_NaN());
    static const struct {
        int              d_line;
        BDEC::Decimal32  d_decimalValue;
        int              d_width;
        char             d_justification;
        bool             d_capital;
        const char      *d_expected;
    } DATA[] = {
        // L   NUMBER    WIDTH JUST    CAPITAL      EXPECTED
        // --- ------    ----- ----    -------      --------
#ifdef BDLDFP_DECIMALPLATFORM_DECNUMBER

        {  L_, DFP(4.25),  0,     'l', false,         "4.25" },
        {  L_, DFP(4.25),  1,     'l', false,         "4.25" },
        {  L_, DFP(4.25),  2,     'l', false,         "4.25" },
        {  L_, DFP(4.25),  3,     'l', false,         "4.25" },
        {  L_, DFP(4.25),  4,     'l', false,         "4.25" },
        {  L_, DFP(4.25),  5,     'l', false,        "4.25 " },
        {  L_, DFP(4.25),  6,     'l', false,       "4.25  " },
        {  L_, DFP(4.25),  7,     'l', false,      "4.25   " },
        {  L_, DFP(4.25),  8,     'l', false,     "4.25    " },
        {  L_, DFP(4.25),  9,     'l', false,    "4.25     " },

        {  L_, DFP(4.25),  0,     'i', false,         "4.25" },
        {  L_, DFP(4.25),  1,     'i', false,         "4.25" },
        {  L_, DFP(4.25),  2,     'i', false,         "4.25" },
        {  L_, DFP(4.25),  3,     'i', false,         "4.25" },
        {  L_, DFP(4.25),  4,     'i', false,         "4.25" },
        {  L_, DFP(4.25),  5,     'i', false,        " 4.25" },
        {  L_, DFP(4.25),  6,     'i', false,       "  4.25" },
        {  L_, DFP(4.25),  7,     'i', false,      "   4.25" },
        {  L_, DFP(4.25),  8,     'i', false,     "    4.25" },
        {  L_, DFP(4.25),  9,     'i', false,    "     4.25" },

        {  L_, DFP(4.25),  0,     'r', false,         "4.25" },
        {  L_, DFP(4.25),  1,     'r', false,         "4.25" },
        {  L_, DFP(4.25),  2,     'r', false,         "4.25" },
        {  L_, DFP(4.25),  3,     'r', false,         "4.25" },
        {  L_, DFP(4.25),  4,     'r', false,         "4.25" },
        {  L_, DFP(4.25),  5,     'r', false,        " 4.25" },
        {  L_, DFP(4.25),  6,     'r', false,       "  4.25" },
        {  L_, DFP(4.25),  7,     'r', false,      "   4.25" },
        {  L_, DFP(4.25),  8,     'r', false,     "    4.25" },
        {  L_, DFP(4.25),  9,     'r', false,    "     4.25" },

        {  L_, DFP(-4.25), 0,     'l', false,        "-4.25" },
        {  L_, DFP(-4.25), 1,     'l', false,        "-4.25" },
        {  L_, DFP(-4.25), 2,     'l', false,        "-4.25" },
        {  L_, DFP(-4.25), 3,     'l', false,        "-4.25" },
        {  L_, DFP(-4.25), 4,     'l', false,        "-4.25" },
        {  L_, DFP(-4.25), 5,     'l', false,        "-4.25" },
        {  L_, DFP(-4.25), 6,     'l', false,       "-4.25 " },
        {  L_, DFP(-4.25), 7,     'l', false,      "-4.25  " },
        {  L_, DFP(-4.25), 8,     'l', false,     "-4.25   " },
        {  L_, DFP(-4.25), 9,     'l', false,    "-4.25    " },

        {  L_, DFP(-4.25), 0,     'i', false,        "-4.25" },
        {  L_, DFP(-4.25), 1,     'i', false,        "-4.25" },
        {  L_, DFP(-4.25), 2,     'i', false,        "-4.25" },
        {  L_, DFP(-4.25), 3,     'i', false,        "-4.25" },
        {  L_, DFP(-4.25), 4,     'i', false,        "-4.25" },
        {  L_, DFP(-4.25), 5,     'i', false,        "-4.25" },
        {  L_, DFP(-4.25), 6,     'i', false,       "- 4.25" },
        {  L_, DFP(-4.25), 7,     'i', false,      "-  4.25" },
        {  L_, DFP(-4.25), 8,     'i', false,     "-   4.25" },
        {  L_, DFP(-4.25), 9,     'i', false,    "-    4.25" },

        {  L_, DFP(-4.25), 0,     'r', false,        "-4.25" },
        {  L_, DFP(-4.25), 1,     'r', false,        "-4.25" },
        {  L_, DFP(-4.25), 2,     'r', false,        "-4.25" },
        {  L_, DFP(-4.25), 3,     'r', false,        "-4.25" },
        {  L_, DFP(-4.25), 4,     'r', false,        "-4.25" },
        {  L_, DFP(-4.25), 5,     'r', false,        "-4.25" },
        {  L_, DFP(-4.25), 6,     'r', false,       " -4.25" },
        {  L_, DFP(-4.25), 7,     'r', false,      "  -4.25" },
        {  L_, DFP(-4.25), 8,     'r', false,     "   -4.25" },
        {  L_, DFP(-4.25), 9,     'r', false,    "    -4.25" },
#endif

#ifdef BDLDFP_DECIMALPLATFORM_C99_TR
        {  L_, INF_P,      0,     'l', false,          "inf" },
        {  L_, INF_P,      1,     'l', false,          "inf" },
        {  L_, INF_P,      2,     'l', false,          "inf" },
        {  L_, INF_P,      3,     'l', false,          "inf" },
        {  L_, INF_P,      4,     'l', false,         "inf " },
        {  L_, INF_P,      5,     'l', false,        "inf  " },

        {  L_, INF_P,      0,     'l', true,           "INF" },

        {  L_, INF_N,      0,     'l', false,         "-inf" },
        {  L_, INF_N,      1,     'l', false,         "-inf" },
        {  L_, INF_N,      2,     'l', false,         "-inf" },
        {  L_, INF_N,      3,     'l', false,         "-inf" },
        {  L_, INF_N,      4,     'l', false,         "-inf" },
        {  L_, INF_N,      5,     'l', false,        "-inf " },
        {  L_, INF_N,      6,     'l', false,       "-inf  " },

        {  L_, INF_N,      0,     'i', false,         "-inf" },
        {  L_, INF_N,      1,     'i', false,         "-inf" },
        {  L_, INF_N,      2,     'i', false,         "-inf" },
        {  L_, INF_N,      3,     'i', false,         "-inf" },
        {  L_, INF_N,      4,     'i', false,         "-inf" },
        {  L_, INF_N,      5,     'i', false,        "- inf" },
        {  L_, INF_N,      6,     'i', false,       "-  inf" },

        {  L_, INF_N,      0,     'r', false,         "-inf" },
        {  L_, INF_N,      1,     'r', false,         "-inf" },
        {  L_, INF_N,      2,     'r', false,         "-inf" },
        {  L_, INF_N,      3,     'r', false,         "-inf" },
        {  L_, INF_N,      4,     'r', false,         "-inf" },
        {  L_, INF_N,      5,     'r', false,        " -inf" },
        {  L_, INF_N,      6,     'r', false,       "  -inf" },
#else
        {  L_, INF_P,      0,     'l', false,     "infinity" },
        {  L_, INF_P,      1,     'l', false,     "infinity" },
        {  L_, INF_P,      2,     'l', false,     "infinity" },
        {  L_, INF_P,      3,     'l', false,     "infinity" },
        {  L_, INF_P,      4,     'l', false,     "infinity" },
        {  L_, INF_P,      5,     'l', false,     "infinity" },
        {  L_, INF_P,      6,     'l', false,     "infinity" },
        {  L_, INF_P,      7,     'l', false,     "infinity" },
        {  L_, INF_P,      8,     'l', false,     "infinity" },
        {  L_, INF_P,      9,     'l', false,    "infinity " },
        {  L_, INF_P,     10,     'l', false,   "infinity  " },
        {  L_, INF_P,      0,     'l', true,      "INFINITY" },

        {  L_, INF_N,      0,     'l', false,    "-infinity" },
        {  L_, INF_N,      1,     'l', false,    "-infinity" },
        {  L_, INF_N,      2,     'l', false,    "-infinity" },
        {  L_, INF_N,      3,     'l', false,    "-infinity" },
        {  L_, INF_N,      4,     'l', false,    "-infinity" },
        {  L_, INF_N,      5,     'l', false,    "-infinity" },
        {  L_, INF_N,      6,     'l', false,    "-infinity" },
        {  L_, INF_N,      7,     'l', false,    "-infinity" },
        {  L_, INF_N,      8,     'l', false,    "-infinity" },
        {  L_, INF_N,      9,     'l', false,    "-infinity" },
        {  L_, INF_N,     10,     'l', false,   "-infinity " },
        {  L_, INF_N,      0,     'l', true,     "-INFINITY" },


        {  L_, INF_N,      0,     'i', false,    "-infinity" },
        {  L_, INF_N,      1,     'i', false,    "-infinity" },
        {  L_, INF_N,      2,     'i', false,    "-infinity" },
        {  L_, INF_N,      3,     'i', false,    "-infinity" },
        {  L_, INF_N,      4,     'i', false,    "-infinity" },
        {  L_, INF_N,      5,     'i', false,    "-infinity" },
        {  L_, INF_N,      6,     'i', false,    "-infinity" },
        {  L_, INF_N,      7,     'i', false,    "-infinity" },
        {  L_, INF_N,      8,     'i', false,    "-infinity" },
        {  L_, INF_N,      9,     'i', false,    "-infinity" },
        {  L_, INF_N,     10,     'i', false,   "- infinity" },

        {  L_, INF_N,      0,     'r', false,    "-infinity" },
        {  L_, INF_N,      1,     'r', false,    "-infinity" },
        {  L_, INF_N,      2,     'r', false,    "-infinity" },
        {  L_, INF_N,      3,     'r', false,    "-infinity" },
        {  L_, INF_N,      4,     'r', false,    "-infinity" },
        {  L_, INF_N,      5,     'r', false,    "-infinity" },
        {  L_, INF_N,      6,     'r', false,    "-infinity" },
        {  L_, INF_N,      7,     'r', false,    "-infinity" },
        {  L_, INF_N,      8,     'r', false,    "-infinity" },
        {  L_, INF_N,      9,     'r', false,    "-infinity" },
        {  L_, INF_N,     10,     'r', false,   " -infinity" },

#endif

#ifdef BDLDFP_DECIMALPLATFORM_C99_TR
        {  L_, NAN_Q,      0,     'l', false,         "nanq" },
        {  L_, NAN_Q,      1,     'l', false,         "nanq" },
        {  L_, NAN_Q,      2,     'l', false,         "nanq" },
        {  L_, NAN_Q,      3,     'l', false,         "nanq" },

        {  L_, NAN_Q,      0,     'i', false,         "nanq" },
        {  L_, NAN_Q,      1,     'i', false,         "nanq" },
        {  L_, NAN_Q,      2,     'i', false,         "nanq" },
        {  L_, NAN_Q,      3,     'i', false,         "nanq" },

        {  L_, NAN_Q,      0,     'r', false,         "nanq" },
        {  L_, NAN_Q,      1,     'r', false,         "nanq" },
        {  L_, NAN_Q,      2,     'r', false,         "nanq" },
        {  L_, NAN_Q,      3,     'r', false,         "nanq" },

        {  L_, NAN_Q,      0,     'i', true,          "NANQ" },

// These tests are disabled because formatting is not yet supported
//          {  L_, NAN_Q,      4,     'l', false,         "nanq " },
//          {  L_, NAN_Q,      4,     'i', false,         " nanq" },
//          {  L_, NAN_Q,      4,     'r', false,         " nanq" },

#else
        {  L_, NAN_Q,      0,     'l', false,         "nan" },
        {  L_, NAN_Q,      1,     'l', false,         "nan" },
        {  L_, NAN_Q,      2,     'l', false,         "nan" },
        {  L_, NAN_Q,      3,     'l', false,         "nan" },
        {  L_, NAN_Q,      4,     'l', false,         "nan " },

        {  L_, NAN_Q,      0,     'i', false,         "nan" },
        {  L_, NAN_Q,      1,     'i', false,         "nan" },
        {  L_, NAN_Q,      2,     'i', false,         "nan" },
        {  L_, NAN_Q,      3,     'i', false,         "nan" },
        {  L_, NAN_Q,      4,     'i', false,         " nan" },

        {  L_, NAN_Q,      0,     'r', false,         "nan" },
        {  L_, NAN_Q,      1,     'r', false,         "nan" },
        {  L_, NAN_Q,      2,     'r', false,         "nan" },
        {  L_, NAN_Q,      3,     'r', false,         "nan" },
        {  L_, NAN_Q,      4,     'r', false,         " nan" },

        {  L_, NAN_Q,      0,     'i', true,          "NAN" },
#endif
    };
    const int NUM_DATA = sizeof DATA / sizeof *DATA;

    for (int ti = 0; ti < NUM_DATA; ++ti) {
        const int             LINE     = DATA[ti].d_line;
        const BDEC::Decimal32 DECIMAL  = DATA[ti].d_decimalValue;
        const int             WIDTH    = DATA[ti].d_width;
        const bool            LEFT     = (DATA[ti].d_justification == 'l');
        const bool            INTERNAL = (DATA[ti].d_justification == 'i');
        const bool            RIGHT    = (DATA[ti].d_justification == 'r');
        const bool            CAPITAL  = DATA[ti].d_capital;
        const char           *EXPECTED = DATA[ti].d_expected;

        {
            // Test with char strings.
            bsl::stringstream outdec;

            outdec.width(WIDTH);
            if (LEFT) {
                outdec << bsl::left;
            }
            if (INTERNAL) {
                outdec << bsl::internal;
            }
            if (RIGHT) {
                outdec << bsl::right;
            }
            if (CAPITAL) {
                outdec << bsl::uppercase;
            }
            else {
                outdec << bsl::nouppercase;
            }
            outdec << DECIMAL;

            bsl::string ACTUAL = outdec.str();

            LOOP3_ASSERT(LINE, ACTUAL, EXPECTED, ACTUAL == EXPECTED);
        }
    }
#undef DFP
}

void TestDriver::testCase4()
{
    // ------------------------------------------------------------------------
    // TESTING 'Decimal128'
    //   Ensure that 'Decimal128' functions correctly
    //
    // Concerns:
    //: 1 'Decimal128' operations are properly forwarded to implementation
    //: 2 All possible operand combinations work correctly.
    //
    // Plan:
    //: 1 Expected value testing will be used.
    //:
    //: 2 All forms of LHS and RHS combinations for all free operators will
    //:   be tested.
    //:
    //: 3 Every member operator will be tested
    //
    // Testing:
    //   'class Decimal128'
    // ------------------------------------------------------------------------

    if (verbose) bsl::cout << "\nTesting class Decimal128"
                            << "\n========================" << bsl::endl;

    if (veryVerbose) bsl::cout << "Constructors" << bsl::endl;

    if (veryVeryVerbose) bsl::cout << "Copy/convert" << bsl::endl;
    {
        const BDEC::Decimal32  c32  = BDEC::Decimal32(32);
        const BDEC::Decimal64  c64  = BDEC::Decimal64(64);
        const BDEC::Decimal128 c128 = BDEC::Decimal128(128);

        ASSERT(BDLDFP_DECIMAL_DL( 32.0) == BDEC::Decimal128(c32));
        ASSERT(BDLDFP_DECIMAL_DL( 64.0) == BDEC::Decimal128(c64));
        ASSERT(BDLDFP_DECIMAL_DL(128.0) == BDEC::Decimal128(c128));
    }

    if (veryVeryVerbose) bsl::cout << "Integral" << bsl::endl;

    ASSERT(BDLDFP_DECIMAL_DL(  0.0) == BDEC::Decimal128());  // default
    ASSERT(BDLDFP_DECIMAL_DL(-42.0) == BDEC::Decimal128(-42)); // int
    ASSERT(BDLDFP_DECIMAL_DL( 42.0) == BDEC::Decimal128(42u)); // unsigned
    ASSERT(BDLDFP_DECIMAL_DL(-42.0) == BDEC::Decimal128(-42l)); // long
    ASSERT(BDLDFP_DECIMAL_DL( 42.0) == BDEC::Decimal128(42ul)); // ulong
    ASSERT(BDLDFP_DECIMAL_DL(-42.0) == BDEC::Decimal128(-42ll)); //longlong
    ASSERT(BDLDFP_DECIMAL_DL( 42.0) == BDEC::Decimal128(42ull)); // ulongl

    if (veryVeryVerbose) bsl::cout << "Binary FP" << bsl::endl;

    // Note that to test binary-float taking constructors I use numbers
    // that can be represented exactly in both binary and decimal FP.

    ASSERT(BDLDFP_DECIMAL_DL(4.25) == BDEC::Decimal128(4.25f)); // float
    ASSERT(BDLDFP_DECIMAL_DL(4.25) == BDEC::Decimal128(4.25)); // double

    if (veryVeryVerbose) bsl::cout << "Decimal FP" << bsl::endl;

    LOOP2_ASSERT(BDLDFP_DECIMAL_DL(-42.0), BDLDFP_DECIMAL_DF(-42.0),
                 BDLDFP_DECIMAL_DL(-42.0) == BDLDFP_DECIMAL_DF(-42.0));
                                                              // Decimal32
    ASSERT(BDLDFP_DECIMAL_DL(42.0) == BDLDFP_DECIMAL_DF(42.0));
    ASSERT(BDLDFP_DECIMAL_DL(4.2) == BDLDFP_DECIMAL_DF(4.2));
    ASSERT(BDLDFP_DECIMAL_DL(4.2e9) == BDLDFP_DECIMAL_DF(4.2e9));

    ASSERT(BDLDFP_DECIMAL_DL(-42.0) == BDLDFP_DECIMAL_DD(-42.0));// Dec64
    ASSERT(BDLDFP_DECIMAL_DL(42.0) == BDLDFP_DECIMAL_DD(42.0));
    ASSERT(BDLDFP_DECIMAL_DL(4.2) == BDLDFP_DECIMAL_DD(4.2));
    ASSERT(BDLDFP_DECIMAL_DL(4.2e9) == BDLDFP_DECIMAL_DD(4.2e9));

    if (veryVerbose) bsl::cout << "Propriatery accessors" << bsl::endl;
    {

        BDEC::Decimal128 d128(42);
        ASSERT((void*)d128.data() == (void*)&d128);

    // XLC versions prior to 12.0 incorrectly pass decimal128 values in
    // some contexts (0x0c00 -> 12.00)
#if defined(BSLS_PLATFORM_CMP_IBM) && (BSLS_PLATFORM_CMP_VERSION >= 0x0c00)
        ASSERTV(BDEC::Decimal128(d128.value()) == BDEC::Decimal128(42));
#endif
    }

    if (veryVerbose) bsl::cout << "Operator==" << bsl::endl;

    ASSERT(! (BDLDFP_DECIMAL_DL(4.0) == BDLDFP_DECIMAL_DL(5.0)));
    ASSERT(BDLDFP_DECIMAL_DL(4.0) == BDLDFP_DECIMAL_DL(4.0));
    ASSERT(BDLDFP_DECIMAL_DL(-9.345e27) == BDLDFP_DECIMAL_DL(-9.345e27));

    ASSERT(! (BDLDFP_DECIMAL_DL(4.0) == BDLDFP_DECIMAL_DD(5.0)));
    ASSERT(BDLDFP_DECIMAL_DL(-9.345e27) == BDLDFP_DECIMAL_DD(-9.345e27));
    ASSERT(! (BDLDFP_DECIMAL_DD(4.0) == BDLDFP_DECIMAL_DL(5.0)));
    ASSERT(BDLDFP_DECIMAL_DD(-9.345e27) == BDLDFP_DECIMAL_DL(-9.345e27));

    ASSERT(! (BDLDFP_DECIMAL_DL(4.0) == BDLDFP_DECIMAL_DF(5.0)));
    ASSERT(BDLDFP_DECIMAL_DL(-9.345e27) == BDLDFP_DECIMAL_DF(-9.345e27));
    ASSERT(! (BDLDFP_DECIMAL_DF(4.0) == BDLDFP_DECIMAL_DL(5.0)));
    ASSERT(BDLDFP_DECIMAL_DF(-9.345e27) == BDLDFP_DECIMAL_DL(-9.345e27));

    if (veryVerbose) bsl::cout << "Operator!=" << bsl::endl;

    LOOP2_ASSERT(BDLDFP_DECIMAL_DL(4.0), BDLDFP_DECIMAL_DL(5.0),
                 BDLDFP_DECIMAL_DL(4.0) != BDLDFP_DECIMAL_DL(5.0));
    LOOP2_ASSERT(BDLDFP_DECIMAL_DL(7.0), BDLDFP_DECIMAL_DL(5.0),
                 BDLDFP_DECIMAL_DL(7.0) != BDLDFP_DECIMAL_DL(5.0));
    ASSERT(! (BDLDFP_DECIMAL_DL(-9.345e27) !=
              BDLDFP_DECIMAL_DL(-9.345e27)));

    ASSERT(! (BDLDFP_DECIMAL_DL(4.0) == BDLDFP_DECIMAL_DD(5.0)));
    ASSERT(BDLDFP_DECIMAL_DL(-9.345e27) == BDLDFP_DECIMAL_DD(-9.345e27));
    ASSERT(! (BDLDFP_DECIMAL_DD(4.0) == BDLDFP_DECIMAL_DL(5.0)));
    ASSERT(BDLDFP_DECIMAL_DD(-9.345e27) == BDLDFP_DECIMAL_DL(-9.345e27));

    ASSERT(! (BDLDFP_DECIMAL_DL(4.0) == BDLDFP_DECIMAL_DF(5.0)));
    ASSERT(BDLDFP_DECIMAL_DL(-9.345e27) == BDLDFP_DECIMAL_DF(-9.345e27));
    ASSERT(! (BDLDFP_DECIMAL_DF(4.0) == BDLDFP_DECIMAL_DL(5.0)));
    ASSERT(BDLDFP_DECIMAL_DF(-9.345e27) == BDLDFP_DECIMAL_DL(-9.345e27));

    if (veryVerbose) bsl::cout << "Operator<" << bsl::endl;

    ASSERT(BDLDFP_DECIMAL_DL(4.0) < BDLDFP_DECIMAL_DL(5.0));
    ASSERT(! (BDLDFP_DECIMAL_DL(-9.345e27) <
              BDLDFP_DECIMAL_DL(-9.345e27)));
    ASSERT(! (BDLDFP_DECIMAL_DL(5.0) < BDLDFP_DECIMAL_DL(4.0)));

    ASSERT(BDLDFP_DECIMAL_DL(4.0) < BDLDFP_DECIMAL_DD(5.0));
    ASSERT(! (BDLDFP_DECIMAL_DL(-9.345e27) <
              BDLDFP_DECIMAL_DD(-9.345e27)));
    ASSERT(! (BDLDFP_DECIMAL_DL(5.0) < BDLDFP_DECIMAL_DD(4.0)));
    ASSERT(BDLDFP_DECIMAL_DD(4.0) < BDLDFP_DECIMAL_DL(5.0));
    ASSERT(! (BDLDFP_DECIMAL_DD(-9.345e27) <
              BDLDFP_DECIMAL_DL(-9.345e27)));
    ASSERT(! (BDLDFP_DECIMAL_DD(5.0) < BDLDFP_DECIMAL_DL(4.0)));

    ASSERT(BDLDFP_DECIMAL_DL(4.0) < BDLDFP_DECIMAL_DF(5.0));
    ASSERT(! (BDLDFP_DECIMAL_DL(-9.345e27) <
              BDLDFP_DECIMAL_DF(-9.345e27)));
    ASSERT(! (BDLDFP_DECIMAL_DL(5.0) < BDLDFP_DECIMAL_DF(4.0)));
    ASSERT(BDLDFP_DECIMAL_DF(4.0) < BDLDFP_DECIMAL_DL(5.0));
    ASSERT(! (BDLDFP_DECIMAL_DF(-9.345e27) <
              BDLDFP_DECIMAL_DL(-9.345e27)));
    ASSERT(! (BDLDFP_DECIMAL_DF(5.0) < BDLDFP_DECIMAL_DL(4.0)));

    if (veryVerbose) bsl::cout << "Operator>" << bsl::endl;

    ASSERT(BDLDFP_DECIMAL_DL(5.0) > BDLDFP_DECIMAL_DL(4.0));
    ASSERT(! (BDLDFP_DECIMAL_DL(-9.345e27) >
              BDLDFP_DECIMAL_DL(-9.345e27)));
    ASSERT(! (BDLDFP_DECIMAL_DL(4.0) > BDLDFP_DECIMAL_DL(5.0)));

    ASSERT(BDLDFP_DECIMAL_DL(5.0) > BDLDFP_DECIMAL_DD(4.0));
    ASSERT(! (BDLDFP_DECIMAL_DL(-9.345e27) >
              BDLDFP_DECIMAL_DD(-9.345e27)));
    ASSERT(! (BDLDFP_DECIMAL_DL(4.0) > BDLDFP_DECIMAL_DD(5.0)));
    ASSERT(BDLDFP_DECIMAL_DD(5.0) > BDLDFP_DECIMAL_DL(4.0));
    ASSERT(! (BDLDFP_DECIMAL_DD(-9.345e27) >
              BDLDFP_DECIMAL_DL(-9.345e27)));
    ASSERT(! (BDLDFP_DECIMAL_DD(4.0) > BDLDFP_DECIMAL_DL(5.0)));

    ASSERT(BDLDFP_DECIMAL_DL(5.0) > BDLDFP_DECIMAL_DF(4.0));
    ASSERT(! (BDLDFP_DECIMAL_DL(-9.345e27) >
              BDLDFP_DECIMAL_DF(-9.345e27)));
    ASSERT(! (BDLDFP_DECIMAL_DL(4.0) > BDLDFP_DECIMAL_DF(5.0)));
    ASSERT(BDLDFP_DECIMAL_DF(5.0) > BDLDFP_DECIMAL_DL(4.0));
    ASSERT(! (BDLDFP_DECIMAL_DF(-9.345e27) >
              BDLDFP_DECIMAL_DL(-9.345e27)));
    ASSERT(! (BDLDFP_DECIMAL_DF(4.0) > BDLDFP_DECIMAL_DL(5.0)));

    if (veryVerbose) bsl::cout << "Operator<=" << bsl::endl;

    ASSERT(BDLDFP_DECIMAL_DL(4.0) <= BDLDFP_DECIMAL_DL(5.0));
    ASSERT(BDLDFP_DECIMAL_DL(-9.345e27) <= BDLDFP_DECIMAL_DL(-9.345e27));
    ASSERT(! (BDLDFP_DECIMAL_DL(5.0) <= BDLDFP_DECIMAL_DL(4.0)));

    ASSERT(BDLDFP_DECIMAL_DL(4.0) <= BDLDFP_DECIMAL_DD(5.0));
    ASSERT(BDLDFP_DECIMAL_DL(-9.345e27) <= BDLDFP_DECIMAL_DD(-9.345e27));
    ASSERT(! (BDLDFP_DECIMAL_DL(5.0) <= BDLDFP_DECIMAL_DD(4.0)));
    ASSERT(BDLDFP_DECIMAL_DD(4.0) <= BDLDFP_DECIMAL_DL(5.0));
    ASSERT(BDLDFP_DECIMAL_DD(-9.345e27) <= BDLDFP_DECIMAL_DL(-9.345e27));
    ASSERT(! (BDLDFP_DECIMAL_DD(5.0) <= BDLDFP_DECIMAL_DL(4.0)));

    ASSERT(BDLDFP_DECIMAL_DL(4.0) <= BDLDFP_DECIMAL_DF(5.0));
    ASSERT(BDLDFP_DECIMAL_DL(-9.345e27) <= BDLDFP_DECIMAL_DF(-9.345e27));
    ASSERT(! (BDLDFP_DECIMAL_DL(5.0) <= BDLDFP_DECIMAL_DF(4.0)));
    ASSERT(BDLDFP_DECIMAL_DF(4.0) <= BDLDFP_DECIMAL_DL(5.0));
    ASSERT(BDLDFP_DECIMAL_DF(-9.345e27) <= BDLDFP_DECIMAL_DL(-9.345e27));
    ASSERT(! (BDLDFP_DECIMAL_DF(5.0) <= BDLDFP_DECIMAL_DL(4.0)));

    if (veryVerbose) bsl::cout << "Operator>=" << bsl::endl;

    LOOP2_ASSERT(BDLDFP_DECIMAL_DL(5.0),   BDLDFP_DECIMAL_DL(4.0),
                 BDLDFP_DECIMAL_DL(5.0) >= BDLDFP_DECIMAL_DL(4.0));
    ASSERT(BDLDFP_DECIMAL_DL(-9.345e27) >= BDLDFP_DECIMAL_DL(-9.345e27));
    ASSERT(! (BDLDFP_DECIMAL_DL(4.0) >= BDLDFP_DECIMAL_DL(5.0)));

    ASSERT(BDLDFP_DECIMAL_DL(5.0) >= BDLDFP_DECIMAL_DD(4.0));
    ASSERT(BDLDFP_DECIMAL_DL(-9.345e27) >= BDLDFP_DECIMAL_DD(-9.345e27));
    ASSERT(! (BDLDFP_DECIMAL_DL(4.0) >= BDLDFP_DECIMAL_DD(5.0)));
    ASSERT(BDLDFP_DECIMAL_DD(5.0) >= BDLDFP_DECIMAL_DL(4.0));
    ASSERT(BDLDFP_DECIMAL_DD(-9.345e27) >= BDLDFP_DECIMAL_DL(-9.345e27));
    ASSERT(! (BDLDFP_DECIMAL_DD(4.0) >= BDLDFP_DECIMAL_DL(5.0)));

    ASSERT(BDLDFP_DECIMAL_DL(5.0) >= BDLDFP_DECIMAL_DF(4.0));
    ASSERT(BDLDFP_DECIMAL_DL(-9.345e27) >= BDLDFP_DECIMAL_DF(-9.345e27));
    ASSERT(! (BDLDFP_DECIMAL_DL(4.0) >= BDLDFP_DECIMAL_DF(5.0)));
    ASSERT(BDLDFP_DECIMAL_DF(5.0) >= BDLDFP_DECIMAL_DL(4.0));
    ASSERT(BDLDFP_DECIMAL_DF(-9.345e27) >= BDLDFP_DECIMAL_DL(-9.345e27));
    ASSERT(! (BDLDFP_DECIMAL_DF(4.0) >= BDLDFP_DECIMAL_DL(5.0)));

    // TODO TBD: Note that I am testing with the maximum number of
    // significant digits and I actually expect stream output to do no
    // rounding.  That is wrong (see later why), but necessary to
    // remote-test the 'format' function and make sure it does not lose
    // digits or does some unwanted rounding.  When 'format' will be in the
    // lower utility, it will be tested directly.
    //
    // Expecting to see all digits is wrong because that is not how the
    // stream output should behave: it should print with the default
    // precision as it would for binary floating point *or* with the
    // implied precision of the cohort if that is larger.  AFAIU

    if (veryVerbose) bsl::cout << "Test stream out" << bsl::endl;
    {
        bsl::ostringstream  out(pa);

        BDEC::Decimal128 d1(BDLDFP_DECIMAL_DL(
                                -1.234567890123456789012345678901234e-24));
        out << d1;
        bsl::string s(pa);
        getStringFromStream(out, &s);
        LOOP2_ASSERT(
                decLower(s),
                "-1.234567890123456789012345678901234e-24",
                decLower(s) == "-1.234567890123456789012345678901234e-24");
    }

    if (veryVerbose) bsl::cout << "Test stream in" << bsl::endl;
    {
        bsl::istringstream  in(pa);
        bsl::string ins("-1.234567890123456789012345678901234e-24", pa);
        in.str(ins);

        BDEC::Decimal128 d1;
        in >> d1;
        ASSERT(d1 ==
              BDLDFP_DECIMAL_DL(-1.234567890123456789012345678901234e-24));
    }

    if (veryVerbose) bsl::cout << "Test wide stream out" << bsl::endl;
    {
        bsl::wostringstream  out(pa);
        BDEC::Decimal128 d1(BDLDFP_DECIMAL_DL(
                                -1.234567890123456789012345678901234e-24));
        out << d1;
        bsl::wstring s(pa);
        getStringFromStream(out, &s);
        ASSERT(decLower(s) == L"-1.234567890123456789012345678901234e-24");
    }

    if (veryVerbose) bsl::cout << "Test wide stream in" << bsl::endl;
    {
        bsl::wistringstream  in(pa);
        bsl::wstring ins(L"-1.234567890123456789012345678901234e-24", pa);
        in.str(ins);

        BDEC::Decimal128 d1;
        in >> d1;
        ASSERT(d1 ==
              BDLDFP_DECIMAL_DL(-1.234567890123456789012345678901234e-24));
    }

    if (veryVerbose) bsl::cout << "Operator++" << bsl::endl;
    {
        BDEC::Decimal128 d1(BDLDFP_DECIMAL_DL(-5.0));
        BDEC::Decimal128 d2 = d1++;
        ASSERT(BDLDFP_DECIMAL_DL(-5.0) == d2);
        LOOP_ASSERT(d1, BDLDFP_DECIMAL_DL(-4.0) == d1);
        BDEC::Decimal128 d3 = ++d2;
        LOOP_ASSERT(d2, BDLDFP_DECIMAL_DL(-4.0) == d2);
        LOOP_ASSERT(d3, BDLDFP_DECIMAL_DL(-4.0) == d3);
    }

    if (veryVerbose) bsl::cout << "Operator--" << bsl::endl;
    {
        BDEC::Decimal128 d1(BDLDFP_DECIMAL_DL(-5.0));
        BDEC::Decimal128 d2 = d1--;
        ASSERT(BDLDFP_DECIMAL_DL(-5.0) == d2);
        LOOP_ASSERT(d1, BDLDFP_DECIMAL_DL(-6.0) == d1);
        BDEC::Decimal128 d3 = --d2;
        LOOP_ASSERT(d2, BDLDFP_DECIMAL_DL(-6.0) == d2);
        LOOP_ASSERT(d3, BDLDFP_DECIMAL_DL(-6.0) == d3);
    }

    if (veryVerbose) bsl::cout << "Unary-" << bsl::endl;
    {
        BDEC::Decimal128 d1(BDLDFP_DECIMAL_DL(-5.0));
        BDEC::Decimal128 d2(BDLDFP_DECIMAL_DL( 5.0));
        ASSERT(BDLDFP_DECIMAL_DL( 5.0) == -d1);
        ASSERT(BDLDFP_DECIMAL_DL(-5.0) == -d2);

        // Unary - must make +0 into -0

        bsl::ostringstream out(pa);
        out << -BDLDFP_DECIMAL_DL(0.0);
        bsl::string s(pa);
        getStringFromStream(out, &s);
        LOOP_ASSERT(s, s[0] == '-'); // it is negative
        ASSERT(-BDLDFP_DECIMAL_DL(0.0) == BDEC::Decimal128(0)); // and 0
    }

    if (veryVerbose) bsl::cout << "Unary+" << bsl::endl;
    {
        BDEC::Decimal128 d1(BDLDFP_DECIMAL_DL(-5.0));
        BDEC::Decimal128 d2(BDLDFP_DECIMAL_DL( 5.0));
        ASSERT(BDLDFP_DECIMAL_DL(-5.0) == +d1);
        ASSERT(BDLDFP_DECIMAL_DL( 5.0) == +d2);

        // Unary + must make -0 into +0

        BDEC::Decimal128 negzero(-BDLDFP_DECIMAL_DL(0.0));
        bsl::ostringstream out(pa);
        out << +negzero;
        bsl::string s(pa);
        getStringFromStream(out, &s);
        LOOP_ASSERT(s, s[0] != '+'); // it is positive
        ASSERT(-BDLDFP_DECIMAL_DL(0.0) == BDEC::Decimal128(0)); // and 0
    }

    if (veryVerbose) bsl::cout << "+=" << bsl::endl;
    {
        BDEC::Decimal128 d(BDLDFP_DECIMAL_DL(-5.0));

        if (veryVeryVerbose) bsl::cout << "+=(int)" << bsl::endl;
        d += 1;
        LOOP_ASSERT(d, BDLDFP_DECIMAL_DL(-4.0) == d);

        if (veryVeryVerbose) bsl::cout << "+=(unsigned int)" << bsl::endl;
        d += 2u;
        LOOP_ASSERT(d, BDLDFP_DECIMAL_DL(-2.0) == d);

        if (veryVeryVerbose) bsl::cout << "+=(long int)" << bsl::endl;
        d += -1l;
        LOOP_ASSERT(d, BDLDFP_DECIMAL_DL(-3.0) == d);

        if (veryVeryVerbose) bsl::cout << "+=(unsigned long int)"
                                       << bsl::endl;
        d += 5ul;
        LOOP_ASSERT(d, BDLDFP_DECIMAL_DL(2.0) == d);

        if (veryVeryVerbose) bsl::cout << "+=(long long int)" << bsl::endl;
        d += -2ll;
        LOOP_ASSERT(d, BDLDFP_DECIMAL_DL(0.0) == d);

        if (veryVeryVerbose) bsl::cout << "+=(unsigned long long int)"
                                << bsl::endl;
        d += 42ull;
        LOOP_ASSERT(d, BDLDFP_DECIMAL_DL(42.0) == d);

        if (veryVeryVerbose) bsl::cout << "+=(Decimal32)" << bsl::endl;
        d += BDLDFP_DECIMAL_DF(-22.0);
        LOOP_ASSERT(d, BDLDFP_DECIMAL_DL(20.0) == d);

        if (veryVeryVerbose) bsl::cout << "+=(Decimal64)" << bsl::endl;
        d += BDLDFP_DECIMAL_DD(3.0);
        LOOP_ASSERT(d, BDLDFP_DECIMAL_DL(23.0) == d);

        if (veryVeryVerbose) bsl::cout << "+=(Decimal128)" << bsl::endl;
        d += BDLDFP_DECIMAL_DL(9.0);
        LOOP_ASSERT(d, BDLDFP_DECIMAL_DL(32.0) == d);
    }

    if (veryVerbose) bsl::cout << "-=" << bsl::endl;
    {
        BDEC::Decimal128 d(BDLDFP_DECIMAL_DL(-5.0));

        if (veryVeryVerbose) bsl::cout << "-=(int)" << bsl::endl;
        d -= 1;
        LOOP_ASSERT(d, BDLDFP_DECIMAL_DL(-6.0) == d);

        if (veryVeryVerbose) bsl::cout << "-=(unsigned int)" << bsl::endl;
        d -= 2u;
        LOOP_ASSERT(d, BDLDFP_DECIMAL_DL(-8.0) == d);

        if (veryVeryVerbose) bsl::cout << "-=(long int)" << bsl::endl;
        d -= -10l;
        LOOP_ASSERT(d, BDLDFP_DECIMAL_DL(2.0) == d);

        if (veryVeryVerbose) bsl::cout << "-=(unsigned long int)"
                                       << bsl::endl;
        d -= 10ul;
        LOOP_ASSERT(d, BDLDFP_DECIMAL_DL(-8.0) == d);

        if (veryVeryVerbose) bsl::cout << "-=(long long int)" << bsl::endl;
        d -= -8ll;
        LOOP_ASSERT(d, BDLDFP_DECIMAL_DL(0.0) == d);

        if (veryVeryVerbose) bsl::cout << "-=(unsigned long long int)"
                                << bsl::endl;
        d -= 42ull;
        LOOP_ASSERT(d, BDLDFP_DECIMAL_DL(-42.0) == d);

        if (veryVeryVerbose) bsl::cout << "-=(Decimal32)" << bsl::endl;
        d -= BDLDFP_DECIMAL_DF(-22.0);
        LOOP_ASSERT(d, BDLDFP_DECIMAL_DL(-20.0) == d);

        if (veryVeryVerbose) bsl::cout << "-=(Decimal64)" << bsl::endl;
        d -= BDLDFP_DECIMAL_DD(3.0);
        LOOP_ASSERT(d, BDLDFP_DECIMAL_DL(-23.0) == d);

        if (veryVeryVerbose) bsl::cout << "-=(Decimal128)" << bsl::endl;
        d -= BDLDFP_DECIMAL_DL(9.0);
        LOOP_ASSERT(d, BDLDFP_DECIMAL_DL(-32.0) == d);
    }

    if (veryVerbose) bsl::cout << "*=" << bsl::endl;
    {
        BDEC::Decimal128 d(BDLDFP_DECIMAL_DL(-5.0));

        if (veryVeryVerbose) bsl::cout << "*=(int)" << bsl::endl;
        d *= -2;
        LOOP_ASSERT(d, BDLDFP_DECIMAL_DL(10.0) == d);

        if (veryVeryVerbose) bsl::cout << "*=(unsigned int)" << bsl::endl;
        d *= 2000u;
        LOOP_ASSERT(d, BDLDFP_DECIMAL_DL(20000.0) == d);

        if (veryVeryVerbose) bsl::cout << "*=(long int)" << bsl::endl;
        d *= -10l;
        LOOP_ASSERT(d, BDLDFP_DECIMAL_DL(-200000.0) == d);

        if (veryVeryVerbose) bsl::cout << "*=(unsigned long int)"
                                       << bsl::endl;
        d *= 3ul;
        LOOP_ASSERT(d, BDLDFP_DECIMAL_DL(-600000.0) == d);

        if (veryVeryVerbose) bsl::cout << "*=(long long int)" << bsl::endl;
        d *= -1ll;
        LOOP_ASSERT(d, BDLDFP_DECIMAL_DL(600000.0) == d);

        if (veryVeryVerbose) bsl::cout << "*=(unsigned long long int)"
                                << bsl::endl;
        d *= 5ull;
        LOOP_ASSERT(d, BDLDFP_DECIMAL_DL(3000000.0) == d);

        if (veryVeryVerbose) bsl::cout << "*=(Decimal32)" << bsl::endl;
        d *= BDLDFP_DECIMAL_DF(1e-5);
        LOOP_ASSERT(d, BDLDFP_DECIMAL_DL(30.0) == d);

        if (veryVeryVerbose) bsl::cout << "*=(Decimal64)" << bsl::endl;
        d *= BDLDFP_DECIMAL_DD(-3.0);
        LOOP_ASSERT(d, BDLDFP_DECIMAL_DL(-90.0) == d);

        if (veryVeryVerbose) bsl::cout << "*=(Decimal128)" << bsl::endl;
        d *= BDLDFP_DECIMAL_DL(2.4e-134);
        LOOP_ASSERT(d, BDLDFP_DECIMAL_DL(-2.16e-132) == d);
    }

    if (veryVerbose) bsl::cout << "/=" << bsl::endl;
    {
        BDEC::Decimal128 d(BDLDFP_DECIMAL_DL(-5.0));

        if (veryVeryVerbose) bsl::cout << "/=(int)" << bsl::endl;
        d /= -2;
        LOOP_ASSERT(d, BDLDFP_DECIMAL_DL(2.5) == d);

        if (veryVeryVerbose) bsl::cout << "/=(unsigned int)" << bsl::endl;
        d /= 2000u;
        LOOP_ASSERT(d, BDLDFP_DECIMAL_DL(0.00125) == d);

        if (veryVeryVerbose) bsl::cout << "/=(long int)" << bsl::endl;
        d /= -10l;
        LOOP_ASSERT(d, BDLDFP_DECIMAL_DL(-0.000125) == d);

        if (veryVeryVerbose) bsl::cout << "/=(unsigned long int)"
                                       << bsl::endl;
        d /= 5ul;
        LOOP_ASSERT(d, BDLDFP_DECIMAL_DL(-0.000025) == d);

        if (veryVeryVerbose) bsl::cout << "/=(long long int)" << bsl::endl;
        d /= -5ll;
        LOOP_ASSERT(d, BDLDFP_DECIMAL_DL(0.000005) == d);

        if (veryVeryVerbose) bsl::cout << "/=(unsigned long long int)"
                                << bsl::endl;
        d /= 5ull;
        LOOP_ASSERT(d, BDLDFP_DECIMAL_DL(0.000001) == d);

        if (veryVeryVerbose) bsl::cout << "/=(Decimal32)" << bsl::endl;
        d /= BDLDFP_DECIMAL_DF(1e-5);
        LOOP_ASSERT(d, BDLDFP_DECIMAL_DL(0.1) == d);

        if (veryVeryVerbose) bsl::cout << "/=(Decimal64)" << bsl::endl;
        d /= BDLDFP_DECIMAL_DD(-5.0);
        LOOP_ASSERT(d, BDLDFP_DECIMAL_DL(-0.02) == d);

        if (veryVeryVerbose) bsl::cout << "/=(Decimal128)" << bsl::endl;
        d /= BDLDFP_DECIMAL_DL(-2.5e-134);
        LOOP_ASSERT(d, BDLDFP_DECIMAL_DL(8.e131) == d);
    }

    if (veryVerbose) bsl::cout << "operator+" << bsl::endl;
    {
        BDEC::Decimal128 d(BDLDFP_DECIMAL_DL(-5.0));

        if (veryVeryVerbose) bsl::cout << "dec + int" << bsl::endl;
        LOOP_ASSERT(d + 1, d + 1 == BDLDFP_DECIMAL_DL(-4.0));
        LOOP_ASSERT(1 + d, 1 + d == BDLDFP_DECIMAL_DL(-4.0));

        if (veryVeryVerbose) bsl::cout << "dec + unsigned int"
                                       << bsl::endl;
        LOOP_ASSERT(d + 10u, d + 10u == BDLDFP_DECIMAL_DL(5.0));
        LOOP_ASSERT(10u + d, 10u + d == BDLDFP_DECIMAL_DL(5.0));

        if (veryVeryVerbose) bsl::cout << "dec + long int"
                                       << bsl::endl;
        LOOP_ASSERT(d + 1l, d + 1l == BDLDFP_DECIMAL_DL(-4.0));
        LOOP_ASSERT(1l + d, 1l + d == BDLDFP_DECIMAL_DL(-4.0));

        if (veryVeryVerbose) bsl::cout << "dec + unsigned long int"
                                       << bsl::endl;
        LOOP_ASSERT(d + 10ul, d + 10ul == BDLDFP_DECIMAL_DL(5.0));
        LOOP_ASSERT(10ul + d, 10ul + d == BDLDFP_DECIMAL_DL(5.0));

        if (veryVeryVerbose) bsl::cout << "dec + long long int"
                                       << bsl::endl;
        LOOP_ASSERT(d + 1ll, d + 1ll == BDLDFP_DECIMAL_DL(-4.0));
        LOOP_ASSERT(1ll + d, 1ll + d == BDLDFP_DECIMAL_DL(-4.0));

        if (veryVeryVerbose) bsl::cout << "dec + unsigned long long int"
                                       << bsl::endl;
        LOOP_ASSERT(d + 10ull, d + 10ull == BDLDFP_DECIMAL_DL(5.0));
        LOOP_ASSERT(10ull + d, 10ull + d == BDLDFP_DECIMAL_DL(5.0));

        if (veryVeryVerbose) bsl::cout << "dec + dec128" << bsl::endl;
        LOOP_ASSERT(d + BDLDFP_DECIMAL_DL(-3.0),
                    d + BDLDFP_DECIMAL_DL(-3.0) ==
                    BDLDFP_DECIMAL_DL(-8.0));

        if (veryVeryVerbose) bsl::cout << "dec + dec32" << bsl::endl;
        LOOP_ASSERT(d + BDLDFP_DECIMAL_DF(-3.0),
                    d + BDLDFP_DECIMAL_DF(-3.0) ==
                    BDLDFP_DECIMAL_DL(-8.0));
        LOOP_ASSERT(BDLDFP_DECIMAL_DF(-3.0) + d,
                    BDLDFP_DECIMAL_DF(-3.0) + d ==
                    BDLDFP_DECIMAL_DL(-8.0));

        if (veryVeryVerbose) bsl::cout << "dec + dec64" << bsl::endl;
        LOOP_ASSERT(d + BDLDFP_DECIMAL_DD(-3.0),
                    d + BDLDFP_DECIMAL_DD(-3.0) ==
                    BDLDFP_DECIMAL_DL(-8.0));
        LOOP_ASSERT(BDLDFP_DECIMAL_DD(-3.0) + d,
                    BDLDFP_DECIMAL_DD(-3.0) + d ==
                    BDLDFP_DECIMAL_DL(-8.0));
    }

    if (veryVerbose) bsl::cout << "operator-" << bsl::endl;
    {
        BDEC::Decimal128 d(BDLDFP_DECIMAL_DL(-5.0));

        if (veryVeryVerbose) bsl::cout << "dec - int" << bsl::endl;
        LOOP_ASSERT(d - 1, d - 1 == BDLDFP_DECIMAL_DL(-6.0));
        LOOP_ASSERT(1 - d, 1 - d == BDLDFP_DECIMAL_DL( 6.0));

        if (veryVeryVerbose) bsl::cout << "dec - unsigned int"
                                       << bsl::endl;
        LOOP_ASSERT(d - 10u, d - 10u == BDLDFP_DECIMAL_DL(-15.0));
        LOOP_ASSERT(10u - d, 10u - d == BDLDFP_DECIMAL_DL( 15.0));

        if (veryVeryVerbose) bsl::cout << "dec - long int"
                                       << bsl::endl;
        LOOP_ASSERT(d - 1l, d - 1l == BDLDFP_DECIMAL_DL(-6.0));
        LOOP_ASSERT(1l - d, 1l - d == BDLDFP_DECIMAL_DL( 6.0));

        if (veryVeryVerbose) bsl::cout << "dec - unsigned long int"
                                       << bsl::endl;
        LOOP_ASSERT(d - 10ul, d - 10ul == BDLDFP_DECIMAL_DL(-15.0));
        LOOP_ASSERT(10ul - d, 10ul - d == BDLDFP_DECIMAL_DL( 15.0));

        if (veryVeryVerbose) bsl::cout << "dec - long long int"
                                       << bsl::endl;
        LOOP_ASSERT(d - 1ll, d - 1ll == BDLDFP_DECIMAL_DL(-6.0));
        LOOP_ASSERT(1ll - d, 1ll - d == BDLDFP_DECIMAL_DL( 6.0));

        if (veryVeryVerbose) bsl::cout << "dec - unsigned long long int"
                                       << bsl::endl;
        LOOP_ASSERT(d - 10ull, d - 10ull == BDLDFP_DECIMAL_DL(-15.0));
        LOOP_ASSERT(10ull - d, 10ull - d == BDLDFP_DECIMAL_DL( 15.0));

        if (veryVeryVerbose) bsl::cout << "dec - dec128" << bsl::endl;
        LOOP_ASSERT(d - BDLDFP_DECIMAL_DL(-3.0),
                    d - BDLDFP_DECIMAL_DL(-3.0) ==
                    BDLDFP_DECIMAL_DL(-2.0));

        if (veryVeryVerbose) bsl::cout << "dec - dec32" << bsl::endl;
        LOOP_ASSERT(d - BDLDFP_DECIMAL_DF(-3.0),
                    d - BDLDFP_DECIMAL_DF(-3.0) ==
                    BDLDFP_DECIMAL_DL(-2.0));
        LOOP_ASSERT(BDLDFP_DECIMAL_DF(-3.0) - d,
                    BDLDFP_DECIMAL_DF(-3.0) - d ==
                    BDLDFP_DECIMAL_DL( 2.0));

        if (veryVeryVerbose) bsl::cout << "dec - dec64" << bsl::endl;
        LOOP_ASSERT(d - BDLDFP_DECIMAL_DD(-3.0),
                    d - BDLDFP_DECIMAL_DD(-3.0) ==
                    BDLDFP_DECIMAL_DL(-2.0));
        LOOP_ASSERT(BDLDFP_DECIMAL_DD(-3.0) - d,
                    BDLDFP_DECIMAL_DD(-3.0) - d ==
                    BDLDFP_DECIMAL_DL( 2.0));
    }

    if (veryVerbose) bsl::cout << "operator*" << bsl::endl;
    {
        BDEC::Decimal64 d(BDLDFP_DECIMAL_DD(-5.0));

        if (veryVeryVerbose) bsl::cout << "dec * int" << bsl::endl;
        LOOP_ASSERT(d * -2, d * -2 == BDLDFP_DECIMAL_DD(10.0));
        LOOP_ASSERT(-2 * d, -2 * d == BDLDFP_DECIMAL_DD(10.0));

        if (veryVeryVerbose) bsl::cout << "dec * unsigned int"
                                       << bsl::endl;
        LOOP_ASSERT(d * 10u, d * 10u == BDLDFP_DECIMAL_DD(-50.0));
        LOOP_ASSERT(10u * d, 10u * d == BDLDFP_DECIMAL_DD(-50.0));

        if (veryVeryVerbose) bsl::cout << "dec * long int" << bsl::endl;
        LOOP_ASSERT(d * -2l, d * -2l == BDLDFP_DECIMAL_DD(10.0));
        LOOP_ASSERT(-2l * d, -2l * d == BDLDFP_DECIMAL_DD(10.0));

        if (veryVeryVerbose) bsl::cout << "dec * unsigned long int"
                                       << bsl::endl;
        LOOP_ASSERT(d * 10ul, d * 10ul == BDLDFP_DECIMAL_DD(-50.0));
        LOOP_ASSERT(10ul * d, 10ul * d == BDLDFP_DECIMAL_DD(-50.0));

        if (veryVeryVerbose) bsl::cout << "dec * long long int"
                                       << bsl::endl;
        LOOP_ASSERT(d * -2ll, d * -2ll == BDLDFP_DECIMAL_DD(10.0));
        LOOP_ASSERT(-2ll * d, -2ll * d == BDLDFP_DECIMAL_DD(10.0));

        if (veryVeryVerbose) bsl::cout << "dec * unsigned long long int"
                                << bsl::endl;
        LOOP_ASSERT(d * 10ull, d * 10ull == BDLDFP_DECIMAL_DD(-50.0));
        LOOP_ASSERT(10ull * d, 10ull * d == BDLDFP_DECIMAL_DD(-50.0));

        if (veryVeryVerbose) bsl::cout << "dec * dec64" << bsl::endl;
        LOOP_ASSERT(d * BDLDFP_DECIMAL_DD(-3.0),
                    d * BDLDFP_DECIMAL_DD(-3.0) ==
                    BDLDFP_DECIMAL_DD(15.0));

        if (veryVeryVerbose) bsl::cout << "dec * dec32" << bsl::endl;
        LOOP_ASSERT(d * BDLDFP_DECIMAL_DF(-3.0),
                    d * BDLDFP_DECIMAL_DF(-3.0) ==
                    BDLDFP_DECIMAL_DD(15.0));
        LOOP_ASSERT(BDLDFP_DECIMAL_DF(-3.0) * d,
                    BDLDFP_DECIMAL_DF(-3.0) * d ==
                    BDLDFP_DECIMAL_DD(15.0));
    }

    if (veryVerbose) bsl::cout << "operator/" << bsl::endl;
    {
        BDEC::Decimal128 d(BDLDFP_DECIMAL_DL(-5.0));

        if (veryVeryVerbose) bsl::cout << "dec / int" << bsl::endl;
        LOOP_ASSERT(d / -2, d / -2 == BDLDFP_DECIMAL_DL(2.5));
        LOOP_ASSERT(-2 / d, -2 / d == BDLDFP_DECIMAL_DL(0.4));

        if (veryVeryVerbose) bsl::cout << "dec / unsigned int"
                                       << bsl::endl;
        LOOP_ASSERT(d / 100u, d / 100u == BDLDFP_DECIMAL_DL( -0.05));
        LOOP_ASSERT(100u / d, 100u / d == BDLDFP_DECIMAL_DL(-20.0));

        if (veryVeryVerbose) bsl::cout << "dec / long int" << bsl::endl;
        LOOP_ASSERT(d / -2l, d / -2l == BDLDFP_DECIMAL_DL(2.5));
        LOOP_ASSERT(-2l / d, -2l / d == BDLDFP_DECIMAL_DL(0.4));

        if (veryVeryVerbose) bsl::cout << "dec / unsigned long int"
                                       << bsl::endl;
        LOOP_ASSERT(d / 100ul, d / 100ul == BDLDFP_DECIMAL_DL( -0.05));
        LOOP_ASSERT(100ul / d, 100ul / d == BDLDFP_DECIMAL_DL(-20.0));

        if (veryVeryVerbose) bsl::cout << "dec / long long int"
                                       << bsl::endl;
        LOOP_ASSERT(d / -2ll, d / -2ll == BDLDFP_DECIMAL_DL(2.5));
        LOOP_ASSERT(-2ll / d, -2ll / d == BDLDFP_DECIMAL_DL(0.4));

        if (veryVeryVerbose) bsl::cout << "dec / unsigned long long int"
                                << bsl::endl;
        LOOP_ASSERT(d / 100ull, d / 100ull == BDLDFP_DECIMAL_DL( -0.05));
        LOOP_ASSERT(100ull / d, 100ull / d == BDLDFP_DECIMAL_DL(-20.0));

        if (veryVeryVerbose) bsl::cout << "dec / dec128" << bsl::endl;
        LOOP_ASSERT(d / BDLDFP_DECIMAL_DL(-50.0),
                    d / BDLDFP_DECIMAL_DL(-50.0) ==
                    BDLDFP_DECIMAL_DL(0.1));

        if (veryVeryVerbose) bsl::cout << "dec / dec32" << bsl::endl;
        LOOP_ASSERT(d / BDLDFP_DECIMAL_DF(-50.0),
                    d / BDLDFP_DECIMAL_DF(-50.0) ==
                    BDLDFP_DECIMAL_DL(0.1));
        LOOP_ASSERT(BDLDFP_DECIMAL_DF(-50.0) / d,
                    BDLDFP_DECIMAL_DF(-50.0) / d ==
                    BDLDFP_DECIMAL_DL(10.0));

        if (veryVeryVerbose) bsl::cout << "dec / dec64" << bsl::endl;
        LOOP_ASSERT(d / BDLDFP_DECIMAL_DD(-50.0),
                    d / BDLDFP_DECIMAL_DD(-50.0) ==
                    BDLDFP_DECIMAL_DL(0.1));
        LOOP_ASSERT(BDLDFP_DECIMAL_DD(-50.0) / d,
                    BDLDFP_DECIMAL_DD(-50.0) / d ==
                    BDLDFP_DECIMAL_DL(10.0));
    }

    if (veryVerbose) bsl::cout << "Create test objects" << bsl::endl;

    BDEC::Decimal32        d32  = BDEC::Decimal32();
    BDEC::Decimal128       d128 = BDEC::Decimal128();
    const BDEC::Decimal128 c128 = BDEC::Decimal128();

    if (veryVerbose) bsl::cout << "Check return types" << bsl::endl;

    checkType<BDEC::Decimal128&>(++d128);
    checkType<BDEC::Decimal128>(d128++);
    checkType<BDEC::Decimal128&>(--d128);
    checkType<BDEC::Decimal128>(d128--);
    checkType<BDEC::Decimal128&>(d128 += static_cast<char>(1));
    checkType<BDEC::Decimal128&>(d128 += static_cast<unsigned char>(1));
    checkType<BDEC::Decimal128&>(d128 += static_cast<signed char>(1));
    checkType<BDEC::Decimal128&>(d128 += static_cast<short>(1));
    checkType<BDEC::Decimal128&>(d128 += static_cast<unsigned short>(1));
    checkType<BDEC::Decimal128&>(d128 += static_cast<int>(1));
    checkType<BDEC::Decimal128&>(d128 += static_cast<unsigned int>(1));
    checkType<BDEC::Decimal128&>(d128 += static_cast<long>(1));
    checkType<BDEC::Decimal128&>(d128 += static_cast<unsigned long>(1));
    checkType<BDEC::Decimal128&>(d128 += static_cast<long long>(1));
    checkType<BDEC::Decimal128&>(d128 +=
                                 static_cast<unsigned long long>(1));
    checkType<BDEC::Decimal128&>(d128 += static_cast<BDEC::Decimal32>(1));
    checkType<BDEC::Decimal128&>(d128 += static_cast<BDEC::Decimal64>(1));
    checkType<BDEC::Decimal128&>(d128 += static_cast<BDEC::Decimal128>(1));
    checkType<BDEC::Decimal128&>(d128 -= static_cast<char>(1));
    checkType<BDEC::Decimal128&>(d128 -= static_cast<unsigned char>(1));
    checkType<BDEC::Decimal128&>(d128 -= static_cast<signed char>(1));
    checkType<BDEC::Decimal128&>(d128 -= static_cast<short>(1));
    checkType<BDEC::Decimal128&>(d128 -= static_cast<unsigned short>(1));
    checkType<BDEC::Decimal128&>(d128 -= static_cast<int>(1));
    checkType<BDEC::Decimal128&>(d128 -= static_cast<unsigned int>(1));
    checkType<BDEC::Decimal128&>(d128 -= static_cast<long>(1));
    checkType<BDEC::Decimal128&>(d128 -= static_cast<unsigned long>(1));
    checkType<BDEC::Decimal128&>(d128 -= static_cast<long long>(1));
    checkType<BDEC::Decimal128&>(d128 -=
                                 static_cast<unsigned long long>(1));
    checkType<BDEC::Decimal128&>(d128 -= static_cast<BDEC::Decimal32>(1));
    checkType<BDEC::Decimal128&>(d128 -= static_cast<BDEC::Decimal64>(1));
    checkType<BDEC::Decimal128&>(d128 -= static_cast<BDEC::Decimal128>(1));
    checkType<BDEC::Decimal128&>(d128 *= static_cast<char>(1));
    checkType<BDEC::Decimal128&>(d128 *= static_cast<unsigned char>(1));
    checkType<BDEC::Decimal128&>(d128 *= static_cast<signed char>(1));
    checkType<BDEC::Decimal128&>(d128 *= static_cast<short>(1));
    checkType<BDEC::Decimal128&>(d128 *= static_cast<unsigned short>(1));
    checkType<BDEC::Decimal128&>(d128 *= static_cast<int>(1));
    checkType<BDEC::Decimal128&>(d128 *= static_cast<unsigned int>(1));
    checkType<BDEC::Decimal128&>(d128 *= static_cast<long>(1));
    checkType<BDEC::Decimal128&>(d128 *= static_cast<unsigned long>(1));
    checkType<BDEC::Decimal128&>(d128 *= static_cast<long long>(1));
    checkType<BDEC::Decimal128&>(d128 *=
                                 static_cast<unsigned long long>(1));
    checkType<BDEC::Decimal128&>(d128 *= static_cast<BDEC::Decimal32>(1));
    checkType<BDEC::Decimal128&>(d128 *= static_cast<BDEC::Decimal64>(1));
    checkType<BDEC::Decimal128&>(d128 *= static_cast<BDEC::Decimal128>(1));
    checkType<BDEC::Decimal128&>(d128 /= static_cast<char>(1));
    checkType<BDEC::Decimal128&>(d128 /= static_cast<unsigned char>(1));
    checkType<BDEC::Decimal128&>(d128 /= static_cast<signed char>(1));
    checkType<BDEC::Decimal128&>(d128 /= static_cast<short>(1));
    checkType<BDEC::Decimal128&>(d128 /= static_cast<unsigned short>(1));
    checkType<BDEC::Decimal128&>(d128 /= static_cast<int>(1));
    checkType<BDEC::Decimal128&>(d128 /= static_cast<unsigned int>(1));
    checkType<BDEC::Decimal128&>(d128 /= static_cast<long>(1));
    checkType<BDEC::Decimal128&>(d128 /= static_cast<unsigned long>(1));
    checkType<BDEC::Decimal128&>(d128 /= static_cast<long long>(1));
    checkType<BDEC::Decimal128&>(d128 /=
                                 static_cast<unsigned long long>(1));
    checkType<BDEC::Decimal128&>(d128 /= static_cast<BDEC::Decimal32>(1));
    checkType<BDEC::Decimal128&>(d128 /= static_cast<BDEC::Decimal64>(1));
    checkType<BDEC::Decimal128&>(d128 /= static_cast<BDEC::Decimal128>(1));

    checkType<BDEC::Decimal128>(+d128);
    checkType<BDEC::Decimal128>(-d128);

    checkType<BDEC::Decimal128>(d128 + d128);
    checkType<BDEC::Decimal128>(d128 - d128);
    checkType<BDEC::Decimal128>(d128 * d128);
    checkType<BDEC::Decimal128>(d128 / d128);
    checkType<bool>(d128 == d128);
    checkType<bool>(d32 == d128);
    checkType<bool>(d128 == d32);
    checkType<bool>(d128 != d128);
    checkType<bool>(d32 != d128);
    checkType<bool>(d128 != d32);
    checkType<bool>(d128 < d128);
    checkType<bool>(d32 < d128);
    checkType<bool>(d128 < d32);
    checkType<bool>(d128 <= d128);
    checkType<bool>(d32 <= d128);
    checkType<bool>(d128 <= d32);
    checkType<bool>(d128 > d128);
    checkType<bool>(d32 > d128);
    checkType<bool>(d128 > d32);
    checkType<bool>(d128 >= d128);
    checkType<bool>(d32 >= d128);
    checkType<bool>(d128 >= d32);

    {
        bsl::istringstream  in(pa);
        bsl::wistringstream win(pa);
        bsl::ostringstream  out(pa);
        bsl::wostringstream wout(pa);

        checkType<bsl::istream&>(in >> d128);
        checkType<bsl::wistream&>(win >> d128);
        checkType<bsl::ostream&>(out << c128);
        checkType<bsl::wostream&>(wout << c128);
    }


    typedef bsl::numeric_limits<BDEC::Decimal128> d128_limits;
    checkType<bool>(d128_limits::is_specialized);
    checkType<BDEC::Decimal128>(d128_limits::min());
    checkType<BDEC::Decimal128>(d128_limits::max());
    checkType<int>(d128_limits::digits);
    checkType<int>(d128_limits::digits10);
    checkType<int>(d128_limits::max_digits10);
    checkType<bool>(d128_limits::is_signed);
    checkType<bool>(d128_limits::is_integer);
    checkType<bool>(d128_limits::is_exact);
    checkType<int>(d128_limits::radix);
    checkType<BDEC::Decimal128>(d128_limits::epsilon());
    checkType<BDEC::Decimal128>(d128_limits::round_error());
    checkType<int>(d128_limits::min_exponent);
    checkType<int>(d128_limits::min_exponent10);
    checkType<int>(d128_limits::max_exponent);
    checkType<int>(d128_limits::max_exponent10);
    checkType<bool>(d128_limits::has_infinity);
    checkType<bool>(d128_limits::has_quiet_NaN);
    checkType<bool>(d128_limits::has_signaling_NaN);
    checkType<bsl::float_denorm_style>(d128_limits::has_denorm);
    checkType<bool>(d128_limits::has_denorm_loss);
    checkType<BDEC::Decimal128>(d128_limits::infinity());
    checkType<BDEC::Decimal128>(d128_limits::quiet_NaN());
    checkType<BDEC::Decimal128>(d128_limits::signaling_NaN());
    checkType<BDEC::Decimal128>(d128_limits::denorm_min());
    checkType<bool>(d128_limits::is_iec559);
    checkType<bool>(d128_limits::is_bounded);
    checkType<bool>(d128_limits::is_modulo);
    checkType<bool>(d128_limits::traps);
    checkType<bool>(d128_limits::tinyness_before);
    checkType<bsl::float_round_style>(d128_limits::round_style);
}

void TestDriver::testCase3()
{
    // ------------------------------------------------------------------------
    // TESTING 'Decimal64'
    //   Ensure that 'Decimal64' functions correctly
    //
    // Concerns:
    //: 1 'Decimal64' operations are properly forwarded to implementation
    //: 2 All possible operand combinations work correctly.
    //
    // Plan:
    //: 1 Expected value testing will be used.
    //:
    //: 2 All forms of LHS and RHS combinations for all free operators will be
    //:   tested.
    //:
    //: 3 Every member operator will be tested
    //
    // Testing:
    //   'class Decimal64'
    // ------------------------------------------------------------------------

    if (verbose) bsl::cout << "\nTesting class Decimal64"
                           << "\n=======================" << bsl::endl;

    if (veryVerbose) bsl::cout << "Constructors" << bsl::endl;

    if (veryVeryVerbose) bsl::cout << "Copy/convert" << bsl::endl;
    {
        const BDEC::Decimal32  c32  = BDEC::Decimal32(32);
        const BDEC::Decimal64  c64  = BDEC::Decimal64(64);
        const BDEC::Decimal128 c128 = BDEC::Decimal128(128);

        LOOP2_ASSERT(BDLDFP_DECIMAL_DD( 32.0),   BDEC::Decimal64(c32),
                     BDLDFP_DECIMAL_DD( 32.0) == BDEC::Decimal64(c32));
        LOOP2_ASSERT(BDLDFP_DECIMAL_DD( 64.0),   BDEC::Decimal64(c64),
                     BDLDFP_DECIMAL_DD( 64.0) == BDEC::Decimal64(c64));
        LOOP2_ASSERT(BDLDFP_DECIMAL_DD(128.0),   BDEC::Decimal64(c128),
                     BDLDFP_DECIMAL_DD(128.0) == BDEC::Decimal64(c128));
    }

    if (veryVeryVerbose) bsl::cout << "Integral" << bsl::endl;

    ASSERT(BDLDFP_DECIMAL_DD(  0.0) == BDEC::Decimal64());  // default
    ASSERT(BDLDFP_DECIMAL_DD(-42.0) == BDEC::Decimal64(-42)); // int
    ASSERT(BDLDFP_DECIMAL_DD( 42.0) == BDEC::Decimal64(42u)); // unsigned
    ASSERT(BDLDFP_DECIMAL_DD(-42.0) == BDEC::Decimal64(-42l)); // long
    ASSERT(BDLDFP_DECIMAL_DD( 42.0) == BDEC::Decimal64(42ul)); // ulong
    ASSERT(BDLDFP_DECIMAL_DD(-42.0) == BDEC::Decimal64(-42ll)); // longlong
    ASSERT(BDLDFP_DECIMAL_DD( 42.0) == BDEC::Decimal64(42ull)); // ulongl

    if (veryVeryVerbose) bsl::cout << "Binary FP" << bsl::endl;

    // Note that to test binary-float taking constructors I use numbers
    // that can be represented exactly in both binary and decimal FP.

    ASSERT(BDLDFP_DECIMAL_DD(4.25) == BDEC::Decimal64(4.25f)); // float
    ASSERT(BDLDFP_DECIMAL_DD(4.25) == BDEC::Decimal64(4.25)); // double

    if (veryVeryVerbose) bsl::cout << "Decimal FP" << bsl::endl;

    ASSERT(BDLDFP_DECIMAL_DD(-42.0) ==
           BDLDFP_DECIMAL_DF(-42.0));// Decimal342
    ASSERT(BDLDFP_DECIMAL_DD(42.0) == BDLDFP_DECIMAL_DF(42.0));
    ASSERT(BDLDFP_DECIMAL_DD(4.2) == BDLDFP_DECIMAL_DF(4.2));
    ASSERT(BDLDFP_DECIMAL_DD(4.2e9) == BDLDFP_DECIMAL_DF(4.2e9));

    ASSERT(BDLDFP_DECIMAL_DD(-42.0) == BDLDFP_DECIMAL_DL(-42.0));// Dec128
    ASSERT(BDLDFP_DECIMAL_DD(42.0) == BDLDFP_DECIMAL_DL(42.0));
    ASSERT(BDLDFP_DECIMAL_DD(4.2) == BDLDFP_DECIMAL_DL(4.2));
    ASSERT(BDLDFP_DECIMAL_DD(4.2e9) == BDLDFP_DECIMAL_DL(4.2e9));

    if (veryVerbose) bsl::cout << "Propriatery accessors" << bsl::endl;
    {
        BDEC::Decimal64 d64(42);
        ASSERT((void*)d64.data() == (void*)&d64);

        const BDEC::Decimal64 cd64(42);
        ASSERT((const void*)d64.data() == (const void*)&d64);

        ASSERT(BDEC::Decimal64(cd64.value()) == BDEC::Decimal64(42));
    }

    if (veryVerbose) bsl::cout << "Operator==" << bsl::endl;

    ASSERT(! (BDLDFP_DECIMAL_DD(4.0) == BDLDFP_DECIMAL_DD(5.0)));
    ASSERT(BDLDFP_DECIMAL_DD(-9.345e27) == BDLDFP_DECIMAL_DD(-9.345e27));

    ASSERT(! (BDLDFP_DECIMAL_DD(4.0) == BDLDFP_DECIMAL_DF(5.0)));
    ASSERT(BDLDFP_DECIMAL_DD(-9.345e27) == BDLDFP_DECIMAL_DF(-9.345e27));
    ASSERT(! (BDLDFP_DECIMAL_DF(4.0) == BDLDFP_DECIMAL_DD(5.0)));
    ASSERT(BDLDFP_DECIMAL_DF(-9.345e27) == BDLDFP_DECIMAL_DD(-9.345e27));

    if (veryVerbose) bsl::cout << "Operator!=" << bsl::endl;

    ASSERT(BDLDFP_DECIMAL_DD(4.0) != BDLDFP_DECIMAL_DD(5.0));
    ASSERT(! (BDLDFP_DECIMAL_DD(-9.345e27) !=
              BDLDFP_DECIMAL_DD(-9.345e27)));

    ASSERT(BDLDFP_DECIMAL_DD(4.0) != BDLDFP_DECIMAL_DF(5.0));
    ASSERT(! (BDLDFP_DECIMAL_DD(-9.345e27) !=
              BDLDFP_DECIMAL_DF(-9.345e27)));
    ASSERT(BDLDFP_DECIMAL_DF(4.0) != BDLDFP_DECIMAL_DD(5.0));
    ASSERT(! (BDLDFP_DECIMAL_DF(-9.345e27) !=
              BDLDFP_DECIMAL_DD(-9.345e27)));

    if (veryVerbose) bsl::cout << "Operator<" << bsl::endl;

    ASSERT(BDLDFP_DECIMAL_DD(4.0) < BDLDFP_DECIMAL_DD(5.0));
    ASSERT(! (BDLDFP_DECIMAL_DD(-9.345e27) <
              BDLDFP_DECIMAL_DD(-9.345e27)));
    ASSERT(! (BDLDFP_DECIMAL_DD(5.0) < BDLDFP_DECIMAL_DD(4.0)));

    ASSERT(BDLDFP_DECIMAL_DD(4.0) < BDLDFP_DECIMAL_DF(5.0));
    ASSERT(! (BDLDFP_DECIMAL_DD(-9.345e27) <
              BDLDFP_DECIMAL_DF(-9.345e27)));
    ASSERT(! (BDLDFP_DECIMAL_DD(5.0) < BDLDFP_DECIMAL_DF(4.0)));
    ASSERT(BDLDFP_DECIMAL_DF(4.0) < BDLDFP_DECIMAL_DD(5.0));
    ASSERT(! (BDLDFP_DECIMAL_DF(-9.345e27) <
              BDLDFP_DECIMAL_DD(-9.345e27)));
    ASSERT(! (BDLDFP_DECIMAL_DF(5.0) < BDLDFP_DECIMAL_DD(4.0)));

    if (veryVerbose) bsl::cout << "Operator>" << bsl::endl;

    ASSERT(BDLDFP_DECIMAL_DD(5.0) > BDLDFP_DECIMAL_DD(4.0));
    ASSERT(! (BDLDFP_DECIMAL_DD(-9.345e27) >
              BDLDFP_DECIMAL_DD(-9.345e27)));
    ASSERT(! (BDLDFP_DECIMAL_DD(4.0) > BDLDFP_DECIMAL_DD(5.0)));

    ASSERT(BDLDFP_DECIMAL_DD(5.0) > BDLDFP_DECIMAL_DF(4.0));
    ASSERT(! (BDLDFP_DECIMAL_DD(-9.345e27) >
              BDLDFP_DECIMAL_DF(-9.345e27)));
    ASSERT(! (BDLDFP_DECIMAL_DD(4.0) > BDLDFP_DECIMAL_DF(5.0)));
    ASSERT(BDLDFP_DECIMAL_DF(5.0) > BDLDFP_DECIMAL_DD(4.0));
    ASSERT(! (BDLDFP_DECIMAL_DF(-9.345e27) >
              BDLDFP_DECIMAL_DD(-9.345e27)));
    ASSERT(! (BDLDFP_DECIMAL_DF(4.0) > BDLDFP_DECIMAL_DD(5.0)));

    if (veryVerbose) bsl::cout << "Operator<=" << bsl::endl;

    ASSERT(BDLDFP_DECIMAL_DD(4.0) <= BDLDFP_DECIMAL_DD(5.0));
    ASSERT(BDLDFP_DECIMAL_DD(-9.345e27) <= BDLDFP_DECIMAL_DD(-9.345e27));
    ASSERT(! (BDLDFP_DECIMAL_DD(5.0) <= BDLDFP_DECIMAL_DD(4.0)));

    ASSERT(BDLDFP_DECIMAL_DD(4.0) <= BDLDFP_DECIMAL_DF(5.0));
    ASSERT(BDLDFP_DECIMAL_DD(-9.345e27) <= BDLDFP_DECIMAL_DF(-9.345e27));
    ASSERT(! (BDLDFP_DECIMAL_DD(5.0) <= BDLDFP_DECIMAL_DF(4.0)));
    ASSERT(BDLDFP_DECIMAL_DF(4.0) <= BDLDFP_DECIMAL_DD(5.0));
    ASSERT(BDLDFP_DECIMAL_DF(-9.345e27) <= BDLDFP_DECIMAL_DD(-9.345e27));
    ASSERT(! (BDLDFP_DECIMAL_DF(5.0) <= BDLDFP_DECIMAL_DD(4.0)));

    if (veryVerbose) bsl::cout << "Operator>=" << bsl::endl;

    ASSERT(BDLDFP_DECIMAL_DD(5.0) >= BDLDFP_DECIMAL_DD(4.0));
    ASSERT(BDLDFP_DECIMAL_DD(-9.345e27) >= BDLDFP_DECIMAL_DD(-9.345e27));
    ASSERT(! (BDLDFP_DECIMAL_DD(4.0) >= BDLDFP_DECIMAL_DD(5.0)));

    ASSERT(BDLDFP_DECIMAL_DD(5.0) >= BDLDFP_DECIMAL_DF(4.0));
    ASSERT(BDLDFP_DECIMAL_DD(-9.345e27) >= BDLDFP_DECIMAL_DF(-9.345e27));
    ASSERT(! (BDLDFP_DECIMAL_DD(4.0) >= BDLDFP_DECIMAL_DF(5.0)));
    ASSERT(BDLDFP_DECIMAL_DF(5.0) >= BDLDFP_DECIMAL_DD(4.0));
    ASSERT(BDLDFP_DECIMAL_DF(-9.345e27) >= BDLDFP_DECIMAL_DD(-9.345e27));
    ASSERT(! (BDLDFP_DECIMAL_DF(4.0) >= BDLDFP_DECIMAL_DD(5.0)));

    // TODO TBD: Note that I am testing with the maximum number of
    // significant digits and I actually expect stream output to do no
    // rounding.  That is wrong (see later why), but necessary to
    // remote-test the 'format' function and make sure it does not lose
    // digits or does some unwanted rounding.  When 'format' will be in the
    // lower utility, it will be tested directly.
    //
    // Expecting to see all digits is wrong because that is not how the
    // stream output should behave: it should print with the default
    // precision as it would for binary floating point *or* with the
    // implied precision of the cohort if that is larger.  AFAIU

    if (veryVerbose) bsl::cout << "Test stream out" << bsl::endl;
    {
        bsl::ostringstream  out(pa);

        BDEC::Decimal64 d1(BDLDFP_DECIMAL_DD(-1.234567890123456e-24));
        out << d1;
        bsl::string s(pa);
        getStringFromStream(out, &s);
        LOOP_ASSERT(s, decLower(s) == "-1.234567890123456e-24");
    }

    if (veryVerbose) bsl::cout << "Test stream in" << bsl::endl;
    {
        bsl::istringstream  in(pa);
        bsl::string ins("-1.234567890123456e-24", pa);
        in.str(ins);

        BDEC::Decimal64 d1;
        in >> d1;
        ASSERT(d1 == BDLDFP_DECIMAL_DD(-1.234567890123456e-24));
    }

    if (veryVerbose) bsl::cout << "Test wide stream out" << bsl::endl;
    {
        bsl::wostringstream  out(pa);
        BDEC::Decimal64 d1(BDLDFP_DECIMAL_DD(-1.234567890123456e-24));
        out << d1;
        bsl::wstring s(pa);
        getStringFromStream(out, &s);
        ASSERT(decLower(s) == L"-1.234567890123456e-24");
    }

    if (veryVerbose) bsl::cout << "Test wide stream in" << bsl::endl;
    {
        bsl::wistringstream  in(pa);
        bsl::wstring ins(L"-1.234567890123456e-24", pa);
        in.str(ins);

        BDEC::Decimal64 d1;
        in >> d1;
        ASSERT(d1 == BDLDFP_DECIMAL_DD(-1.234567890123456e-24));
    }

    if (veryVerbose) bsl::cout << "Operator++" << bsl::endl;
    {
        BDEC::Decimal64 d1(BDLDFP_DECIMAL_DD(-5.0));
        BDEC::Decimal64 d2 = d1++;
        ASSERT(BDLDFP_DECIMAL_DD(-5.0) == d2);
        LOOP_ASSERT(d1, BDLDFP_DECIMAL_DD(-4.0) == d1);
        BDEC::Decimal64 d3 = ++d2;
        LOOP_ASSERT(d2, BDLDFP_DECIMAL_DD(-4.0) == d2);
        LOOP_ASSERT(d3, BDLDFP_DECIMAL_DD(-4.0) == d3);
    }

    if (veryVerbose) bsl::cout << "Operator--" << bsl::endl;
    {
        BDEC::Decimal64 d1(BDLDFP_DECIMAL_DD(-5.0));
        BDEC::Decimal64 d2 = d1--;
        ASSERT(BDLDFP_DECIMAL_DD(-5.0) == d2);
        LOOP_ASSERT(d1, BDLDFP_DECIMAL_DD(-6.0) == d1);
        BDEC::Decimal64 d3 = --d2;
        LOOP_ASSERT(d2, BDLDFP_DECIMAL_DD(-6.0) == d2);
        LOOP_ASSERT(d3, BDLDFP_DECIMAL_DD(-6.0) == d3);
    }

    if (veryVerbose) bsl::cout << "Unary-" << bsl::endl;
    {
        BDEC::Decimal64 d1(BDLDFP_DECIMAL_DD(-5.0));
        BDEC::Decimal64 d2(BDLDFP_DECIMAL_DD( 5.0));
        ASSERT(BDLDFP_DECIMAL_DD( 5.0) == -d1);
        ASSERT(BDLDFP_DECIMAL_DD(-5.0) == -d2);

        // Unary - must make +0 into -0

        bsl::ostringstream out(pa);
        out << -BDLDFP_DECIMAL_DD(0.0);
        bsl::string s(pa);
        getStringFromStream(out, &s);
        LOOP_ASSERT(s, s[0] == '-'); // it is negative
        ASSERT(-BDLDFP_DECIMAL_DD(0.0) == BDEC::Decimal64(0)) // and 0

        BDEC::Decimal64  dd =  BDLDFP_DECIMAL_DD(0.0);
        BDEC::Decimal64 ndd = -BDLDFP_DECIMAL_DD(0.0);
        LOOP2_ASSERT( dd, ndd,  memcmp(&ndd, &dd, sizeof(dd)));
        dd= -dd;
        LOOP2_ASSERT(dd, ndd, !memcmp(&ndd, &dd, sizeof(dd)));
    }

    if (veryVerbose) bsl::cout << "Unary+" << bsl::endl;
    {
        BDEC::Decimal64 d1(BDLDFP_DECIMAL_DD(-5.0));
        BDEC::Decimal64 d2(BDLDFP_DECIMAL_DD( 5.0));
        ASSERT(BDLDFP_DECIMAL_DD(-5.0) == +d1);
        ASSERT(BDLDFP_DECIMAL_DD( 5.0) == +d2);

        // Unary + must make -0 into +0

        BDEC::Decimal128 negzero(-BDLDFP_DECIMAL_DD(0.0));
        bsl::ostringstream out(pa);
        out << +negzero;
        bsl::string s(pa);
        getStringFromStream(out, &s);
        LOOP_ASSERT(s, s[0] != '+'); // it is positive
        ASSERT(-BDLDFP_DECIMAL_DD(0.0) == BDEC::Decimal64(0)) // and 0
    }

    if (veryVerbose) bsl::cout << "+=" << bsl::endl;
    {
        BDEC::Decimal64 d(BDLDFP_DECIMAL_DD(-5.0));

        if (veryVeryVerbose) bsl::cout << "+=(int)" << bsl::endl;
        d += 1;
        LOOP_ASSERT(d, BDLDFP_DECIMAL_DD(-4.0) == d);

        if (veryVeryVerbose) bsl::cout << "+=(unsigned int)" << bsl::endl;
        d += 2u;
        LOOP_ASSERT(d, BDLDFP_DECIMAL_DD(-2.0) == d);

        if (veryVeryVerbose) bsl::cout << "+=(long int)" << bsl::endl;
        d += -1l;
        LOOP_ASSERT(d, BDLDFP_DECIMAL_DD(-3.0) == d);

        if (veryVeryVerbose) bsl::cout << "+=(unsigned long int)"
                                       << bsl::endl;
        d += 5ul;
        LOOP_ASSERT(d, BDLDFP_DECIMAL_DD(2.0) == d);

        if (veryVeryVerbose) bsl::cout << "+=(long long int)" << bsl::endl;
        d += -2ll;
        LOOP_ASSERT(d, BDLDFP_DECIMAL_DD(0.0) == d);

        if (veryVeryVerbose) bsl::cout << "+=(unsigned long long int)"
                                       << bsl::endl;
        d += 42ull;
        LOOP_ASSERT(d, BDLDFP_DECIMAL_DD(42.0) == d);

        if (veryVeryVerbose) bsl::cout << "+=(Decimal32)" << bsl::endl;
        d += BDLDFP_DECIMAL_DF(-22.0);
        LOOP_ASSERT(d, BDLDFP_DECIMAL_DD(20.0) == d);

        if (veryVeryVerbose) bsl::cout << "+=(Decimal64)" << bsl::endl;
        d += BDLDFP_DECIMAL_DD(3.0);
        LOOP_ASSERT(d, BDLDFP_DECIMAL_DD(23.0) == d);

        if (veryVeryVerbose) bsl::cout << "+=(Decimal128)" << bsl::endl;
        d += BDLDFP_DECIMAL_DL(9.0);
        LOOP_ASSERT(d, BDLDFP_DECIMAL_DD(32.0) == d);
    }

    if (veryVerbose) bsl::cout << "-=" << bsl::endl;
    {
        BDEC::Decimal64 d(BDLDFP_DECIMAL_DD(-5.0));

        if (veryVeryVerbose) bsl::cout << "-=(int)" << bsl::endl;
        d -= 1;
        LOOP_ASSERT(d, BDLDFP_DECIMAL_DD(-6.0) == d);

        if (veryVeryVerbose) bsl::cout << "-=(unsigned int)" << bsl::endl;
        d -= 2u;
        LOOP_ASSERT(d, BDLDFP_DECIMAL_DD(-8.0) == d);

        if (veryVeryVerbose) bsl::cout << "-=(long int)" << bsl::endl;
        d -= -10l;
        LOOP_ASSERT(d, BDLDFP_DECIMAL_DD(2.0) == d);

        if (veryVeryVerbose) bsl::cout << "-=(unsigned long int)"
                                       << bsl::endl;
        d -= 10ul;
        LOOP_ASSERT(d, BDLDFP_DECIMAL_DD(-8.0) == d);

        if (veryVeryVerbose) bsl::cout << "-=(long long int)" << bsl::endl;
        d -= -8ll;
        LOOP_ASSERT(d, BDLDFP_DECIMAL_DD(0.0) == d);

        if (veryVeryVerbose) bsl::cout << "-=(unsigned long long int)"
                                       << bsl::endl;
        d -= 42ull;
        LOOP_ASSERT(d, BDLDFP_DECIMAL_DD(-42.0) == d);

        if (veryVeryVerbose) bsl::cout << "-=(Decimal32)" << bsl::endl;
        d -= BDLDFP_DECIMAL_DF(-22.0);
        LOOP_ASSERT(d, BDLDFP_DECIMAL_DD(-20.0) == d);

        if (veryVeryVerbose) bsl::cout << "-=(Decimal64)" << bsl::endl;
        d -= BDLDFP_DECIMAL_DD(3.0);
        LOOP_ASSERT(d, BDLDFP_DECIMAL_DD(-23.0) == d);

        if (veryVeryVerbose) bsl::cout << "-=(Decimal128)" << bsl::endl;
        d -= BDLDFP_DECIMAL_DL(9.0);
        LOOP_ASSERT(d, BDLDFP_DECIMAL_DD(-32.0) == d);
    }

    if (veryVerbose) bsl::cout << "*=" << bsl::endl;
    {
        BDEC::Decimal64 d(BDLDFP_DECIMAL_DD(-5.0));

        if (veryVeryVerbose) bsl::cout << "*=(int)" << bsl::endl;
        d *= -2;
        LOOP_ASSERT(d, BDLDFP_DECIMAL_DD(10.0) == d);

        if (veryVeryVerbose) bsl::cout << "*=(unsigned int)" << bsl::endl;
        d *= 2000u;
        LOOP_ASSERT(d, BDLDFP_DECIMAL_DD(20000.0) == d);

        if (veryVeryVerbose) bsl::cout << "*=(long int)" << bsl::endl;
        d *= -10l;
        LOOP_ASSERT(d, BDLDFP_DECIMAL_DD(-200000.0) == d);

        if (veryVeryVerbose) bsl::cout << "*=(unsigned long int)"
                                       << bsl::endl;
        d *= 3ul;
        LOOP_ASSERT(d, BDLDFP_DECIMAL_DD(-600000.0) == d);

        if (veryVeryVerbose) bsl::cout << "*=(long long int)" << bsl::endl;
        d *= -1ll;
        LOOP_ASSERT(d, BDLDFP_DECIMAL_DD(600000.0) == d);

        if (veryVeryVerbose) bsl::cout << "*=(unsigned long long int)"
                                       << bsl::endl;
        d *= 5ull;
        LOOP_ASSERT(d, BDLDFP_DECIMAL_DD(3000000.0) == d);

        if (veryVeryVerbose) bsl::cout << "*=(Decimal32)" << bsl::endl;
        d *= BDLDFP_DECIMAL_DF(1e-5);
        LOOP_ASSERT(d, BDLDFP_DECIMAL_DD(30.0) == d);

        if (veryVeryVerbose) bsl::cout << "*=(Decimal64)" << bsl::endl;
        d *= BDLDFP_DECIMAL_DD(-3.0);
        LOOP_ASSERT(d, BDLDFP_DECIMAL_DD(-90.0) == d);

        if (veryVeryVerbose) bsl::cout << "*=(Decimal128)" << bsl::endl;
        d *= BDLDFP_DECIMAL_DL(2.4e-134);
        LOOP_ASSERT(d, BDLDFP_DECIMAL_DD(-2.16e-132) == d);
    }

    if (veryVerbose) bsl::cout << "/=" << bsl::endl;
    {
        BDEC::Decimal64 d(BDLDFP_DECIMAL_DD(-5.0));

        if (veryVeryVerbose) bsl::cout << "/=(int)" << bsl::endl;
        d /= -2;
        LOOP_ASSERT(d, BDLDFP_DECIMAL_DD(2.5) == d);

        if (veryVeryVerbose) bsl::cout << "/=(unsigned int)" << bsl::endl;
        d /= 2000u;
        LOOP_ASSERT(d, BDLDFP_DECIMAL_DD(0.00125) == d);

        if (veryVeryVerbose) bsl::cout << "/=(long int)" << bsl::endl;
        d /= -10l;
        LOOP_ASSERT(d, BDLDFP_DECIMAL_DD(-0.000125) == d);

        if (veryVeryVerbose) bsl::cout << "/=(unsigned long int)"
                                       << bsl::endl;
        d /= 5ul;
        LOOP_ASSERT(d, BDLDFP_DECIMAL_DD(-0.000025) == d);

        if (veryVeryVerbose) bsl::cout << "/=(long long int)" << bsl::endl;
        d /= -5ll;
        LOOP_ASSERT(d, BDLDFP_DECIMAL_DD(0.000005) == d);

        if (veryVeryVerbose) bsl::cout << "/=(unsigned long long int)"
                                       << bsl::endl;
        d /= 5ull;
        LOOP_ASSERT(d, BDLDFP_DECIMAL_DD(0.000001) == d);

        if (veryVeryVerbose) bsl::cout << "/=(Decimal32)" << bsl::endl;
        d /= BDLDFP_DECIMAL_DF(1e-5);
        LOOP_ASSERT(d, BDLDFP_DECIMAL_DD(0.1) == d);

        if (veryVeryVerbose) bsl::cout << "/=(Decimal64)" << bsl::endl;
        d /= BDLDFP_DECIMAL_DD(-5.0);
        LOOP_ASSERT(d, BDLDFP_DECIMAL_DD(-0.02) == d);

        if (veryVeryVerbose) bsl::cout << "/=(Decimal128)" << bsl::endl;
        d /= BDLDFP_DECIMAL_DL(-2.5e-134);
        LOOP_ASSERT(d, BDLDFP_DECIMAL_DD(8.e131) == d);
    }

    if (veryVerbose) bsl::cout << "operator+" << bsl::endl;
    {
        BDEC::Decimal64 d(BDLDFP_DECIMAL_DD(-5.0));

        if (veryVeryVerbose) bsl::cout << "dec + int" << bsl::endl;
        LOOP_ASSERT(d + 1, d + 1 == BDLDFP_DECIMAL_DD(-4.0));
        LOOP_ASSERT(1 + d, 1 + d == BDLDFP_DECIMAL_DD(-4.0));

        if (veryVeryVerbose) bsl::cout << "dec + unsigned int"
                                       << bsl::endl;
        LOOP_ASSERT(d + 10u, d + 10u == BDLDFP_DECIMAL_DD(5.0));
        LOOP_ASSERT(10u + d, 10u + d == BDLDFP_DECIMAL_DD(5.0));

        if (veryVeryVerbose) bsl::cout << "dec + long int" << bsl::endl;
        LOOP_ASSERT(d + 1l, d + 1l == BDLDFP_DECIMAL_DD(-4.0));
        LOOP_ASSERT(1l + d, 1l + d == BDLDFP_DECIMAL_DD(-4.0));

        if (veryVeryVerbose) bsl::cout << "dec + unsigned long int"
                                       << bsl::endl;
        LOOP_ASSERT(d + 10ul, d + 10ul == BDLDFP_DECIMAL_DD(5.0));
        LOOP_ASSERT(10ul + d, 10ul + d == BDLDFP_DECIMAL_DD(5.0));

        if (veryVeryVerbose) bsl::cout << "dec + long long int"
                                       << bsl::endl;
        LOOP_ASSERT(d + 1ll, d + 1ll == BDLDFP_DECIMAL_DD(-4.0));
        LOOP_ASSERT(1ll + d, 1ll + d == BDLDFP_DECIMAL_DD(-4.0));

        if (veryVeryVerbose) bsl::cout << "dec + unsigned long long int"
                                       << bsl::endl;
        LOOP_ASSERT(d + 10ull, d + 10ull == BDLDFP_DECIMAL_DD(5.0));
        LOOP_ASSERT(10ull + d, 10ull + d == BDLDFP_DECIMAL_DD(5.0));

        if (veryVeryVerbose) bsl::cout << "dec + dec64" << bsl::endl;
        LOOP_ASSERT(d + BDLDFP_DECIMAL_DD(-3.0),
                    d + BDLDFP_DECIMAL_DD(-3.0) ==
                    BDLDFP_DECIMAL_DD(-8.0));

        if (veryVeryVerbose) bsl::cout << "dec + dec32" << bsl::endl;
        LOOP_ASSERT(d + BDLDFP_DECIMAL_DF(-3.0),
                    d + BDLDFP_DECIMAL_DF(-3.0) ==
                    BDLDFP_DECIMAL_DD(-8.0));
        LOOP_ASSERT(BDLDFP_DECIMAL_DF(-3.0) + d,
                    BDLDFP_DECIMAL_DF(-3.0) + d ==
                    BDLDFP_DECIMAL_DD(-8.0));
    }

    if (veryVerbose) bsl::cout << "operator-" << bsl::endl;
    {
        BDEC::Decimal64 d(BDLDFP_DECIMAL_DD(-5.0));

        if (veryVeryVerbose) bsl::cout << "dec - int" << bsl::endl;
        LOOP_ASSERT(d - 1, d - 1 == BDLDFP_DECIMAL_DD(-6.0));
        LOOP_ASSERT(1 - d, 1 - d == BDLDFP_DECIMAL_DD( 6.0));

        if (veryVeryVerbose) bsl::cout << "dec - unsigned int"
                                       << bsl::endl;
        LOOP_ASSERT(d - 10u, d - 10u == BDLDFP_DECIMAL_DD(-15.0));
        LOOP_ASSERT(10u - d, 10u - d == BDLDFP_DECIMAL_DD( 15.0));

        if (veryVeryVerbose) bsl::cout << "dec - long int" << bsl::endl;
        LOOP_ASSERT(d - 1l, d - 1l == BDLDFP_DECIMAL_DD(-6.0));
        LOOP_ASSERT(1l - d, 1l - d == BDLDFP_DECIMAL_DD( 6.0));

        if (veryVeryVerbose) bsl::cout << "dec - unsigned long int"
                                       << bsl::endl;
        LOOP_ASSERT(d - 10ul, d - 10ul == BDLDFP_DECIMAL_DD(-15.0));
        LOOP_ASSERT(10ul - d, 10ul - d == BDLDFP_DECIMAL_DD( 15.0));

        if (veryVeryVerbose) bsl::cout << "dec - long long int"
                                       << bsl::endl;
        LOOP_ASSERT(d - 1ll, d - 1ll == BDLDFP_DECIMAL_DD(-6.0));
        LOOP_ASSERT(1ll - d, 1ll - d == BDLDFP_DECIMAL_DD( 6.0));

        if (veryVeryVerbose) bsl::cout << "dec - unsigned long long int"
                                       << bsl::endl;
        LOOP_ASSERT(d - 10ull, d - 10ull == BDLDFP_DECIMAL_DD(-15.0));
        LOOP_ASSERT(10ull - d, 10ull - d == BDLDFP_DECIMAL_DD( 15.0));

        if (veryVeryVerbose) bsl::cout << "dec - dec64" << bsl::endl;
        LOOP_ASSERT(d - BDLDFP_DECIMAL_DD(-3.0),
                    d - BDLDFP_DECIMAL_DD(-3.0) ==
                    BDLDFP_DECIMAL_DD(-2.0));

        if (veryVeryVerbose) bsl::cout << "dec - dec32" << bsl::endl;
        LOOP_ASSERT(d - BDLDFP_DECIMAL_DF(-3.0),
                    d - BDLDFP_DECIMAL_DF(-3.0) ==
                    BDLDFP_DECIMAL_DD(-2.0));
        LOOP_ASSERT(BDLDFP_DECIMAL_DF(-3.0) - d,
                    BDLDFP_DECIMAL_DF(-3.0) - d ==
                    BDLDFP_DECIMAL_DD( 2.0));
    }

    if (veryVerbose) bsl::cout << "operator*" << bsl::endl;
    {
        BDEC::Decimal64 d(BDLDFP_DECIMAL_DD(-5.0));

        if (veryVeryVerbose) bsl::cout << "dec * int" << bsl::endl;
        LOOP_ASSERT(d * -2, d * -2 == BDLDFP_DECIMAL_DD(10.0));
        LOOP_ASSERT(-2 * d, -2 * d == BDLDFP_DECIMAL_DD(10.0));

        if (veryVeryVerbose) bsl::cout << "dec * unsigned int"
                                       << bsl::endl;
        LOOP_ASSERT(d * 10u, d * 10u == BDLDFP_DECIMAL_DD(-50.0));
        LOOP_ASSERT(10u * d, 10u * d == BDLDFP_DECIMAL_DD(-50.0));

        if (veryVeryVerbose) bsl::cout << "dec * long int" << bsl::endl;
        LOOP_ASSERT(d * -2l, d * -2l == BDLDFP_DECIMAL_DD(10.0));
        LOOP_ASSERT(-2l * d, -2l * d == BDLDFP_DECIMAL_DD(10.0));

        if (veryVeryVerbose) bsl::cout << "dec * unsigned long int"
                                       << bsl::endl;
        LOOP_ASSERT(d * 10ul, d * 10ul == BDLDFP_DECIMAL_DD(-50.0));
        LOOP_ASSERT(10ul * d, 10ul * d == BDLDFP_DECIMAL_DD(-50.0));

        if (veryVeryVerbose) bsl::cout << "dec * long long int"
                                       << bsl::endl;
        LOOP_ASSERT(d * -2ll, d * -2ll == BDLDFP_DECIMAL_DD(10.0));
        LOOP_ASSERT(-2ll * d, -2ll * d == BDLDFP_DECIMAL_DD(10.0));

        if (veryVeryVerbose) bsl::cout << "dec * unsigned long long int"
                                       << bsl::endl;
        LOOP_ASSERT(d * 10ull, d * 10ull == BDLDFP_DECIMAL_DD(-50.0));
        LOOP_ASSERT(10ull * d, 10ull * d == BDLDFP_DECIMAL_DD(-50.0));

        if (veryVeryVerbose) bsl::cout << "dec * dec64" << bsl::endl;
        LOOP_ASSERT(d * BDLDFP_DECIMAL_DD(-3.0),
                    d * BDLDFP_DECIMAL_DD(-3.0) ==
                    BDLDFP_DECIMAL_DD(15.0));

        if (veryVeryVerbose) bsl::cout << "dec * dec32" << bsl::endl;
        LOOP_ASSERT(d * BDLDFP_DECIMAL_DF(-3.0),
                    d * BDLDFP_DECIMAL_DF(-3.0) ==
                    BDLDFP_DECIMAL_DD(15.0));
        LOOP_ASSERT(BDLDFP_DECIMAL_DF(-3.0) * d,
                    BDLDFP_DECIMAL_DF(-3.0) * d ==
                    BDLDFP_DECIMAL_DD(15.0));
    }

    if (veryVerbose) bsl::cout << "operator/" << bsl::endl;
    {
        BDEC::Decimal64 d(BDLDFP_DECIMAL_DD(-5.0));

        if (veryVeryVerbose) bsl::cout << "dec / int" << bsl::endl;
        LOOP_ASSERT(d / -2, d / -2 == BDLDFP_DECIMAL_DD(2.5));
        LOOP_ASSERT(-2 / d, -2 / d == BDLDFP_DECIMAL_DD(0.4));

        if (veryVeryVerbose) bsl::cout << "dec / unsigned int"
                                       << bsl::endl;
        LOOP_ASSERT(d / 100u, d / 100u == BDLDFP_DECIMAL_DD( -0.05));
        LOOP_ASSERT(100u / d, 100u / d == BDLDFP_DECIMAL_DD(-20.0));

        if (veryVeryVerbose) bsl::cout << "dec / long int" << bsl::endl;
        LOOP_ASSERT(d / -2l, d / -2l == BDLDFP_DECIMAL_DD(2.5));
        LOOP_ASSERT(-2l / d, -2l / d == BDLDFP_DECIMAL_DD(0.4));

        if (veryVeryVerbose) bsl::cout << "dec / unsigned long int"
                                       << bsl::endl;
        LOOP_ASSERT(d / 100ul, d / 100ul == BDLDFP_DECIMAL_DD( -0.05));
        LOOP_ASSERT(100ul / d, 100ul / d == BDLDFP_DECIMAL_DD(-20.0));

        if (veryVeryVerbose) bsl::cout << "dec / long long int"
                                       << bsl::endl;
        LOOP_ASSERT(d / -2ll, d / -2ll == BDLDFP_DECIMAL_DD(2.5));
        LOOP_ASSERT(-2ll / d, -2ll / d == BDLDFP_DECIMAL_DD(0.4));

        if (veryVeryVerbose) bsl::cout << "dec / unsigned long long int"
                                       << bsl::endl;
        LOOP_ASSERT(d / 100ull, d / 100ull == BDLDFP_DECIMAL_DD( -0.05));
        LOOP_ASSERT(100ull / d, 100ull / d == BDLDFP_DECIMAL_DD(-20.0));

        if (veryVeryVerbose) bsl::cout << "dec / dec64" << bsl::endl;
        LOOP_ASSERT(d / BDLDFP_DECIMAL_DD(-50.0),
                    d / BDLDFP_DECIMAL_DD(-50.0) ==
                    BDLDFP_DECIMAL_DD(0.1));

        if (veryVeryVerbose) bsl::cout << "dec / dec32" << bsl::endl;
        LOOP_ASSERT(d / BDLDFP_DECIMAL_DF(-50.0),
                    d / BDLDFP_DECIMAL_DF(-50.0) ==
                    BDLDFP_DECIMAL_DD(0.1));
        LOOP_ASSERT(BDLDFP_DECIMAL_DF(-50.0) / d,
                    BDLDFP_DECIMAL_DF(-50.0) / d ==
                    BDLDFP_DECIMAL_DD(10.0));
    }

    if (veryVerbose) bsl::cout << "Create test objects" << bsl::endl;

    BDEC::Decimal32        d32  = BDEC::Decimal32();
    BDEC::Decimal64        d64  = BDEC::Decimal64();
    const BDEC::Decimal64  c64  = BDEC::Decimal64();

    if (veryVerbose) bsl::cout << "Check return types" << bsl::endl;

    checkType<BDEC::Decimal64&>(++d64);
    checkType<BDEC::Decimal64>(d64++);
    checkType<BDEC::Decimal64&>(--d64);
    checkType<BDEC::Decimal64>(d64--);
    checkType<BDEC::Decimal64&>(d64 += static_cast<char>(1));
    checkType<BDEC::Decimal64&>(d64 += static_cast<unsigned char>(1));
    checkType<BDEC::Decimal64&>(d64 += static_cast<signed char>(1));
    checkType<BDEC::Decimal64&>(d64 += static_cast<short>(1));
    checkType<BDEC::Decimal64&>(d64 += static_cast<unsigned short>(1));
    checkType<BDEC::Decimal64&>(d64 += static_cast<int>(1));
    checkType<BDEC::Decimal64&>(d64 += static_cast<unsigned int>(1));
    checkType<BDEC::Decimal64&>(d64 += static_cast<long>(1));
    checkType<BDEC::Decimal64&>(d64 += static_cast<unsigned long>(1));
    checkType<BDEC::Decimal64&>(d64 += static_cast<long long>(1));
    checkType<BDEC::Decimal64&>(d64 += static_cast<unsigned long long>(1));
    checkType<BDEC::Decimal64&>(d64 += static_cast<BDEC::Decimal32>(1));
    checkType<BDEC::Decimal64&>(d64 += static_cast<BDEC::Decimal64>(1));
    checkType<BDEC::Decimal64&>(d64 += static_cast<BDEC::Decimal128>(1));
    checkType<BDEC::Decimal64&>(d64 -= static_cast<char>(1));
    checkType<BDEC::Decimal64&>(d64 -= static_cast<unsigned char>(1));
    checkType<BDEC::Decimal64&>(d64 -= static_cast<signed char>(1));
    checkType<BDEC::Decimal64&>(d64 -= static_cast<short>(1));
    checkType<BDEC::Decimal64&>(d64 -= static_cast<unsigned short>(1));
    checkType<BDEC::Decimal64&>(d64 -= static_cast<int>(1));
    checkType<BDEC::Decimal64&>(d64 -= static_cast<unsigned int>(1));
    checkType<BDEC::Decimal64&>(d64 -= static_cast<long>(1));
    checkType<BDEC::Decimal64&>(d64 -= static_cast<unsigned long>(1));
    checkType<BDEC::Decimal64&>(d64 -= static_cast<long long>(1));
    checkType<BDEC::Decimal64&>(d64 -= static_cast<unsigned long long>(1));
    checkType<BDEC::Decimal64&>(d64 -= static_cast<BDEC::Decimal32>(1));
    checkType<BDEC::Decimal64&>(d64 -= static_cast<BDEC::Decimal64>(1));
    checkType<BDEC::Decimal64&>(d64 -= static_cast<BDEC::Decimal128>(1));
    checkType<BDEC::Decimal64&>(d64 *= static_cast<char>(1));
    checkType<BDEC::Decimal64&>(d64 *= static_cast<unsigned char>(1));
    checkType<BDEC::Decimal64&>(d64 *= static_cast<signed char>(1));
    checkType<BDEC::Decimal64&>(d64 *= static_cast<short>(1));
    checkType<BDEC::Decimal64&>(d64 *= static_cast<unsigned short>(1));
    checkType<BDEC::Decimal64&>(d64 *= static_cast<int>(1));
    checkType<BDEC::Decimal64&>(d64 *= static_cast<unsigned int>(1));
    checkType<BDEC::Decimal64&>(d64 *= static_cast<long>(1));
    checkType<BDEC::Decimal64&>(d64 *= static_cast<unsigned long>(1));
    checkType<BDEC::Decimal64&>(d64 *= static_cast<long long>(1));
    checkType<BDEC::Decimal64&>(d64 *= static_cast<unsigned long long>(1));
    checkType<BDEC::Decimal64&>(d64 *= static_cast<BDEC::Decimal32>(1));
    checkType<BDEC::Decimal64&>(d64 *= static_cast<BDEC::Decimal64>(1));
    checkType<BDEC::Decimal64&>(d64 *= static_cast<BDEC::Decimal128>(1));
    checkType<BDEC::Decimal64&>(d64 /= static_cast<char>(1));
    checkType<BDEC::Decimal64&>(d64 /= static_cast<unsigned char>(1));
    checkType<BDEC::Decimal64&>(d64 /= static_cast<signed char>(1));
    checkType<BDEC::Decimal64&>(d64 /= static_cast<short>(1));
    checkType<BDEC::Decimal64&>(d64 /= static_cast<unsigned short>(1));
    checkType<BDEC::Decimal64&>(d64 /= static_cast<int>(1));
    checkType<BDEC::Decimal64&>(d64 /= static_cast<unsigned int>(1));
    checkType<BDEC::Decimal64&>(d64 /= static_cast<long>(1));
    checkType<BDEC::Decimal64&>(d64 /= static_cast<unsigned long>(1));
    checkType<BDEC::Decimal64&>(d64 /= static_cast<long long>(1));
    checkType<BDEC::Decimal64&>(d64 /= static_cast<unsigned long long>(1));
    checkType<BDEC::Decimal64&>(d64 /= static_cast<BDEC::Decimal32>(1));
    checkType<BDEC::Decimal64&>(d64 /= static_cast<BDEC::Decimal64>(1));
    checkType<BDEC::Decimal64&>(d64 /= static_cast<BDEC::Decimal128>(1));

    checkType<BDEC::Decimal64>(+d64);
    checkType<BDEC::Decimal64>(-d64);

    checkType<BDEC::Decimal64>(d64 + d64);
    checkType<BDEC::Decimal64>(d64 - d64);
    checkType<BDEC::Decimal64>(d64 * d64);
    checkType<BDEC::Decimal64>(d64 / d64);
    checkType<bool>(d64 == d64);
    checkType<bool>(d32 == d64);
    checkType<bool>(d64 == d32);
    checkType<bool>(d64 != d64);
    checkType<bool>(d32 != d64);
    checkType<bool>(d64 != d32);
    checkType<bool>(d64 < d64);
    checkType<bool>(d32 < d64);
    checkType<bool>(d64 < d32);
    checkType<bool>(d64 <= d64);
    checkType<bool>(d32 <= d64);
    checkType<bool>(d64 <= d32);
    checkType<bool>(d64 > d64);
    checkType<bool>(d32 > d64);
    checkType<bool>(d64 > d32);
    checkType<bool>(d64 >= d64);
    checkType<bool>(d32 >= d64);
    checkType<bool>(d64 >= d32);

    {
        bsl::istringstream  in(pa);
        bsl::wistringstream win(pa);
        bsl::ostringstream  out(pa);
        bsl::wostringstream wout(pa);

        checkType<bsl::istream&>(in >> d64);
        checkType<bsl::wistream&>(win >> d64);
        checkType<bsl::ostream&>(out << c64);
        checkType<bsl::wostream&>(wout << c64);
    }

    typedef bsl::numeric_limits<BDEC::Decimal64> d64_limits;
    checkType<bool>(d64_limits::is_specialized);
    checkType<BDEC::Decimal64>(d64_limits::min());
    checkType<BDEC::Decimal64>(d64_limits::max());
    checkType<int>(d64_limits::digits);
    checkType<int>(d64_limits::digits10);
    checkType<int>(d64_limits::max_digits10);
    checkType<bool>(d64_limits::is_signed);
    checkType<bool>(d64_limits::is_integer);
    checkType<bool>(d64_limits::is_exact);
    checkType<int>(d64_limits::radix);
    checkType<BDEC::Decimal64>(d64_limits::epsilon());
    checkType<BDEC::Decimal64>(d64_limits::round_error());
    checkType<int>(d64_limits::min_exponent);
    checkType<int>(d64_limits::min_exponent10);
    checkType<int>(d64_limits::max_exponent);
    checkType<int>(d64_limits::max_exponent10);
    checkType<bool>(d64_limits::has_infinity);
    checkType<bool>(d64_limits::has_quiet_NaN);
    checkType<bool>(d64_limits::has_signaling_NaN);
    checkType<bsl::float_denorm_style>(d64_limits::has_denorm);
    checkType<bool>(d64_limits::has_denorm_loss);
    checkType<BDEC::Decimal64>(d64_limits::infinity());
    checkType<BDEC::Decimal64>(d64_limits::quiet_NaN());
    checkType<BDEC::Decimal64>(d64_limits::signaling_NaN());
    checkType<BDEC::Decimal64>(d64_limits::denorm_min());
    checkType<bool>(d64_limits::is_iec559);
    checkType<bool>(d64_limits::is_bounded);
    checkType<bool>(d64_limits::is_modulo);
    checkType<bool>(d64_limits::traps);
    checkType<bool>(d64_limits::tinyness_before);
    checkType<bsl::float_round_style>(d64_limits::round_style);
}

void TestDriver::testCase2()
{
    // ------------------------------------------------------------------------
    // TESTING 'Decimal32'
    //   Ensure that 'Decimal32' functions correctly
    //
    // Concerns:
    //: 1 'Decimal32' operations are properly forwarded to implementation
    //:
    //: 2 All possible operand combinations work correctly.
    //
    // Plan:
    //: 1 Expected value testing will be used.
    //:
    //: 2 All forms of LHS and RHS combinations for all free operators will be
    //:   tested.
    //:
    //: 3 Every member operator will be tested
    //
    // Testing:
    //   'class Decimal32'
    // ------------------------------------------------------------------------
    if (verbose) bsl::cout << bsl::endl
                           << "Testing class Decimal32" << bsl::endl
                           << "=======================" << bsl::endl;

    if (veryVerbose) bsl::cout << "Constructors" << bsl::endl;

    if (veryVeryVerbose) bsl::cout << "Copy/convert" << bsl::endl;
    {
        const BDEC::Decimal32  c32  = BDEC::Decimal32(32);
        const BDEC::Decimal64  c64  = BDEC::Decimal64(64);

        LOOP2_ASSERT(BDLDFP_DECIMAL_DF( 32.0),   BDEC::Decimal32(c32),
                     BDLDFP_DECIMAL_DF( 32.0) == BDEC::Decimal32(c32));
        LOOP2_ASSERT(BDLDFP_DECIMAL_DF( 64.0),   BDEC::Decimal32(c64),
                     BDLDFP_DECIMAL_DF( 64.0) == BDEC::Decimal32(c64));
        // TODO: Conversions from Decimal128 to Decimal32.
        // ASSERT(BDLDFP_DECIMAL_DF(128.0) == BDEC::Decimal32(c128));
    }

    if (veryVeryVerbose) bsl::cout << "Integral" << bsl::endl;

    ASSERT(BDLDFP_DECIMAL_DF(  0.0) == BDEC::Decimal32());  // default
    ASSERT(BDLDFP_DECIMAL_DF(-42.0) == BDEC::Decimal32(-42)); // int
    ASSERT(BDLDFP_DECIMAL_DF( 42.0) == BDEC::Decimal32(42u)); // unsigned
    ASSERT(BDLDFP_DECIMAL_DF(-42.0) == BDEC::Decimal32(-42l)); // long
    ASSERT(BDLDFP_DECIMAL_DF( 42.0) == BDEC::Decimal32(42ul)); // ulong
    ASSERT(BDLDFP_DECIMAL_DF(-42.0) == BDEC::Decimal32(-42ll)); // longlong
    ASSERT(BDLDFP_DECIMAL_DF( 42.0) == BDEC::Decimal32(42ull)); // ulongl

    if (veryVeryVerbose) bsl::cout << "Binary FP" << bsl::endl;

    // Note that to test binary-float taking constructors I use numbers
    // that can be represented exactly in both binary and decimal FP.

    ASSERT(BDLDFP_DECIMAL_DF(4.25) == BDEC::Decimal32(4.25f)); // float
    ASSERT(BDLDFP_DECIMAL_DF(4.25) == BDEC::Decimal32(4.25)); // double

    if (veryVeryVerbose) bsl::cout << "Decimal FP" << bsl::endl;

    // Decimal64
    ASSERT(BDLDFP_DECIMAL_DF(-42.0) == BDLDFP_DECIMAL_DD(-42.0));
    ASSERT(BDLDFP_DECIMAL_DF(42.0) == BDLDFP_DECIMAL_DD(42.0));
    ASSERT(BDLDFP_DECIMAL_DF(4.2) == BDLDFP_DECIMAL_DD(4.2));
    ASSERT(BDLDFP_DECIMAL_DF(4.2e9) == BDLDFP_DECIMAL_DD(4.2e9));

    // Dec128
    ASSERT(BDLDFP_DECIMAL_DF(-42.0) == BDLDFP_DECIMAL_DL(-42.0));
    ASSERT(BDLDFP_DECIMAL_DF(42.0) == BDLDFP_DECIMAL_DL(42.0));
    ASSERT(BDLDFP_DECIMAL_DF(4.2) == BDLDFP_DECIMAL_DL(4.2));
    ASSERT(BDLDFP_DECIMAL_DF(4.2e9) == BDLDFP_DECIMAL_DL(4.2e9));

    if (veryVerbose) bsl::cout << "Propriatery accessors" << bsl::endl;
    {
        BDEC::Decimal32 d32(42);
        ASSERT((void*)d32.data() == (void*)&d32);

        const BDEC::Decimal32 cd32(42);
        ASSERT((const void*)d32.data() == (const void*)&d32);

        ASSERT(BDEC::Decimal32(cd32.value()) == BDEC::Decimal32(42));
    }

    if (veryVerbose) bsl::cout << "Operator==" << bsl::endl;

    ASSERT(! (BDLDFP_DECIMAL_DF(4.0) == BDLDFP_DECIMAL_DF(5.0)));
    ASSERT(BDLDFP_DECIMAL_DF(-9.345e27) == BDLDFP_DECIMAL_DF(-9.345e27));

    if (veryVerbose) bsl::cout << "Operator!=" << bsl::endl;

    ASSERT(BDLDFP_DECIMAL_DF(4.0) != BDLDFP_DECIMAL_DF(5.0));
    ASSERT(! (BDLDFP_DECIMAL_DF(-9.345e27) !=
              BDLDFP_DECIMAL_DF(-9.345e27)));

    if (veryVerbose) bsl::cout << "Operator<" << bsl::endl;

    ASSERT(BDLDFP_DECIMAL_DF(4.0) <
           BDLDFP_DECIMAL_DF(5.0));
    ASSERT(! (BDLDFP_DECIMAL_DF(-9.345e27) <
              BDLDFP_DECIMAL_DF(-9.345e27)));
    ASSERT(! (BDLDFP_DECIMAL_DF(5.0) < BDLDFP_DECIMAL_DF(4.0)));

    if (veryVerbose) bsl::cout << "Operator>" << bsl::endl;

    ASSERT(BDLDFP_DECIMAL_DF(5.0) > BDLDFP_DECIMAL_DF(4.0));
    ASSERT(! (BDLDFP_DECIMAL_DF(-9.345e27) >
              BDLDFP_DECIMAL_DF(-9.345e27)));
    ASSERT(! (BDLDFP_DECIMAL_DF(4.0) > BDLDFP_DECIMAL_DF(5.0)));

    if (veryVerbose) bsl::cout << "Operator<=" << bsl::endl;

    ASSERT(BDLDFP_DECIMAL_DF(4.0) <= BDLDFP_DECIMAL_DF(5.0));
    ASSERT(BDLDFP_DECIMAL_DF(-9.345e27) <= BDLDFP_DECIMAL_DF(-9.345e27));
    ASSERT(! (BDLDFP_DECIMAL_DF(5.0) <= BDLDFP_DECIMAL_DF(4.0)));

    if (veryVerbose) bsl::cout << "Operator>=" << bsl::endl;

    ASSERT(BDLDFP_DECIMAL_DF(5.0) >= BDLDFP_DECIMAL_DF(4.0));
    ASSERT(BDLDFP_DECIMAL_DF(-9.345e27) >= BDLDFP_DECIMAL_DF(-9.345e27));
    ASSERT(! (BDLDFP_DECIMAL_DF(4.0) >= BDLDFP_DECIMAL_DF(5.0)));

    // TODO TBD: Note that I am testing with the maximum number of
    // significant digits and I actually expect stream output to do no
    // rounding.  That is wrong (see later why), but necessary to
    // remote-test the 'format' function and make sure it does not lose
    // digits or does some unwanted rounding.  When 'format' will be in the
    // lower utility, it will be tested directly.  Expecting to see all
    // digits is wrong because that is not how the stream output should
    // behave: it should print with the default precision as it would for
    // binary floating point *or* with the implied precision of the cohort
    // if that is larger.  AFAIU

    if (veryVerbose) bsl::cout << "Test stream out" << bsl::endl;
    {
        bsl::ostringstream out(pa);

        BDEC::Decimal32 d1(BDLDFP_DECIMAL_DF(-8.327457e-24));
        out << d1;
        bsl::string s(pa);
        getStringFromStream(out, &s);
        LOOP2_ASSERT(s, decLower(s), decLower(s) == "-8.327457e-24");
    }

    if (veryVerbose) bsl::cout << "Test stream in" << bsl::endl;
    {
        bsl::istringstream in(pa);
        bsl::string ins("-8.327457e-24", pa);
        in.str(ins);

        BDEC::Decimal32 d1;
        in >> d1;
        ASSERT(d1 == BDLDFP_DECIMAL_DF(-8.327457e-24));
    }

    if (veryVerbose) bsl::cout << "Test wide stream out" << bsl::endl;
    {
        bsl::wostringstream  out(pa);
        BDEC::Decimal32 d1(BDLDFP_DECIMAL_DF(-8.327457e-24));
        out << d1;
        bsl::wstring s(pa);
        getStringFromStream(out, &s);
        ASSERT(decLower(s) == L"-8.327457e-24");
    }

    if (veryVerbose) bsl::cout << "Test wide stream in" << bsl::endl;
    {
        bsl::wistringstream  in(pa);
        bsl::wstring ins(L"-8.327457e-24", pa);
        in.str(ins);

        BDEC::Decimal32 d1;
        in >> d1;
        ASSERT(d1 == BDLDFP_DECIMAL_DF(-8.327457e-24));
    }

    if (veryVerbose) bsl::cout << "Unary-" << bsl::endl;
    {
        BDEC::Decimal32 d1(BDLDFP_DECIMAL_DF(-5.0));
        BDEC::Decimal32 d2(BDLDFP_DECIMAL_DF( 5.0));
        ASSERT(BDLDFP_DECIMAL_DF( 5.0) == -d1);
        ASSERT(BDLDFP_DECIMAL_DF(-5.0) == -d2);

        // Unary - must make +0 into -0

        bsl::ostringstream out(pa);
        out << -BDLDFP_DECIMAL_DF(0.0);
        bsl::string s(pa);
        getStringFromStream(out, &s);
        LOOP_ASSERT(s, s[0] == '-'); // it is negative
        ASSERT(-BDLDFP_DECIMAL_DF(0.0) == BDEC::Decimal32(0)) // and 0
    }

    if (veryVerbose) bsl::cout << "Unary+" << bsl::endl;
    {
        BDEC::Decimal32 d1(BDLDFP_DECIMAL_DF(-5.0));
        BDEC::Decimal32 d2(BDLDFP_DECIMAL_DF( 5.0));
        ASSERT(BDLDFP_DECIMAL_DF(-5.0) == +d1);
        ASSERT(BDLDFP_DECIMAL_DF( 5.0) == +d2);

        // Unary + must make -0 into +0

        BDEC::Decimal128 negzero(-BDLDFP_DECIMAL_DF(0.0));
        bsl::ostringstream out(pa);
        out << +negzero;
        bsl::string s(pa);
        getStringFromStream(out, &s);
        LOOP_ASSERT(s, s[0] != '+'); // it is positive
        ASSERT(-BDLDFP_DECIMAL_DF(0.0) == BDEC::Decimal32(0)) // and 0
    }


    if (veryVerbose) bsl::cout << "Create test objects" << bsl::endl;

    BDEC::Decimal32        d32  = BDEC::Decimal32();
    const BDEC::Decimal32  c32  = BDEC::Decimal32();

    if (veryVerbose) bsl::cout << "Check return types" << bsl::endl;

    checkType<bool>(d32 == d32);
    checkType<bool>(d32 != d32);
    checkType<bool>(d32 < d32);
    checkType<bool>(d32 <= d32);
    checkType<bool>(d32 > d32);
    checkType<bool>(d32 >= d32);

    checkType<BDEC::Decimal32>(+d32);
    checkType<BDEC::Decimal32>(-d32);

    {
        bsl::istringstream  in(pa);
        bsl::ostringstream  out(pa);
        bsl::wistringstream win(pa);
        bsl::wostringstream wout(pa);

        checkType<bsl::istream&>(in >> d32);
        checkType<bsl::wistream&>(win >> d32);
        checkType<bsl::ostream&>(out << c32);
        checkType<bsl::wostream&>(wout << c32);
    }

    typedef bsl::numeric_limits<BDEC::Decimal32> d32_limits;
    checkType<bool>(d32_limits::is_specialized);
    checkType<BDEC::Decimal32>(d32_limits::min());
    checkType<BDEC::Decimal32>(d32_limits::max());
    checkType<int>(d32_limits::digits);
    checkType<int>(d32_limits::digits10);
    checkType<int>(d32_limits::max_digits10);
    checkType<bool>(d32_limits::is_signed);
    checkType<bool>(d32_limits::is_integer);
    checkType<bool>(d32_limits::is_exact);
    checkType<int>(d32_limits::radix);
    checkType<BDEC::Decimal32>(d32_limits::epsilon());
    checkType<BDEC::Decimal32>(d32_limits::round_error());
    checkType<int>(d32_limits::min_exponent);
    checkType<int>(d32_limits::min_exponent10);
    checkType<int>(d32_limits::max_exponent);
    checkType<int>(d32_limits::max_exponent10);
    checkType<bool>(d32_limits::has_infinity);
    checkType<bool>(d32_limits::has_quiet_NaN);
    checkType<bool>(d32_limits::has_signaling_NaN);
    checkType<bsl::float_denorm_style>(d32_limits::has_denorm);
    checkType<bool>(d32_limits::has_denorm_loss);
    checkType<BDEC::Decimal32>(d32_limits::infinity());
    checkType<BDEC::Decimal32>(d32_limits::quiet_NaN());
    checkType<BDEC::Decimal32>(d32_limits::signaling_NaN());
    checkType<BDEC::Decimal32>(d32_limits::denorm_min());
    checkType<bool>(d32_limits::is_iec559);
    checkType<bool>(d32_limits::is_bounded);
    checkType<bool>(d32_limits::is_modulo);
    checkType<bool>(d32_limits::traps);
    checkType<bool>(d32_limits::tinyness_before);
    checkType<bsl::float_round_style>(d32_limits::round_style);
}

void TestDriver::testCase1()
{
    // ------------------------------------------------------------------------
    // TESTING IMPLEMENTATION ASSUMPTIONS
    //
    // Concerns:
    //: 1 The implementation is setup properly.
    //: 2 The endianness of the implementation is correct.
    //: 3 The number of bits in a char must be 8.
    //
    // Plan:
    //: 1 Individual assertions for each compile-time configuration choice.
    //
    // Testing:
    //   IMPLEMENTATION ASSUMPTIONS
    // ------------------------------------------------------------------------
    if (verbose) bsl::cout << bsl::endl
                           << "IMPLEMENTATION ASSUMPTIONS" << bsl::endl
                           << "==========================" << bsl::endl;
    #ifdef BDLDFP_DECIMALPLATFORM_DECNUMBER
        LOOP_ASSERT(decContextTestEndian(1), 0 == decContextTestEndian(1));
    #endif

    ASSERT(8 == CHAR_BIT);

    ASSERT(sizeof(BDEC::Decimal32) == (32 / CHAR_BIT));
    ASSERT(sizeof(BDEC::Decimal64) == (64 / CHAR_BIT));
    ASSERT(sizeof(BDEC::Decimal128) == (128 / CHAR_BIT));

    // Making sure our buffers are large enough for snprintf
    {

        // Let's make sure we have the right values.  We have to use
        // numeric_limits, because IBM does not provide the standard C
        // xxx_MIN/xxx_MAX macros for long long types.

        ASSERT(bsl::numeric_limits<long long>::is_specialized);
        ASSERT(bsl::numeric_limits<unsigned long long>::is_specialized);

        NulBuf nb; // Use this to make sure we can print
        bsl::ostream nul(&nb);

        // Make sure that printing in itself works.

        nul << bsl::numeric_limits<long long>::min();
        ASSERT(nul);
        nul << bsl::numeric_limits<long long>::max();
        ASSERT(nul);
        nul << bsl::numeric_limits<unsigned long long>::max();
        ASSERT(nul);

        // And here comes the real testing

        BufferBuf<24> bb;
        bsl::ostream out(&bb);

        out << bsl::numeric_limits<long long>::min();
        ASSERT(out && strlen(bb.str()) < (24 - 1));
        out.clear(); bb.reset();

        out << bsl::numeric_limits<long long>::max();
        ASSERT(out && strlen(bb.str()) < (24 - 1));
        out.clear(); bb.reset();

        out << bsl::numeric_limits<unsigned long long>::max();
        ASSERT(out && strlen(bb.str()) < (24 - 1));
        out.clear(); bb.reset();

        {
            bsl::ostringstream out(pa);
            out << BDEC::Decimal32(4.25);
            bsl::string s(pa);
            getStringFromStream(out, &s);
            LOOP_ASSERT(s, "4.25" == s);
        }

        {
            bsl::ostringstream out(pa);
            out << BDEC::Decimal32(-4.25);
            bsl::string s(pa);
            getStringFromStream(out, &s);
            LOOP_ASSERT(s, "-4.25" == s);
        }

        {
            bsl::ostringstream out(pa);
            out << BDEC::Decimal32(
                           BDEC::DecimalImpUtil::makeDecimalRaw32(5,  50));
            bsl::string s(pa);
            getStringFromStream(out, &s);
            LOOP_ASSERT(s, "5e+50" == s);
        }

        {
            bsl::ostringstream out(pa);
            out << BDEC::Decimal32(
                           BDEC::DecimalImpUtil::makeDecimalRaw32(5, -50));
            bsl::string s(pa);
            getStringFromStream(out, &s);
            LOOP_ASSERT(s, "5e-50" == s);
        }

        {
            bsl::ostringstream out(pa);
            out << bsl::uppercase << BDEC::Decimal32(
                           BDEC::DecimalImpUtil::makeDecimalRaw32(5,  50));
            bsl::string s(pa);
            getStringFromStream(out, &s);
            LOOP_ASSERT(s, "5E+50" == s);
        }

        {
            bsl::ostringstream out(pa);
            out << BDEC::Decimal32(
                                  bsl::numeric_limits<double>::infinity());
            bsl::string s(pa);
            getStringFromStream(out, &s);
            LOOP_ASSERT(s, "infinity" == s);
        }

        {
            bsl::ostringstream out(pa);
            out << bsl::uppercase << BDEC::Decimal32(
                                  bsl::numeric_limits<double>::infinity());
            bsl::string s(pa);
            getStringFromStream(out, &s);
            LOOP_ASSERT(s, "INFINITY" == s);
        }

        {
            bsl::ostringstream out(pa);
            out.width(2);
            out << BDEC::Decimal32(4.25);
            bsl::string s(pa);
            getStringFromStream(out, &s);
            LOOP_ASSERT(s, "4.25" == s);
        }

        {
            bsl::ostringstream out(pa);
            out.width(10);
            out << BDEC::Decimal32(4.25);
            bsl::string s(pa);
            getStringFromStream(out, &s);
            LOOP_ASSERT(s, "      4.25" == s);
        }

        {
            bsl::ostringstream out(pa);
            out.width(10);
            out << bsl::internal << BDEC::Decimal32(4.25);
            bsl::string s(pa);
            getStringFromStream(out, &s);
            LOOP_ASSERT(s, "      4.25" == s);
        }

        {
            bsl::ostringstream out(pa);
            out.width(10);
            out << bsl::left << BDEC::Decimal32(4.25);
            bsl::string s(pa);
            getStringFromStream(out, &s);
            LOOP_ASSERT(s, "4.25      " == s);
        }

        {
            bsl::ostringstream out(pa);
            out.width(10);
            out << bsl::showpos << BDEC::Decimal32(4.25);
            bsl::string s(pa);
            getStringFromStream(out, &s);
            LOOP_ASSERT(s, "     +4.25" == s);
        }

        {
            bsl::ostringstream out(pa);
            out.width(10);
            out << bsl::showpos << bsl::internal << BDEC::Decimal32(4.25);
            bsl::string s(pa);
            getStringFromStream(out, &s);
            LOOP_ASSERT(s, "+     4.25" == s);
        }

        {
            bsl::ostringstream out(pa);
            out.width(10);
            out << bsl::showpos << bsl::left << BDEC::Decimal32(4.25);
            bsl::string s(pa);
            getStringFromStream(out, &s);
            LOOP_ASSERT(s, "+4.25     " == s);
        }

        {
            bsl::ostringstream out(pa);
            out.width(10);
            out << BDEC::Decimal32(-4.25);
            bsl::string s(pa);
            getStringFromStream(out, &s);
            LOOP_ASSERT(s, "     -4.25" == s);
        }

        {
            bsl::ostringstream out(pa);
            out.width(10);
            out << bsl::internal << BDEC::Decimal32(-4.25);
            bsl::string s(pa);
            getStringFromStream(out, &s);
            LOOP_ASSERT(s, "-     4.25" == s);
        }

        {
            bsl::ostringstream out(pa);
            out.width(10);
            out << bsl::left << BDEC::Decimal32(-4.25);
            bsl::string s(pa);
            getStringFromStream(out, &s);
            LOOP_ASSERT(s, "-4.25     " == s);
        }

        {
            bsl::ostringstream out(pa);
            out.width(10);
            out << bsl::showpos << BDEC::Decimal32(-4.25);
            bsl::string s(pa);
            getStringFromStream(out, &s);
            LOOP_ASSERT(s, "     -4.25" == s);
        }

        {
            bsl::ostringstream out(pa);
            out.width(10);
            out << bsl::showpos << bsl::internal << BDEC::Decimal32(-4.25);
            bsl::string s(pa);
            getStringFromStream(out, &s);
            LOOP_ASSERT(s, "-     4.25" == s);
        }

        {
            bsl::ostringstream out(pa);
            out.width(10);
            out << bsl::showpos << bsl::left << BDEC::Decimal32(-4.25);
            bsl::string s(pa);
            getStringFromStream(out, &s);
            LOOP_ASSERT(s, "-4.25     " == s);
        }

        {
            bsl::ostringstream out(pa);
            out.width(12);
            out << bsl::uppercase << bsl::internal << BDEC::Decimal32(
                                 -bsl::numeric_limits<double>::infinity());
            bsl::string s(pa);
            getStringFromStream(out, &s);
            LOOP_ASSERT(s, "-   INFINITY" == s);
        }

        {
            bsl::wostringstream out(pa);
            out.width(12);
            out << bsl::uppercase << bsl::internal << BDEC::Decimal32(
                                 -bsl::numeric_limits<double>::infinity());
            bsl::wstring s(pa);
            getStringFromStream(out, &s);
            ASSERT(L"-   INFINITY" == s);
        }
    }
}

//=============================================================================
//                              MAIN PROGRAM
//-----------------------------------------------------------------------------

int main(int argc, char* argv[])
{
                   test = argc > 1 ? atoi(argv[1]) : 0;
                verbose = argc > 2;
            veryVerbose = argc > 3;
        veryVeryVerbose = argc > 4;
    veryVeryVeryVerbose = argc > 5;  // always the last

    bslma::TestAllocator defaultAllocator("default", veryVeryVeryVerbose);
    bslma::Default::setDefaultAllocator(&defaultAllocator);

    bslma::TestAllocator globalAllocator("global", veryVeryVeryVerbose);
    bslma::Default::setGlobalAllocator(&globalAllocator);

    cout << "TEST " << __FILE__ << " CASE " << test << endl;;

    bslma::TestAllocator  ta(veryVeryVeryVerbose);
    pa = &ta;

    cout.precision(35);

    switch (test) { case 0:
      case 6: {
        TestDriver::testCase6();
      } break;
      case 5: {
        TestDriver::testCase5();
      } break;
      case 4: {
        TestDriver::testCase4();
      } break;
      case 3: {
        TestDriver::testCase3();
      } break;
      case 2: {
        TestDriver::testCase2();
      } break;
      case 1: {
        TestDriver::testCase1();
      } break;

      default: {
        cerr << "WARNING: CASE `" << test << "' NOT FOUND." << endl;
        testStatus = -1;
      }
    }

    // CONCERN: No memory came from the global or default allocator.

    LOOP2_ASSERT(test, globalAllocator.numBlocksTotal(),
                 0 == globalAllocator.numBlocksTotal());
    LOOP2_ASSERT(test, defaultAllocator.numBlocksTotal(),
                 0 == defaultAllocator.numBlocksTotal());

    if (testStatus > 0) {
        cerr << "Error, non-zero test status = " << testStatus << "." << endl;
    }

    return testStatus;
}

// ----------------------------------------------------------------------------
// Copyright 2014 Bloomberg Finance L.P.
//
// Licensed under the Apache License, Version 2.0 (the "License");
// you may not use this file except in compliance with the License.
// You may obtain a copy of the License at
//
//     http://www.apache.org/licenses/LICENSE-2.0
//
// Unless required by applicable law or agreed to in writing, software
// distributed under the License is distributed on an "AS IS" BASIS,
// WITHOUT WARRANTIES OR CONDITIONS OF ANY KIND, either express or implied.
// See the License for the specific language governing permissions and
// limitations under the License.
// ----------------------------- END-OF-FILE ----------------------------------<|MERGE_RESOLUTION|>--- conflicted
+++ resolved
@@ -244,7 +244,6 @@
     // the test driver main program.  This class is necessitated by
     // compile-time performance issues on some platforms.
 
-<<<<<<< HEAD
     static void testCase6();
     static void testCase5();
     static void testCase4();
@@ -253,15 +252,6 @@
     static void testCase1();
 
 };
-=======
-    cout << "TEST " << __FILE__ << " CASE " << test << endl;
-    bslma::TestAllocator  ta(veryVeryVeryVerbose);
-    bslma::TestAllocator *pa = &ta;
-
-    cout.precision(35);
-
-    switch (test) { case 0:
->>>>>>> e9cc3b85
 
 void TestDriver::testCase6()
 {
@@ -2803,7 +2793,7 @@
     bslma::TestAllocator globalAllocator("global", veryVeryVeryVerbose);
     bslma::Default::setGlobalAllocator(&globalAllocator);
 
-    cout << "TEST " << __FILE__ << " CASE " << test << endl;;
+    cout << "TEST " << __FILE__ << " CASE " << test << endl;
 
     bslma::TestAllocator  ta(veryVeryVeryVerbose);
     pa = &ta;
