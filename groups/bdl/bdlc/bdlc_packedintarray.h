// bdlc_packedintarray.h                                              -*-C++-*-
#ifndef INCLUDED_BDLC_PACKEDINTARRAY
#define INCLUDED_BDLC_PACKEDINTARRAY

#ifndef INCLUDED_BSLS_IDENT
#include <bsls_ident.h>
#endif
BSLS_IDENT("$Id: $")

//@PURPOSE: Provide an extensible, packed array of integral values.
//
//@CLASSES:
//  bdlc::PackedIntArray: packed array of integral values
//  bdlc::PackedIntArrayConstIterator: bidirectional 'const_iterator'
//
//@DESCRIPTION: This component provides a space-efficient value-semantic array
// class template, 'bdlc::PackedIntArray', and an associated iterator,
// 'bdlc::PackedIntArrayConstIterator', that provides non-modifiable access to
// its elements.  The interface of this class provides the user with
// functionality similar to a 'bsl::vector<int>'.  The implementation is
// designed to reduce dynamic memory usage by storing its contents differently
// according to the magnitude of values placed within it.  The user need not be
// concerned with the internal representation of the data.  The array supports
// primitive operations (e.g., insertion, look-up, removal) as well as a
// complete set of value-semantic operations; however, direct reference to
// individual elements is not available.  Users can access the value of
// individual elements by calling the indexing operator or via iterators.  Note
// that iterators are *not* invalidated if an array object reallocates memory.
//
///Usage
///-----
// This section illustrates intended use of this component.
//
///Example 1: 'Temperature Map'
/// - - - - - - - - - - - - - -
// There exist many applications in which the range of 'int' data that a
// container will hold is not known at design time.  This means in order to
// build a robust component one must default to 'bsl::vector<int>', which for
// many applications is excessive in its usage of space.
//
// Suppose we are creating a map of temperatures for every city in the United
// States for every day.  This represents a large body of data, most of which
// is easily representable in a 'signed char', and in only rare situations is a
// 'short' required.
//
// To be able to represent all possible values for all areas and times,
// including extremes like Death Valley, a traditional implementation would
// require use of a 'vector<short>' for each day for each area.  This is
// excessive for all but the most extreme values, and therefore wasteful for
// this map as a whole.
//
// We can use 'bdlc::PackedIntArray' to efficiently store this data.
//
// First, we declare and define a 'my_Date' class.  This class is very similar
// to 'bdlt::Date', and therefore is elided for the sake of compactness.
//..
//                              // =======
//                              // my_Date
//                              // =======
//  class my_Date {
//      // A (value-semantic) attribute class that provides a very simple date.
//      signed char d_day;    // the day
//      signed char d_month;  // the month
//      int         d_year;   // the year
//
//      // FRIENDS
//      friend bool operator<(const my_Date&, const my_Date&);
//
//    public:
//      // CREATORS
//      explicit my_Date(int         year  = 1,
//                       signed char month = 1,
//                       signed char day   = 1);
//          // Create a 'my_Date' object having the optionally specified 'day',
//          // 'month', and 'year'. Each, if unspecified, will default to 1.
//  };
//
//  bool operator<(const my_Date& lhs, const my_Date& rhs);
//      // Return 'true' if the specified 'lhs' represents an earlier date than
//      // the specified 'rhs' object, and 'false' otherwise.
//
//                          // -------
//                          // my_Date
//                          // -------
//  // CREATORS
//  inline
//  my_Date::my_Date(int year, signed char month , signed char day)
//  : d_day(day)
//  , d_month(month)
//  , d_year(year)
//  {
//  }
//
//  bool operator<(const my_Date& lhs, const my_Date& rhs)
//  {
//      return 10000 * lhs.d_year + 100 * lhs.d_month + lhs.d_day <
//             10000 * rhs.d_year + 100 * rhs.d_month + rhs.d_day;
//  }
//..
// Then, we create our TemperatureMap, which is a map of dates to a map of zip
// codes to a 'PackedIntArray' of temperatures.  Each 'PackedIntArray' has
// entries for each temperature from 12 A.M, to 11 P.M for each city in each
// zip code.  Notice that we use a 'PackedIntArray' to hold the data
// compactly.
//..
//  bsl::map<my_Date, bsl::map<int, bdlc::PackedIntArray<int> > >
//                                                              temperatureMap;
//..
// Next, we add data to the map (provided by the National Weather Service) for
// a normal case, and the extreme.
//..
//  bdlc::PackedIntArray<int>& nyc
//                         = temperatureMap[my_Date(2013, 9, 06)][10023];
//  bdlc::PackedIntArray<int>& dValley
//                         = temperatureMap[my_Date(1913, 7, 10)][92328];
//
//  int nycTemperatures[24]  = {60,  58, 57,  56, 55,  54,  54,  55,
//                              56,  59, 61,  64, 66,  67,  69,  69,
//                              70,  70, 68,  67, 65,  63,  61,  60};
//
//  int deathValleyTemps[24] = {65,  55, 50, 47,  62,  75,  77,  89,
//                              91,  92, 95, 110, 113, 121, 134, 126,
//                              113, 99, 96, 84,  79,  81,  73,  69};
//..
// Then, since the size of the data set is known at design time, as well as
// extreme values for the areas, we can use the 'reserveCapacity()' method to
// give the container hints about the data to come.
//..
//  nyc.reserveCapacity(    24, 50, 108);
//  dValley.reserveCapacity(24, 45, 134);
//..
// Now, we add the data to the respective containers.
//..
//  for (bsl::size_t i= 0; i < 24; ++i) {
//      nyc.append(nycTemperatures[i]);
//      dValley.append(deathValleyTemps[i])
//  }
//..
// Finally, notice that in order to represent these values in a
// 'PackedIntArray', it required '24 * sizeof(signed char)' bytes (24 on most
// systems) of dynamic memory for 'nyc', which represents the normal case for
// this data.  A 'vector<short>' would require '24 * sizeof(short)' bytes (48
// on most systems) of dynamic memory to represent the same data.
//..
//  assert(static_cast<int>(sizeof(signed char)) == nyc.bytesPerElement());
//  assert(                                   24 == nyc.length());
//..

#ifndef INCLUDED_BDLSCM_VERSION
#include <bdlscm_version.h>
#endif

#ifndef INCLUDED_BSLALG_SWAPUTIL
#include <bslalg_swaputil.h>
#endif

#ifndef INCLUDED_BSLMA_ALLOCATOR
#include <bslma_allocator.h>
#endif

#ifndef INCLUDED_BSLMA_USESBSLMAALLOCATOR
#include <bslma_usesbslmaallocator.h>
#endif

#ifndef INCLUDED_BSLMF_IF
#include <bslmf_if.h>
#endif

#ifndef INCLUDED_BSLMF_ISSAME
#include <bslmf_issame.h>
#endif

#ifndef INCLUDED_BSLS_ASSERT
#include <bsls_assert.h>
#endif

#ifndef INCLUDED_BSLS_PERFORMANCEHINT
#include <bsls_performancehint.h>
#endif

#ifndef INCLUDED_BSLS_TYPES
#include <bsls_types.h>
#endif

#ifndef INCLUDED_BSL_CSTDDEF
#include <bsl_cstddef.h>
#endif

#ifndef INCLUDED_BSL_CSTDINT
#include <bsl_cstdint.h>
#endif

#ifndef INCLUDED_BSL_CSTRING
#include <bsl_cstring.h>
#endif

#ifndef INCLUDED_BSL_LIMITS
#include <bsl_limits.h>
#endif

#ifndef INCLUDED_BSL_IOSFWD
#include <bsl_iosfwd.h>
#endif

<<<<<<< HEAD
#ifndef INCLUDED_BSL_CSTDINT
#include <bsl_cstdint.h>
#endif

=======
>>>>>>> 18f59d25

namespace BloombergLP {
namespace bdlc {

// FORWARD DECLARATIONS
template <class TYPE> class PackedIntArray;

template <class TYPE> class PackedIntArrayConstIterator;

template <class TYPE> PackedIntArrayConstIterator<TYPE>
                           operator++(PackedIntArrayConstIterator<TYPE>&, int);

template <class TYPE> PackedIntArrayConstIterator<TYPE>
                           operator--(PackedIntArrayConstIterator<TYPE>&, int);

template <class TYPE>
bool operator==(const PackedIntArrayConstIterator<TYPE>&,
                const PackedIntArrayConstIterator<TYPE>&);

template <class TYPE>
bool operator!=(const PackedIntArrayConstIterator<TYPE>&,
                const PackedIntArrayConstIterator<TYPE>&);

template <class TYPE>
bsl::ptrdiff_t operator-(const PackedIntArrayConstIterator<TYPE>&,
                         const PackedIntArrayConstIterator<TYPE>&);

template <class TYPE>
bool operator<(const PackedIntArrayConstIterator<TYPE>&,
               const PackedIntArrayConstIterator<TYPE>&);

template <class TYPE>
bool operator<=(const PackedIntArrayConstIterator<TYPE>&,
                const PackedIntArrayConstIterator<TYPE>&);

template <class TYPE>
bool operator>(const PackedIntArrayConstIterator<TYPE>&,
               const PackedIntArrayConstIterator<TYPE>&);

template <class TYPE>
bool operator>=(const PackedIntArrayConstIterator<TYPE>&,
                const PackedIntArrayConstIterator<TYPE>&);

                      // ===============================
                      // struct PackedIntArrayImp_Signed
                      // ===============================

struct PackedIntArrayImp_Signed {
    // This 'struct' provides a namespace for types and methods used to
    // implement a space-efficient value-semantic array class representing a
    // sequence of 'TYPE' elements; 'TYPE' must be convertable to either a
    // 'bsl::int64_t'.  Specifically, it defines the types used to store the
    // array's data, methods needed to externalize and unexternalize the array,
    // and a method to determine the storage size to use for a given value.

    // PUBLIC TYPES
<<<<<<< HEAD
    typedef  bsl::int8_t OneByteStorageType;
=======
    typedef bsl::int8_t  OneByteStorageType;
>>>>>>> 18f59d25
    typedef bsl::int16_t TwoByteStorageType;
    typedef bsl::int32_t FourByteStorageType;
    typedef bsl::int64_t EightByteStorageType;

    // CLASS METHODS
    template <class STREAM>
    static void bdexGet8(STREAM& stream, bsl::int8_t& variable);
        // Read from the specified 'stream' the specified 'variable' as per the
        // requirements of the BDEX protocol.

    template <class STREAM>
    static void bdexGet16(STREAM& stream, bsl::int16_t& variable);
        // Read from the specified 'stream' the specified 'variable' as per the
        // requirements of the BDEX protocol.

    template <class STREAM>
    static void bdexGet32(STREAM& stream, bsl::int32_t& variable);
        // Read from the specified 'stream' the specified 'variable' as per the
        // requirements of the BDEX protocol.

    template <class STREAM>
    static void bdexGet64(STREAM& stream, bsl::int64_t& variable);
        // Read from the specified 'stream' the specified 'variable' as per the
        // requirements of the BDEX protocol.

    template <class STREAM>
    static void bdexPut8(STREAM& stream, bsl::int8_t value);
        // Write to the specified 'stream' the specified 'value' as per the
        // requirements of the BDEX protocol.

    template <class STREAM>
    static void bdexPut16(STREAM& stream, bsl::int16_t value);
        // Write to the specified 'stream' the specified 'value' as per the
        // requirements of the BDEX protocol.

    template <class STREAM>
    static void bdexPut32(STREAM& stream, bsl::int32_t value);
        // Write to the specified 'stream' the specified 'value' as per the
        // requirements of the BDEX protocol.

    template <class STREAM>
    static void bdexPut64(STREAM& stream, bsl::int64_t value);
        // Write to the specified 'stream' the specified 'value' as per the
        // requirements of the BDEX protocol.

    static int requiredBytesPerElement(EightByteStorageType value);
        // Return the required number of bytes to store the specified 'value'.
};

                     // =================================
                     // struct PackedIntArrayImp_Unsigned
                     // =================================

struct PackedIntArrayImp_Unsigned {
    // This 'struct' provides a namespace for types and methods used to
    // implement a space-efficient value-semantic array class representing a
    // sequence of 'TYPE' elements; 'TYPE' must be convertable to either a
    // 'bsl::uint64_t'.  Specifically, it defines the types used to store the
    // array's data, methods needed to externalize and unexternalize the array,
    // and a method to determine the storage size to use for a given value.

    // PUBLIC TYPES
<<<<<<< HEAD
    typedef  bsl::uint8_t OneByteStorageType;
=======
    typedef bsl::uint8_t  OneByteStorageType;
>>>>>>> 18f59d25
    typedef bsl::uint16_t TwoByteStorageType;
    typedef bsl::uint32_t FourByteStorageType;
    typedef bsl::uint64_t EightByteStorageType;

    // CLASS METHODS
    template <class STREAM>
    static void bdexGet8(STREAM& stream, bsl::uint8_t& variable);
        // Read from the specified 'stream' the specified 'variable' as per the
        // requirements of the BDEX protocol.

    template <class STREAM>
    static void bdexGet16(STREAM& stream, bsl::uint16_t& variable);
        // Read from the specified 'stream' the specified 'variable' as per the
        // requirements of the BDEX protocol.

    template <class STREAM>
    static void bdexGet32(STREAM& stream, bsl::uint32_t& variable);
        // Read from the specified 'stream' the specified 'variable' as per the
        // requirements of the BDEX protocol.

    template <class STREAM>
    static void bdexGet64(STREAM& stream, bsl::uint64_t& variable);
        // Read from the specified 'stream' the specified 'variable' as per the
        // requirements of the BDEX protocol.

    template <class STREAM>
    static void bdexPut8(STREAM& stream, bsl::uint8_t value);
        // Write to the specified 'stream' the specified 'value' as per the
        // requirements of the BDEX protocol.

    template <class STREAM>
    static void bdexPut16(STREAM& stream, bsl::uint16_t value);
        // Write to the specified 'stream' the specified 'value' as per the
        // requirements of the BDEX protocol.

    template <class STREAM>
    static void bdexPut32(STREAM& stream, bsl::uint32_t value);
        // Write to the specified 'stream' the specified 'value' as per the
        // requirements of the BDEX protocol.

    template <class STREAM>
    static void bdexPut64(STREAM& stream, bsl::uint64_t value);
        // Write to the specified 'stream' the specified 'value' as per the
        // requirements of the BDEX protocol.

    static int requiredBytesPerElement(EightByteStorageType value);
        // Return the required number of bytes to store the specified 'value'.
};

                          // =======================
                          // class PackedIntArrayImp
                          // =======================

template <class STORAGE>
class PackedIntArrayImp {
    // This space-efficient value-semantic array class represents a sequence of
    // 'STORAGE::EightByteStorageType' elements;
    // 'STORAGE::EightByteStorageType' must be convertable to either a signed
    // or unsigned 64-bit integer using 'static_cast'.  The interface provides
    // functionality similar to a 'vector<int>' however references to
    // individual elements are not provided.

  public:
    // PUBLIC TYPES
    typedef typename STORAGE::EightByteStorageType ElementType;

    // CLASS DATA
    static const bsl::size_t k_MAX_CAPACITY = 0x7fffffff;  // maximum capacity
                                                           // in bytes

  private:
    // DATA
    void             *d_storage_p;        // allocated memory

    bsl::size_t       d_length;           // length of the array

    int               d_bytesPerElement;  // number of bytes used to store each
                                          // element

    bsl::size_t       d_capacityInBytes;  // capacity of the array

    bslma::Allocator *d_allocator_p;      // allocator used for all memory

    // PRIVATE CLASS METHODS
    static bsl::size_t nextCapacityGE(bsl::size_t minValue, bsl::size_t value);
        // Return the next valid number of bytes of capacity that is at least
        // the specified 'minValue', starting from the specified 'value'.

    // PRIVATE MANIPULATORS
    void expandImp(int         requiredBytesPerElement,
                   bsl::size_t requiredCapacityInBytes);
        // Make the capacity of this array at least the specified
        // 'requiredCapacityInBytes' and increase the bytes used to store an
        // element to the specified 'requiredBytesPerElement'.  The behavior is
        // undefined unless 'requiredBytesPerElement > bytesPerElement()'.

    void replaceImp(bsl::size_t dstIndex, ElementType value);
        // Change the value of the element at the specified 'dstIndex' in this
        // array to the specified 'value'.  The behavior is undefined unless
        // 'dstIndex < length()' and the required bytes to store the 'value' is
        // less than or equal to 'bytesPerElement()'.

    void replaceImp(void        *dst,
                    bsl::size_t  dstIndex,
                    int          dstBytesPerElement,
                    void        *src,
                    bsl::size_t  srcIndex,
                    int          srcBytesPerElement,
                    bsl::size_t  numElements);
        // Change the values of the specified 'numElements' elements in the
        // specified 'dst' array beginning at the specified 'dstIndex' with the
        // specified 'dstBytesPerElement' to those of the 'numElements' values
        // in the specified 'src' array beginning at the specified 'srcIndex'
        // with the specified 'srcBytesPerElement'.  The behavior is undefined
        // unless the source array has sufficient values,
        // 'dstIndex + numElements <= length()',
        // 'srcBytesPerElement != dstBytesPerElement', and either the memory
        // ranges do not overlap or: 'dst == src' and 'dstIndex >= srcIndex'
        // and 'dstBytesPerElement > srcBytesPerElement'.

    // PRIVATE ACCESSORS
    char *address() const;
        // Return the address of the storage as a 'char *'.

    bool isEqualImp(const PackedIntArrayImp& other) const;
        // Return 'true' if this and the specified 'other' array have the same
        // value, and 'false' otherwise.  Two 'PackedIntArrayImp' arrays have
        // the same value if they have the same length, and all corresponding
        // elements (those at the same indices) have the same value.  The
        // behavior is undefined unless 'length() == other.length()' and
        // 'bytesPerElement() != other.bytesPerElement()'.

    int requiredBytesPerElement(bsl::size_t index,
                                bsl::size_t numElements) const;
        // Return the required number of bytes to store the specified
        // 'numValues' values of this array starting at the specified 'index'.
        // The behavior is undefined unless 'index + numElements <= length()'.

  public:
    // CLASS METHODS
    static int maxSupportedBdexVersion(int serializationVersion);
        // Return the 'version' to be used with the 'bdexStreamOut' method
        // corresponding to the specified 'serializationVersion'.  See the
        // 'bslx' package-level documentation for more information on BDEX
        // streaming of value-semantic types and containers.

    // CREATORS
    explicit PackedIntArrayImp(bslma::Allocator *basicAllocator = 0);
        // Create an empty 'PackedIntArrayImp'.  Optionally specify a
        // 'basicAllocator' used to supply memory.  If 'basicAllocator' is 0,
        // the currently installed default allocator is used.

    explicit PackedIntArrayImp(bsl::size_t       numElements,
                               ElementType       value = 0,
                               bslma::Allocator *basicAllocator = 0);
        // Create a 'PackedIntArrayImp' having the specified 'numElements'.
        // Optionally specify a 'value' to which each element will be set.  If
        // value is not specified, 0 is used.  Optionally specify a
        // 'basicAllocator' used to supply memory.  If 'basicAllocator' is 0,
        // the currently installed default allocator is used.

    PackedIntArrayImp(const PackedIntArrayImp&  original,
                      bslma::Allocator         *basicAllocator = 0);
        // Create a 'PackedIntArrayImp' having the same value as the specified
        // 'original' one.  Optionally specify a 'basicAllocator' used to
        // supply memory.  If 'basicAllocator' is 0, the currently installed
        // default allocator is used.

    ~PackedIntArrayImp();
        // Destroy this object

    // MANIPULATORS
    PackedIntArrayImp& operator=(const PackedIntArrayImp& rhs);
        // Assign to this array the value of the specified 'rhs' array, and
        // return a reference providing modifiable access to this array.

    void append(ElementType value);
        // Append an element having the specified 'value' to the end of this
        // array.

    void append(const PackedIntArrayImp& srcArray);
        // Append the sequence of values represented by the specified
        // 'srcArray' to the end of this array.  Note that if this array and
        // 'srcArray' are the same, the behavior is as if a copy of 'srcArray'
        // were passed.

    void append(const PackedIntArrayImp& srcArray,
                bsl::size_t              srcIndex,
                bsl::size_t              numElements);
        // Append the sequence of values of the specified 'numElements'
        // starting at the specified 'srcIndex' in the specified 'srcArray' to
        // the end of this array.  The behavior is undefined unless
        // 'srcIndex + numElements <= srcArray.length()'.  Note that if this
        // array and 'srcArray' are the same, the behavior is as if a copy of
        // 'srcArray' were passed.

    template <class STREAM>
    STREAM& bdexStreamIn(STREAM& stream, int version);
        // Assign to this object the value read from the specified input
        // 'stream' using the specified 'version' format, and return a
        // reference to 'stream'.  If 'stream' is initially invalid, this
        // operation has no effect.  If 'version' is not supported, this object
        // is unaltered and 'stream' is invalidated but otherwise unmodified.
        // If 'version' is supported but 'stream' becomes invalid during this
        // operation, this object has an undefined, but valid, state.  Note
        // that no version is read from 'stream'.  See the 'bslx' package-level
        // documentation for more information on BDEX streaming of
        // value-semantic types and containers.

    void insert(bsl::size_t dstIndex, ElementType value);
        // Insert into this array, at the specified 'dstIndex', an element of
        // specified 'value', shifting any elements originally at or above
        // 'dstIndex' up by one.  The behavior is undefined unless
        // 'dstIndex <= length()'.

    void insert(bsl::size_t dstIndex, const PackedIntArrayImp& srcArray);
        // Insert into this array, at the specified 'dstIndex', the sequence of
        // values represented by the specified 'srcArray', shifting any
        // elements originally at or above 'dstIndex' up by 'srcArray.length()'
        // indices higher.  The behavior is undefined unless
        // 'dstIndex <= length()'.  Note that if this array and 'srcArray' are
        // the same, the behavior is as if a copy of 'srcArray' were passed.

    void insert(bsl::size_t              dstIndex,
                const PackedIntArrayImp& srcArray,
                bsl::size_t              srcIndex,
                bsl::size_t              numElements);
        // Insert into this array, at the specified 'dstIndex', the specified
        // 'numElements' values in the specified 'srcArray' starting at the
        // specified 'srcIndex'.  Elements greater than or equal to 'dstIndex'
        // are shifted up 'numElements' positions.  The behavior is undefined
        // unless 'dstIndex <= length()' and
        // 'srcIndex + numElements <= srcArray.length()'.  Note that if this
        // array and 'srcArray' are the same, the behavior is as if a copy of
        // 'srcArray' were passed.

    void pop_back();
        // Remove the last element from this array.  The behavior is undefined
        // unless '0 < length()' .

    void push_back(ElementType value);
        // Append an element having the specified 'value' to the end of this
        // array.

    void remove(bsl::size_t dstIndex);
        // Remove from this array the element at the specified 'dstIndex'.
        // Each element having an index greater than 'dstIndex' before the
        // removal is shifted down by one index position.  The behavior is
        // undefined unless 'dstIndex < length()' .

    void remove(bsl::size_t dstIndex, bsl::size_t numElements);
        // Remove from this array, starting at the specified 'dstIndex', the
        // specified 'numElements'.  Shift the elements of this array that are
        // at 'dstIndex + numElements' or above to 'numElements' indices lower.
        // The behavior is undefined unless
        // 'dstIndex + numElements <= length()'.

    void removeAll();
        // Remove all the elements from this array and set the storage required
        // per element to one byte.

    void replace(bsl::size_t dstIndex, ElementType value);
        // Change the value of the element at the specified 'dstIndex' in this
        // array to the specified 'value'.  The behavior is undefined unless
        // 'dstIndex < length()'.

    void replace(bsl::size_t              dstIndex,
                 const PackedIntArrayImp& srcArray,
                 bsl::size_t              srcIndex,
                 bsl::size_t              numElements);
        // Change the values of the specified 'numElements' elements in this
        // array beginning at the specified 'dstIndex' to those of the
        // 'numElements' values in the specified 'srcArray' beginning at the
        // specified 'srcIndex'.  The behavior is undefined unless
        // 'srcIndex + numElements <= srcArray.length()' and
        // 'dstIndex + numElements <= length()'.  Note that if this array and
        // 'srcArray' are the same, the behavior is as if a copy of 'srcArray'
        // were passed.

    void reserveCapacityImp(bsl::size_t requiredCapacityInBytes);
        // Make the capacity of this array at least the specified
        // 'requiredCapacityInBytes'.  This method has no effect if the
        // current capacity meets or exceeds the required capacity.

    void reserveCapacity(bsl::size_t numElements);
        // Make the capacity of this array at least the specified
        // 'numElements' assuming the current 'bytesPerElement()'.  This
        // method has no effect if the current capacity meets or exceeds the
        // required capacity.

    void reserveCapacity(bsl::size_t numElements, ElementType maxValue);
        // Make the capacity of this array at least the specified
        // 'numElements'.  The specified 'maxValue' denotes the maximum element
        // value that will be subsequently added to this array.  After this
        // call 'numElements' having values in the range '[0, maxValue]' are
        // guaranteed to not cause a reallocation.  This method has no effect
        // if the current capacity meets or exceeds the required capacity.
        // The behavior is undefined unless '0 <= maxValue'.

    void reserveCapacity(bsl::size_t numElements,
                         ElementType minValue,
                         ElementType maxValue);
        // Make the capacity of this array at least the specified
        // 'numElements'.  The specified 'minValue' and 'maxValue' denote,
        // respectively, the minimum and maximum elements values that will be
        // subsequently added to this array.  After this call 'numElements'
        // having values in the range '[minValue, maxValue]' are guaranteed to
        // not cause a reallocation.  This method has no effect if the current
        // capacity meets or exceeds the required capacity.  The behavior is
        // undefined unless 'minValue <= maxValue'.

    void resize(bsl::size_t numElements);
        // Set the length of this array to the specified 'numElements'.  If
        // 'numElements > length()', the added elements are initialized to 0.

    void swap(PackedIntArrayImp& other);
        // Efficiently exchange the value of this array with the value of the
        // specified 'other' array.  This method provides the no-throw
        // exception-safety guarantee.  The behavior is undefined unless this
        // array was created with the same allocator as 'other'.

    // ACCESSORS
    ElementType operator[](bsl::size_t index) const;
        // Return the value of the element at the specified 'index'.  The
        // behavior is undefined unless 'index < length()'.

    bslma::Allocator *allocator() const;
        // Return the allocator used by this array to supply memory.

    template <class STREAM>
    STREAM& bdexStreamOut(STREAM& stream, int version) const;
        // Write this value to the specified output 'stream' using the
        // specified 'version' format, and return a reference to 'stream'.  If
        // 'stream' is initially invalid, this operation has no effect.  If
        // 'version' is not supported, 'stream' is invalidated but otherwise
        // unmodified.  Note that 'version' is not written to 'stream'.  See
        // the 'bslx' package-level documentation for more information on BDEX
        // streaming of value-semantic types and containers.

    int bytesPerElement() const;
        // Return the number of bytes currently used to store each element in
        // this array.

    bsl::size_t capacity() const;
        // Return the number of elements this array can hold in terms of the
        // current data type used to store its elements.

    bool isEmpty() const;
        // Return 'true' if there are no elements in this array, and 'false'
        // otherwise.

    bool isEqual(const PackedIntArrayImp& other) const;
        // Return 'true' if this and the specified 'other' array have the same
        // value, and 'false' otherwise.  Two 'PackedIntArrayImp' arrays have
        // the same value if they have the same length, and all corresponding
        // elements (those at the same indices) have the same value.

    bsl::size_t length() const;
        // Return number of elements in this array.

    bsl::ostream& print(bsl::ostream& stream,
                        int           level = 0,
                        int           spacesPerLevel = 4) const;
        // Write the value of this array to the specified output 'stream' in a
        // human-readable format, and return a reference to 'stream'.
        // Optionally specify an initial indentation 'level', whose absolute
        // value is incremented recursively for nested arrays.  If 'level' is
        // specified, optionally specify 'spacesPerLevel', whose absolute value
        // indicates the number of spaces per indentation level for this and
        // all of its nested arrays.  If 'level' is negative, format the entire
        // output on one line, suppressing all but the initial indentation (as
        // governed by 'level').  If 'stream' is not valid on entry, this
        // operation has no effect.  Note that the format is not fully
        // specified, and can change without notice.
};


                        // ============================
                        // struct PackedIntArrayImpType
                        // ============================

template <class TYPE>
struct PackedIntArrayImpType {
    // This meta-function selects
    // 'PackedIntArrayImp<PackedIntArrayImp_Unsigned>' if 'TYPE' should be
    // stored as an unsigned integer, and
    // 'PackedIntArrayImp<PackedIntArrayImp_Signed>' otherwise.

    typedef typename bslmf::If<   bsl::is_same<TYPE, unsigned char>::value
                               || bsl::is_same<TYPE, unsigned short>::value
                               || bsl::is_same<TYPE, unsigned int>::value
                               || bsl::is_same<TYPE, unsigned long int>::value
                               || bsl::is_same<TYPE,
                                               bsls::Types::Uint64>::value
                               || bsl::is_same<TYPE, bsl::uint8_t>::value
                               || bsl::is_same<TYPE, bsl::uint16_t>::value
                               || bsl::is_same<TYPE, bsl::uint32_t>::value
                               || bsl::is_same<TYPE, bsl::uint64_t>::value,
                               PackedIntArrayImp<PackedIntArrayImp_Unsigned>,
                               PackedIntArrayImp<PackedIntArrayImp_Signed> >
                                                                ::Type Type;
};

                     // =================================
                     // class PackedIntArrayConstIterator
                     // =================================

template <class TYPE>
class PackedIntArrayConstIterator {
    // This unconstrained (value-semantic) class represents a random access
    // iterator providing non-modifiable access to the elements of a
    // 'PackedIntArray'.  This class provides all functionality of a random
    // access iterator, as defined by the standard, but is *not* compatible
    // with most standard methods requiring a bidirectional const_iterator.
    //
    // This class does not perform any bounds checking.  The returned iterator,
    // 'it', referencing an element within a 'PackedIntArray', 'array', remains
    // valid while '0 <= it - array.begin() < array.length()'.

    // PRIVATE TYPES
    typedef typename PackedIntArrayImpType<TYPE>::Type ImpType;

    // DATA
    const ImpType *d_array_p; // A pointer to the 'PackedIntArrayImp' into
                              // which this iterator references.

    bsl::size_t    d_index;   // The index of the referenced value within the
                              // array.

    // FRIENDS
    friend class PackedIntArray<TYPE>;

    friend PackedIntArrayConstIterator
                               operator++<>(PackedIntArrayConstIterator&, int);

    friend PackedIntArrayConstIterator
                               operator--<>(PackedIntArrayConstIterator&, int);

    friend bool operator==<>(const PackedIntArrayConstIterator&,
                             const PackedIntArrayConstIterator&);

    friend bool operator!=<>(const PackedIntArrayConstIterator&,
                             const PackedIntArrayConstIterator&);

    friend bsl::ptrdiff_t operator-<>(const PackedIntArrayConstIterator&,
                                      const PackedIntArrayConstIterator&);

    friend bool operator< <>(const PackedIntArrayConstIterator&,
                             const PackedIntArrayConstIterator&);

    friend bool operator<=<>(const PackedIntArrayConstIterator&,
                             const PackedIntArrayConstIterator&);

    friend bool operator><>(const PackedIntArrayConstIterator&,
                            const PackedIntArrayConstIterator&);

    friend bool operator>=<>(const PackedIntArrayConstIterator&,
                             const PackedIntArrayConstIterator&);

  public:
    // PUBLIC TYPES

    // The following typedefs define the traits for this iterator to make it
    // compatible with standard functions.

    typedef bsl::ptrdiff_t                   difference_type;   // The type
                                                                // used for the
                                                                // distance
                                                                // between two
                                                                // iterators.

    typedef bsl::size_t                      size_type;         // The type
                                                                // used for any
                                                                // function
                                                                // requiring a
                                                                // length (i.e,
                                                                // index).

    typedef TYPE                             value_type;        // The type for
                                                                // all returns
                                                                // of element
                                                                // values.

    typedef void *                           pointer;           // The type of
                                                                // an arbitrary
                                                                // pointer into
                                                                // the array.

    typedef TYPE&                            reference;         // The type for
                                                                // all returns
                                                                // of element
                                                                // references.

  private:
    // PRIVATE CREATORS
    PackedIntArrayConstIterator(const ImpType *array, bsl::size_t index);
        // Create a 'PackedIntArrayConstIterator' object with a pointer to the
        // specified 'array' and the specified 'index'.  The behavior is
        // undefined unless 'index <= array->length()'.

  public:
    // CREATORS
    PackedIntArrayConstIterator();
        // Create a default 'PackedIntArrayConstIterator'.  Note that the use
        // of most methods - as indicated in their documentation - upon this
        // iterator will result in undefined behavior.

    PackedIntArrayConstIterator(const PackedIntArrayConstIterator& original);
        // Create a 'PackedIntArrayConstIterator' having the same value as the
        // specified 'original' one.

    //! ~PackedIntArrayConstIterator() = default;
        // Destroy this object.

    // MANIPULATORS
    PackedIntArrayConstIterator&
                             operator=(const PackedIntArrayConstIterator& rhs);
        // Assign to this iterator the value of the specified 'rhs' iterator,
        // and return a reference providing modifiable access to this iterator.

    PackedIntArrayConstIterator& operator++();
        // Advance this iterator to refer to the next element in the referenced
        // array and return a reference to this iterator *after* the
        // advancement.  The returned iterator, 'it', referencing an element
        // within a 'PackedIntArray', 'array', remains valid as long as
        // '0 <= it - array.begin() <= array.length()'.  The behavior is
        // undefined unless, on entry,
        // 'PackedIntArrayConstInterator() != *this' and
        // '*this - array.begin() < array.length()'.

    PackedIntArrayConstIterator& operator--();
        // Decrement this iterator to refer to the previous element in the
        // referenced array and return a reference to this iterator *after* the
        // decrementation.  The returned iterator, 'it', referencing an element
        // within a 'PackedIntArray', 'array', remains valid as long as
        // '0 <= it - array.begin() <= array.length()'.  The behavior is
        // undefined unless, on entry, '0 < *this - array.begin()'.

    PackedIntArrayConstIterator& operator+=(bsl::ptrdiff_t offset);
        // Advance this iterator by the specified 'offset' from the element
        // referenced to this iterator.  The returned iterator, 'it',
        // referencing an element within a 'PackedIntArray', 'array', remains
        // valid as long as '0 <= it - array.begin() <= array.length()'.  The
        // behavior is undefined unless
        // 'PackedIntArrayConstInterator() != *this' and
        // '0 <= *this - array.begin() + offset <= array.length()'.

    PackedIntArrayConstIterator& operator-=(bsl::ptrdiff_t offset);
        // Decrement this iterator by the specified 'offset' from the element
        // referenced to this iterator.  The returned iterator, 'it',
        // referencing an element within a 'PackedIntArray', 'array', remains
        // valid as long as '0 <= it - array.begin() <= array.length()'.  The
        // behavior is undefined unless
        // 'PackedIntArrayConstInterator() != *this' and
        // '0 <= *this - array.begin() - offset <= array.length()'.

    // ACCESSORS
    TYPE operator*() const;
        // Return the element value referenced by this iterator.  The behavior
        // is undefined unless for this iterator, referencing an element within
        // a 'PackedIntArray' 'array',
        // 'PackedIntArrayConstInterator() != *this' and
        // '*this - array.begin() < array.length()'.

    TYPE operator->() const;
        // Return the element value referenced by this iterator.  The behavior
        // is undefined unless for this iterator, referencing an element within
        // a 'PackedIntArray' 'array',
        // 'PackedIntArrayConstInterator() != *this' and
        // '*this - array.begin() < array.length()'.

    TYPE operator[](bsl::ptrdiff_t offset) const;
        // Return the element that is the specified 'offset' from the element
        // reference by this array.  The behavior is undefined unless for this
        // iterator, referencing an element within a 'PackedIntArray' 'array',
        // 'PackedIntArrayConstInterator() != *this' and
        // '0 <= *this - array.begin() + offset < array.length()'.

    PackedIntArrayConstIterator operator+(bsl::ptrdiff_t offset) const;
        // Return an iterator referencing the location at the specified
        // 'offset' from the element referenced by this iterator.  The returned
        // iterator, 'it', referencing an element within a 'PackedIntArray',
        // 'array', remains valid as long as
        // '0 <= it - array.begin() <= array.length()'.  The behavior is
        // undefined unless
        // '0 <= *this - array.begin() + offset <= array.length()'.

    PackedIntArrayConstIterator operator-(bsl::ptrdiff_t offset) const;
        // Return an iterator referencing the location at the specified
        // 'offset' from the element referenced by this iterator.  The returned
        // iterator, 'it', referencing an element within a 'PackedIntArray',
        // 'array', remains valid as long as
        // '0 <= it - array.begin() <= array.length()'.  The behavior is
        // undefined unless 'PackedIntArrayConstInterator() != *this' and
        // '0 <= *this - array.begin() - offset <= array.length()'.
};

// FREE FUNCTIONS
template <class TYPE>
PackedIntArrayConstIterator<TYPE>
                      operator++(PackedIntArrayConstIterator<TYPE>& iter, int);
    // Advance the specified iterator 'iter' to refer to the next element in
    // the referenced array, and return an iterator referring to the original
    // element (*before* the advancement).  The returned iterator, 'it',
    // referencing an element within a 'PackedIntArray', 'array', remains valid
    // as long as '0 <= it - array.begin() <= array.length()'.  The behavior is
    // undefined unless, on entry, 'PackedIntArrayConstInterator() != iter' and
    // 'iter - array.begin() < array.length()'.

template <class TYPE>
PackedIntArrayConstIterator<TYPE>
                      operator--(PackedIntArrayConstIterator<TYPE>& iter, int);
    // Decrement the specified iterator 'iter' to refer to the previous element
    // in the referenced array, and return an iterator referring to the
    // original element (*before* the decrementation).  The returned iterator,
    // 'it', referencing an element within a 'PackedIntArray', 'array', remains
    // valid as long as '0 <= it - array.begin() <= array.length()'.  The
    // behavior is undefined unless, on entry,
    // 'PackedIntArrayConstInterator() != iter' and '0 < iter - array.begin()'.

template <class TYPE>
bool operator==(const PackedIntArrayConstIterator<TYPE>& lhs,
                const PackedIntArrayConstIterator<TYPE>& rhs);
    // Return 'true' if the specified 'lhs' and 'rhs' iterators have the same
    // value, and 'false' otherwise.  Two 'PackedIntArrayConstIterator'
    // iterators have the same value if they refer to the same array, and have
    // the same index.

template <class TYPE>
bool operator!=(const PackedIntArrayConstIterator<TYPE>& lhs,
                const PackedIntArrayConstIterator<TYPE>& rhs);
    // Return 'true' if the specified 'lhs' and 'rhs' iterators do not have the
    // same value and 'false' otherwise.  Two 'PackedIntArrayConstIterator'
    // iterators do not have the same value if they do not refer to the same
    // array, or do not have the same index.

template <class TYPE>
bsl::ptrdiff_t operator-(const PackedIntArrayConstIterator<TYPE>& lhs,
                         const PackedIntArrayConstIterator<TYPE>& rhs);
    // Return the number of elements between specified 'lhs' and 'rhs'.  The
    // behavior is undefined unless 'lhs' and 'rhs' reference the same array.

template <class TYPE>
bool operator<(const PackedIntArrayConstIterator<TYPE>& lhs,
               const PackedIntArrayConstIterator<TYPE>& rhs);
    // Return 'true' if the specified 'lhs' has a value less than the specified
    // 'rhs', 'false' otherwise.  An iterator has a value less than another if
    // its index is less the other's index.  The behavior is undefined unless
    // 'lhs' and 'rhs' refer to the same array.

template <class TYPE>
bool operator<=(const PackedIntArrayConstIterator<TYPE>& lhs,
                const PackedIntArrayConstIterator<TYPE>& rhs);
    // Return 'true' if the specified 'lhs' has a value less than or equal to
    // the specified 'rhs, 'false' otherwise.  An iterator has a value less
    // than or equal to another if its index is less or equal the other's
    // index.  The behavior is undefined unless 'lhs' and 'rhs' refer to the
    // same array.

template <class TYPE>
bool operator>(const PackedIntArrayConstIterator<TYPE>& lhs,
               const PackedIntArrayConstIterator<TYPE>& rhs);
    // Return 'true' if the specified 'lhs' has a value greater than the
    // specified 'rhs', 'false' otherwise.  An iterator has a value greater
    // than another if its index is greater the other's index.  The behavior is
    // undefined unless 'lhs' and 'rhs' refer to the same array.

template <class TYPE>
bool operator>=(const PackedIntArrayConstIterator<TYPE>& lhs,
                const PackedIntArrayConstIterator<TYPE>& rhs);
    // Return 'true' if the specified 'lhs' has a value greater or equal than
    // the specified 'rhs', 'false' otherwise.  An iterator has a value greater
    // than or equal to another if its index is greater the other's index.  The
    // behavior is undefined unless 'lhs' and 'rhs' refer to the same array.

                            // ====================
                            // class PackedIntArray
                            // ====================

template <class TYPE>
class PackedIntArray {
    // This space-efficient value-semantic array class represents a sequence of
    // 'TYPE' elements; 'TYPE' must be convertable to either a signed or
    // unsigned 64-bit integer using 'static_cast'.  The interface provides
    // functionality similar to a 'vector<int>' however references to
    // individual elements are not provided.  This class provides accessors
    // that return iterators that provide non-modifiable access to its
    // elements.  The returned iterators, unlike those returned by a
    // 'vector<int>' are *not* invalidated upon reallocation.

    // PRIVATE TYPES
    typedef typename PackedIntArrayImpType<TYPE>::Type ImpType;

    // PRIVATE CLASS DATA
    static const bsl::size_t k_MAX_BYTES_PER_ELEMENT = 8;

    // DATA
    ImpType d_imp;  // Implementation of either a signed or unsigned 64-bit
                    // integer packed array.

  public:
    // PUBLIC TYPES
    typedef TYPE value_type;  // The type for all returns of element values.

    typedef PackedIntArrayConstIterator<TYPE> const_iterator;

    // CLASS METHODS
    static int maxSupportedBdexVersion(int serializationVersion);
        // Return the 'version' to be used with the 'bdexStreamOut' method
        // corresponding to the specified 'serializationVersion'.  See the
        // 'bslx' package-level documentation for more information on BDEX
        // streaming of value-semantic types and containers.

    // CREATORS
    explicit PackedIntArray(bslma::Allocator *basicAllocator = 0);
        // Create an empty 'PackedIntArray'.  Optionally specify a
        // 'basicAllocator' used to supply memory.  If 'basicAllocator' is 0,
        // the currently installed default allocator is used.

    explicit PackedIntArray(bsl::size_t       numElements,
                            TYPE              value = 0,
                            bslma::Allocator *basicAllocator = 0);
        // Create a 'PackedIntArray' having the specified 'numElements'.
        // Optionally specify a 'value' to which each element will be set.  If
        // value is not specified, 0 is used.  Optionally specify a
        // 'basicAllocator' used to supply memory.  If 'basicAllocator' is 0,
        // the currently installed default allocator is used.

    PackedIntArray(const PackedIntArray&  original,
                   bslma::Allocator      *basicAllocator = 0);
        // Create a 'PackedIntArray' having the same value as the specified
        // 'original' one.  Optionally specify a 'basicAllocator' used to
        // supply memory.  If 'basicAllocator' is 0, the currently installed
        // default allocator is used.

    ~PackedIntArray();
        // Destroy this object

    // MANIPULATORS
    PackedIntArray& operator=(const PackedIntArray& rhs);
        // Assign to this array the value of the specified 'rhs' array, and
        // return a reference providing modifiable access to this array.

    void append(TYPE value);
        // Append an element having the specified 'value' to the end of this
        // array.

    void append(const PackedIntArray& srcArray);
        // Append the sequence of values represented by the specified
        // 'srcArray' to the end of this array.  Note that if this array and
        // 'srcArray' are the same, the behavior is as if a copy of 'srcArray'
        // were passed.

    void append(const PackedIntArray& srcArray,
                bsl::size_t           srcIndex,
                bsl::size_t           numElements);
        // Append the sequence of values of the specified 'numElements'
        // starting at the specified 'srcIndex' in the specified 'srcArray' to
        // the end of this array.  The behavior is undefined unless
        // 'srcIndex + numElements <= srcArray.length()'.  Note that if this
        // array and 'srcArray' are the same, the behavior is as if a copy of
        // 'srcArray' were passed.

    template <class STREAM>
    STREAM& bdexStreamIn(STREAM& stream, int version);
        // Assign to this object the value read from the specified input
        // 'stream' using the specified 'version' format, and return a
        // reference to 'stream'.  If 'stream' is initially invalid, this
        // operation has no effect.  If 'version' is not supported, this object
        // is unaltered and 'stream' is invalidated but otherwise unmodified.
        // If 'version' is supported but 'stream' becomes invalid during this
        // operation, this object has an undefined, but valid, state.  Note
        // that no version is read from 'stream'.  See the 'bslx' package-level
        // documentation for more information on BDEX streaming of
        // value-semantic types and containers.

    void insert(bsl::size_t dstIndex, TYPE value);
        // Insert into this array, at the specified 'dstIndex', an element
        // having the specified 'value', shifting any elements originally at
        // or above 'dstIndex' up by one.  The behavior is undefined unless
        // 'dstIndex <= length()'.

    const_iterator insert(const_iterator dst, TYPE value);
        // Insert into this array, at the specified 'dst', an element having
        // the specified 'value', shifting any elements originally at or above
        // 'dst' up by one.  Return an iterator to the newly inserted element.

    void insert(bsl::size_t dstIndex, const PackedIntArray& srcArray);
        // Insert into this array, at the specified 'dstIndex', the sequence of
        // values represented by the specified 'srcArray', shifting any
        // elements originally at or above 'dstIndex' up by 'srcArray.length()'
        // indices higher.  The behavior is undefined unless
        // 'dstIndex <= length()'.  Note that if this array and 'srcArray' are
        // the same, the behavior is as if a copy of 'srcArray' were passed.

    void insert(bsl::size_t           dstIndex,
                const PackedIntArray& srcArray,
                bsl::size_t           srcIndex,
                bsl::size_t           numElements);
        // Insert into this array, at the specified 'dstIndex', the specified
        // 'numElements' values in the specified 'srcArray' starting at the
        // specified 'srcIndex'.  Elements greater than or equal to 'dstIndex'
        // are shifted up 'numElements' positions.  The behavior is undefined
        // unless 'dstIndex <= length()' and
        // 'srcIndex + numElements <= srcArray.length()'.  Note that if this
        // array and 'srcArray' are the same, the behavior is as if a copy of
        // 'srcArray' were passed.

    void pop_back();
        // Remove the last element from this array.  The behavior is undefined
        // unless '0 < length()' .

    void push_back(TYPE value);
        // Append an element having the specified 'value' to the end of this
        // array.

    void remove(bsl::size_t dstIndex);
        // Remove from this array the element at the specified 'dstIndex'.
        // Each element having an index greater than 'dstIndex' before the
        // removal is shifted down by one index position.  The behavior is
        // undefined unless 'dstIndex < length()' .

    void remove(bsl::size_t dstIndex, bsl::size_t numElements);
        // Remove from this array, starting at the specified 'dstIndex', the
        // specified 'numElements', shifting the elements of this array that
        // are at 'dstIndex + numElements' or above to 'numElements' indices
        // lower.  The behavior is undefined unless
        // 'dstIndex + numElements <= length()'.

    const_iterator remove(const_iterator dstFirst, const_iterator dstLast);
        // Remove from this array the elements starting from the specified
        // 'dstFirst' up to, but not including, the specified 'dstLast',
        // shifting the elements of this array that are at or above 'dstLast'
        // to 'dstLast - dstFirst' indices lower.  Return an iterator to the
        // new position of the element that was referred to by 'dstLast' or
        // 'end()' if 'dstLast == end()'.  The behavior is undefined unless
        // 'dstFirst <= dstLast'.

    void removeAll();
        // Remove all the elements from this array and set the storage required
        // per element to one byte.

    void replace(bsl::size_t dstIndex, TYPE value);
        // Change the value of the element at the specified 'dstIndex' in this
        // array to the specified 'value'.  The behavior is undefined unless
        // 'dstIndex < length()'.

    void replace(bsl::size_t           dstIndex,
                 const PackedIntArray& srcArray,
                 bsl::size_t           srcIndex,
                 bsl::size_t           numElements);
        // Change the values of the specified 'numElements' elements in this
        // array beginning at the specified 'dstIndex' to those of the
        // 'numElements' values in the specified 'srcArray' beginning at the
        // specified 'srcIndex'.  The behavior is undefined unless
        // 'srcIndex + numElements <= srcArray.length()' and
        // 'dstIndex + numElements <= length()'.  Note that if this array and
        // 'srcArray' are the same, the behavior is as if a copy of 'srcArray'
        // were passed.

    void reserveCapacity(bsl::size_t numElements);
        // Make the capacity of this array at least the specified
        // 'numElements'.  This method has no effect if the current capacity
        // meets or exceeds the required capacity.

    void reserveCapacity(bsl::size_t numElements, TYPE maxValue);
        // Make the capacity of this array at least the specified
        // 'numElements'.  The specified 'maxValue' denotes the maximum element
        // value that will be subsequently added to this array.  After this
        // call 'numElements' having values in the range '[0, maxValue]' are
        // guaranteed to not cause a reallocation.  This method has no effect
        // if the current capacity meets or exceeds the required capacity.
        // The behavior is undefined unless '0 <= maxValue'.

    void reserveCapacity(bsl::size_t numElements,
                         TYPE        minValue,
                         TYPE        maxValue);
        // Make the capacity of this array at least the specified
        // 'numElements'.  The specified 'minValue' and 'maxValue' denote,
        // respectively, the minimum and maximum elements values that will be
        // subsequently added to this array.  After this call 'numElements'
        // having values in the range '[minValue, maxValue]' are guaranteed to
        // not cause a reallocation.  This method has no effect if the current
        // capacity meets or exceeds the required capacity.  The behavior is
        // undefined unless 'minValue <= maxValue'.

    void resize(bsl::size_t numElements);
        // Set the length of this array to the specified 'numElements'.  If
        // 'numElements > length()', the added elements are initialized to 0.

    void swap(PackedIntArray& other);
        // Efficiently exchange the value of this array with the value of the
        // specified 'other' array.  This method provides the no-throw
        // exception-safety guarantee.  The behavior is undefined unless this
        // array was created with the same allocator as 'other'.

    // ACCESSORS
    TYPE operator[](bsl::size_t index) const;
        // Return the value of the element at the specified 'index'.  The
        // behavior is undefined unless 'index < length()'.

    bslma::Allocator *allocator() const;
        // Return the allocator used by this array to supply memory.

    TYPE back() const;
        // Return the value of the element at the back of this array.  The
        // behavior is undefined unless '0 < length()'.  Note that this
        // function is logically equivalent to:
        //..
        //    operator[](length() - 1)
        //..

    template <class STREAM>
    STREAM& bdexStreamOut(STREAM& stream, int version) const;
        // Write this value to the specified output 'stream' using the
        // specified 'version' format, and return a reference to 'stream'.  If
        // 'stream' is initially invalid, this operation has no effect.  If
        // 'version' is not supported, 'stream' is invalidated but otherwise
        // unmodified.  Note that 'version' is not written to 'stream'.  See
        // the 'bslx' package-level documentation for more information on BDEX
        // streaming of value-semantic types and containers.

    const_iterator begin() const;
        // Return an iterator referring to the first element in this array (or
        // the past-the-end iterator if this array is empty).  This reference
        // remains valid as long as this array exists.

    int bytesPerElement() const;
        // Return the number of bytes currently used to store each element in
        // this array.

    bsl::size_t capacity() const;
        // Return the number of elements this array can hold in terms of the
        // current data type used to store its elements.

    const_iterator end() const;
        // Return an iterator referring to one element beyond the last element
        // in this array.  This reference remains valid as long as this array
        // exists, and length does not decrease.

    TYPE front() const;
        // Return the value of the element at the front of this array.  The
        // behavior is undefined unless '0 < length()'.  Note that this
        // function is logically equivalent to:
        //..
        //    operator[](0)
        //..

    bool isEmpty() const;
        // Return 'true' if there are no elements in this array, and 'false'
        // otherwise.

    bool isEqual(const PackedIntArray& other) const;
        // Return 'true' if this and the specified 'other' array have the same
        // value, and 'false' otherwise.  Two 'PackedIntArray' arrays have the
        // same value if they have the same length, and all corresponding
        // elements (those at the same indices) have the same value.

    bsl::size_t length() const;
        // Return number of elements in this array.

    bsl::ostream& print(bsl::ostream& stream,
                        int           level = 0,
                        int           spacesPerLevel = 4) const;
        // Write the value of this array to the specified output 'stream' in a
        // human-readable format, and return a reference to 'stream'.
        // Optionally specify an initial indentation 'level', whose absolute
        // value is incremented recursively for nested arrays.  If 'level' is
        // specified, optionally specify 'spacesPerLevel', whose absolute value
        // indicates the number of spaces per indentation level for this and
        // all of its nested arrays.  If 'level' is negative, format the entire
        // output on one line, suppressing all but the initial indentation (as
        // governed by 'level').  If 'stream' is not valid on entry, this
        // operation has no effect.  Note that the format is not fully
        // specified, and can change without notice.
};

// FREE OPERATORS
template <class TYPE>
bsl::ostream& operator<<(bsl::ostream&               stream,
                         const PackedIntArray<TYPE>& array);
    // Write the value of the specified 'array' to the specified output
    // 'stream' in a single-line format, and return a reference providing
    // modifiable access to 'stream'.  If 'stream' is not valid on entry, this
    // operation has no effect.  Note that this human-readable format is not
    // fully specified and can change without notice.

template <class TYPE>
bool operator==(const PackedIntArray<TYPE>& lhs,
                const PackedIntArray<TYPE>& rhs);
    // Return 'true' if the specified 'lhs' and 'rhs' arrays have the same
    // value, and 'false' otherwise.  Two 'PackedIntArray' arrays have the same
    // value if they have the same length, and all corresponding elements
    // (those at the same indices) have the same value.

template <class TYPE>
bool operator!=(const PackedIntArray<TYPE>& lhs,
                const PackedIntArray<TYPE>& rhs);
    // Return 'true' if the specified 'lhs' and 'rhs' arrays do not have the
    // same value, and 'false' otherwise.  Two 'PackedIntArray' arrays do not
    // have the same value if they do not have the same length, or if any
    // corresponding elements (those at the same indices) do not have the same
    // value.

// FREE FUNCTIONS
template <class TYPE>
void swap(PackedIntArray<TYPE>& a, PackedIntArray<TYPE>& b);
    // Efficiently exchange the values of the specified 'a' and 'b' arrays.
    // This method provides the no-throw exception-safety guarantee.  This
    // method invalidates previously-obtained iterators and references.  The
    // behavior is undefined unless both arrays were created with the same
    // allocator.

// ============================================================================
//                            INLINE DEFINITIONS
// ============================================================================

                      // -------------------------------
                      // struct PackedIntArrayImp_Signed
                      // -------------------------------

template <class STREAM>
void PackedIntArrayImp_Signed::bdexGet8(STREAM& stream, bsl::int8_t& variable)
{
    char v;
    stream.getInt8(v);
    variable = static_cast<bsl::int8_t>(v);
}

template <class STREAM>
void PackedIntArrayImp_Signed::bdexGet16(STREAM& stream,
                                         bsl::int16_t& variable)
{
    short v;
    stream.getInt16(v);
    variable = static_cast<bsl::int16_t>(v);
}

template <class STREAM>
void PackedIntArrayImp_Signed::bdexGet32(STREAM& stream,
                                         bsl::int32_t& variable)
{
    int v;
    stream.getInt32(v);
    variable = static_cast<bsl::int32_t>(v);
}

template <class STREAM>
void PackedIntArrayImp_Signed::bdexGet64(STREAM& stream,
                                         bsl::int64_t& variable)
{
    bsls::Types::Int64 v;
    stream.getInt64(v);
    variable = static_cast<bsl::int64_t>(v);
}

template <class STREAM>
void PackedIntArrayImp_Signed::bdexPut8(STREAM& stream, bsl::int8_t value)
{
    stream.putInt8(static_cast<int>(value));
}

template <class STREAM>
void PackedIntArrayImp_Signed::bdexPut16(STREAM& stream, bsl::int16_t value)
{
    stream.putInt16(static_cast<int>(value));
}

template <class STREAM>
void PackedIntArrayImp_Signed::bdexPut32(STREAM& stream, bsl::int32_t value)
{
    stream.putInt32(static_cast<int>(value));
}

template <class STREAM>
void PackedIntArrayImp_Signed::bdexPut64(STREAM& stream, bsl::int64_t value)
{
    stream.putInt64(static_cast<bsls::Types::Int64>(value));
}

                     // ---------------------------------
                     // struct PackedIntArrayImp_Unsigned
                     // ---------------------------------

template <class STREAM>
void PackedIntArrayImp_Unsigned::bdexGet8(STREAM& stream,
                                          bsl::uint8_t& variable)
{
    unsigned char v;
    stream.getUint8(v);
    variable = static_cast<bsl::uint8_t>(v);
}

template <class STREAM>
void PackedIntArrayImp_Unsigned::bdexGet16(STREAM& stream,
                                           bsl::uint16_t& variable)
{
    unsigned short v;
    stream.getUint16(v);
    variable = static_cast<bsl::uint16_t>(v);
}

template <class STREAM>
void PackedIntArrayImp_Unsigned::bdexGet32(STREAM& stream,
                                           bsl::uint32_t& variable)
{
    unsigned int v;
    stream.getUint32(v);
    variable = static_cast<bsl::uint32_t>(v);
}

template <class STREAM>
void PackedIntArrayImp_Unsigned::bdexGet64(STREAM& stream,
                                           bsl::uint64_t& variable)
{
    bsls::Types::Uint64 v;
    stream.getUint64(v);
    variable = static_cast<bsl::uint64_t>(v);
}

template <class STREAM>
void PackedIntArrayImp_Unsigned::bdexPut8(STREAM& stream, bsl::uint8_t value)
{
    stream.putUint8(static_cast<unsigned int>(value));
}

template <class STREAM>
void PackedIntArrayImp_Unsigned::bdexPut16(STREAM& stream, bsl::uint16_t value)
{
    stream.putUint16(static_cast<unsigned int>(value));
}

template <class STREAM>
void PackedIntArrayImp_Unsigned::bdexPut32(STREAM& stream, bsl::uint32_t value)
{
    stream.putUint32(static_cast<unsigned int>(value));
}

template <class STREAM>
void PackedIntArrayImp_Unsigned::bdexPut64(STREAM& stream, bsl::uint64_t value)
{
    stream.putUint64(static_cast<bsls::Types::Uint64>(value));
}

                          // ------------------------
                          // struct PackedIntArrayImp
                          // ------------------------

// PRIVATE CLASS METHODS
template <class STORAGE>
inline
bsl::size_t PackedIntArrayImp<STORAGE>::nextCapacityGE(bsl::size_t minValue,
                                                       bsl::size_t value)
{
    BSLS_ASSERT_SAFE(minValue <= k_MAX_CAPACITY);

    static const bsl::size_t k_TOP_CAPACITY = k_MAX_CAPACITY / 3 * 2 - 3;

    if (BSLS_PERFORMANCEHINT_PREDICT_UNLIKELY(minValue >= k_TOP_CAPACITY)) {
        BSLS_PERFORMANCEHINT_UNLIKELY_HINT;
        return minValue;                                              // RETURN
    }

    while (value < minValue) {
        value += (value + 3) / 2;
    }

    return value;
}

// PRIVATE ACCESSORS
template <class STORAGE>
inline
char *PackedIntArrayImp<STORAGE>::address() const
{
    return static_cast<char *>(d_storage_p);
}

// CLASS METHODS
template <class STORAGE>
inline
int PackedIntArrayImp<STORAGE>::maxSupportedBdexVersion(int)
{
    return 1;
}

// MANIPULATORS
template <class STORAGE>
inline
void PackedIntArrayImp<STORAGE>::
                             append(const PackedIntArrayImp<STORAGE>& srcArray)
{
    append(srcArray, 0, srcArray.d_length);
}

template <class STORAGE>
template <class STREAM>
inline
STREAM& PackedIntArrayImp<STORAGE>::bdexStreamIn(STREAM& stream, int version)
{
    if (stream) {
        switch (version) { // switch on the schema version
          case 1: {
            int tmpBytesPerElement;
            {
                char v;
                stream.getInt8(v);
                tmpBytesPerElement = static_cast<int>(v);
            }
            if (   1 != tmpBytesPerElement
                && 2 != tmpBytesPerElement
                && 4 != tmpBytesPerElement
                && 8 != tmpBytesPerElement) {
                stream.invalidate();
            }
            else {
                bsl::size_t tmpLength;
                {
                    int v;
                    stream.getLength(v);
                    tmpLength = static_cast<bsl::size_t>(v);
                }
                if (stream) {
                    bsl::size_t numBytes = tmpBytesPerElement * tmpLength;
                    if (numBytes > d_capacityInBytes) {
                        // Compute next capacity level.

                        bsl::size_t requiredCapacityInBytes =
                                   nextCapacityGE(numBytes, d_capacityInBytes);

                        // Allocate new memory.
                        void *dst =
                              d_allocator_p->allocate(requiredCapacityInBytes);

                        // Deallocate original memory.

                        d_allocator_p->deallocate(d_storage_p);

                        // Update storage and capacity.

                        d_storage_p = dst;
                        d_capacityInBytes = requiredCapacityInBytes;
                    }

                    // Update bytes per element and length.

                    d_bytesPerElement = tmpBytesPerElement;
                    d_length = tmpLength;

                    // Populate the data from the stream.

                    switch (d_bytesPerElement) {
                      case 1: {
                        typename STORAGE::OneByteStorageType *s =
                            static_cast<typename STORAGE::OneByteStorageType *>
                                                                 (d_storage_p);
                        for (bsl::size_t i = 0; i < d_length; ++i) {
                            STORAGE::bdexGet8(stream, s[i]);
                        }
                      } break;
                      case 2: {
                        typename STORAGE::TwoByteStorageType *s =
                            static_cast<typename STORAGE::TwoByteStorageType *>
                                                                 (d_storage_p);
                        for (bsl::size_t i = 0; i < d_length; ++i) {
                            STORAGE::bdexGet16(stream, s[i]);
                        }
                      } break;
                      case 4: {
                        typename STORAGE::FourByteStorageType *s =
                           static_cast<typename STORAGE::FourByteStorageType *>
                                                                 (d_storage_p);
                        for (bsl::size_t i = 0; i < d_length; ++i) {
                            STORAGE::bdexGet32(stream, s[i]);
                        }
                      } break;
                      case 8: {
                        typename STORAGE::EightByteStorageType *s =
                          static_cast<typename STORAGE::EightByteStorageType *>
                                                                 (d_storage_p);
                        for (bsl::size_t i = 0; i < d_length; ++i) {
                            STORAGE::bdexGet64(stream, s[i]);
                        }
                      } break;
                    }
                }
            }
          } break;
          default: {
            stream.invalidate();  // unrecognized version number
          }
        }
    }
    return stream;
}

template <class STORAGE>
inline
void PackedIntArrayImp<STORAGE>::insert(
                                    bsl::size_t                       dstIndex,
                                    const PackedIntArrayImp<STORAGE>& srcArray)
{
    BSLS_ASSERT_SAFE(dstIndex <= d_length);

    insert(dstIndex, srcArray, 0, srcArray.length());
}

template <class STORAGE>
inline
void PackedIntArrayImp<STORAGE>::pop_back()
{
    BSLS_ASSERT_SAFE(0 < d_length);

    --d_length;
}

template <class STORAGE>
inline
void PackedIntArrayImp<STORAGE>::push_back(ElementType value)
{
    append(value);
}

template <class STORAGE>
inline
void PackedIntArrayImp<STORAGE>::remove(bsl::size_t dstIndex)
{
    BSLS_ASSERT_SAFE(dstIndex < d_length);

    remove(dstIndex, 1);
}

template <class STORAGE>
inline
void PackedIntArrayImp<STORAGE>::remove(bsl::size_t dstIndex,
                                        bsl::size_t numElements)
{
    // Assert 'dstIndex + numElements <= d_length' without risk of overflow.
    BSLS_ASSERT_SAFE(numElements <= d_length);
    BSLS_ASSERT_SAFE(dstIndex    <= d_length - numElements);

    d_length -= numElements;

    bsl::memmove(address() + dstIndex * d_bytesPerElement,
                 address() + (dstIndex + numElements) * d_bytesPerElement,
                 (d_length - dstIndex) * d_bytesPerElement);
}

template <class STORAGE>
inline
void PackedIntArrayImp<STORAGE>::removeAll()
{
    d_length = 0;
    d_bytesPerElement = 1;
}

template <class STORAGE>
inline
void PackedIntArrayImp<STORAGE>::reserveCapacity(bsl::size_t numElements)
{
    // Test for potential overflow.
    BSLS_ASSERT_SAFE(k_MAX_CAPACITY / d_bytesPerElement >= numElements);

    size_t requiredCapacityInBytes = d_bytesPerElement * numElements;
    if (requiredCapacityInBytes > d_capacityInBytes) {
        reserveCapacityImp(requiredCapacityInBytes);
    }
}

template <class STORAGE>
inline
void PackedIntArrayImp<STORAGE>::reserveCapacity(bsl::size_t numElements,
                                                 ElementType maxValue)
{
    BSLS_ASSERT_SAFE(0 <= maxValue);

    int requiredBytesPerElement = d_bytesPerElement;

    int rbpe = STORAGE::requiredBytesPerElement(maxValue);
    if (rbpe > requiredBytesPerElement) {
        requiredBytesPerElement = rbpe;
    }

    // Test for potential overflow.
    BSLS_ASSERT_SAFE(k_MAX_CAPACITY / requiredBytesPerElement >= numElements);

    size_t requiredCapacityInBytes = requiredBytesPerElement * numElements;

    if (requiredCapacityInBytes > d_capacityInBytes) {
        reserveCapacityImp(requiredCapacityInBytes);
    }
}

template <>
inline
void PackedIntArrayImp<PackedIntArrayImp_Unsigned>::
                                       reserveCapacity(bsl::size_t numElements,
                                                       ElementType maxValue)
{
    int requiredBytesPerElement = d_bytesPerElement;

    int rbpe = PackedIntArrayImp_Unsigned::requiredBytesPerElement(maxValue);
    if (rbpe > requiredBytesPerElement) {
        requiredBytesPerElement = rbpe;
    }

    // Test for potential overflow.
    BSLS_ASSERT_SAFE(k_MAX_CAPACITY / requiredBytesPerElement >= numElements);

    size_t requiredCapacityInBytes = requiredBytesPerElement * numElements;

    if (requiredCapacityInBytes > d_capacityInBytes) {
        reserveCapacityImp(requiredCapacityInBytes);
    }
}

template <class STORAGE>
inline
void PackedIntArrayImp<STORAGE>::reserveCapacity(bsl::size_t numElements,
                                                 ElementType minValue,
                                                 ElementType maxValue)
{
    BSLS_ASSERT_SAFE(minValue <= maxValue);

    int requiredBytesPerElement = d_bytesPerElement;

    int rbpe = STORAGE::requiredBytesPerElement(maxValue);
    if (rbpe > requiredBytesPerElement) {
        requiredBytesPerElement = rbpe;
    }

    rbpe = STORAGE::requiredBytesPerElement(minValue);
    if (rbpe > requiredBytesPerElement) {
        requiredBytesPerElement = rbpe;
    }

    // Test for potential overflow.
    BSLS_ASSERT_SAFE(k_MAX_CAPACITY / requiredBytesPerElement >= numElements);

    size_t requiredCapacityInBytes = requiredBytesPerElement * numElements;

    if (requiredCapacityInBytes > d_capacityInBytes) {
        reserveCapacityImp(requiredCapacityInBytes);
    }
}

template <class STORAGE>
inline
void PackedIntArrayImp<STORAGE>::resize(bsl::size_t numElements)
{
    if (numElements > d_length) {
        reserveCapacity(numElements);
        bsl::memset(address() + d_length * d_bytesPerElement,
                    0,
                    (numElements - d_length) * d_bytesPerElement);
    }
    d_length = numElements;
}

template <class STORAGE>
inline
void PackedIntArrayImp<STORAGE>::swap(PackedIntArrayImp<STORAGE>& other)
{
    BSLS_ASSERT_SAFE(d_allocator_p == other.d_allocator_p);

    bslalg::SwapUtil::swap(&d_storage_p,        &other.d_storage_p);
    bslalg::SwapUtil::swap(&d_length,           &other.d_length);
    bslalg::SwapUtil::swap(&d_bytesPerElement,  &other.d_bytesPerElement);
    bslalg::SwapUtil::swap(&d_capacityInBytes,  &other.d_capacityInBytes);
}

// ACCESSORS
template <class STORAGE>
inline
bslma::Allocator *PackedIntArrayImp<STORAGE>::allocator() const
{
    return d_allocator_p;
}

template <class STORAGE>
template <class STREAM>
inline
STREAM& PackedIntArrayImp<STORAGE>::bdexStreamOut(STREAM& stream,
                                                  int     version) const
{
    if (stream) {
        switch (version) {
          case 1: {
            stream.putInt8(d_bytesPerElement);
            stream.putLength(static_cast<int>(d_length));
            switch (d_bytesPerElement) {
              case 1: {
                typename STORAGE::OneByteStorageType *s =
                            static_cast<typename STORAGE::OneByteStorageType *>
                                                                 (d_storage_p);
                for (bsl::size_t i = 0; i < d_length; ++i) {
                    STORAGE::bdexPut8(stream, s[i]);
                }
              } break;
              case 2: {
                typename STORAGE::TwoByteStorageType *s =
                            static_cast<typename STORAGE::TwoByteStorageType *>
                                                                 (d_storage_p);
                for (bsl::size_t i = 0; i < d_length; ++i) {
                    STORAGE::bdexPut16(stream, s[i]);
                }
              } break;
              case 4: {
                typename STORAGE::FourByteStorageType *s =
                           static_cast<typename STORAGE::FourByteStorageType *>
                                                                 (d_storage_p);
                for (bsl::size_t i = 0; i < d_length; ++i) {
                    STORAGE::bdexPut32(stream, s[i]);
                }
              } break;
              case 8: {
                typename STORAGE::EightByteStorageType *s =
                          static_cast<typename STORAGE::EightByteStorageType *>
                                                                 (d_storage_p);
                for (bsl::size_t i = 0; i < d_length; ++i) {
                    STORAGE::bdexPut64(stream, s[i]);
                }
              } break;
            }
          } break;
          default: {
            stream.invalidate();  // unrecognized version number
          }
        }
    }
    return stream;
}

template <class STORAGE>
inline
int PackedIntArrayImp<STORAGE>::bytesPerElement() const {
    return d_bytesPerElement;
}

template <class STORAGE>
inline
bsl::size_t PackedIntArrayImp<STORAGE>::capacity() const {
    return d_capacityInBytes / d_bytesPerElement;
}

template <class STORAGE>
inline
bool PackedIntArrayImp<STORAGE>::isEmpty() const {
    return 0 == d_length;
}

template <class STORAGE>
inline
bool PackedIntArrayImp<STORAGE>::isEqual(
                                 const PackedIntArrayImp<STORAGE>& other) const
{
    if (d_length == other.d_length) {
        if (d_bytesPerElement == other.d_bytesPerElement) {
            return 0 == bsl::memcmp(d_storage_p,
                                    other.d_storage_p,
                                    d_length * d_bytesPerElement);    // RETURN
        }
        else {
            return isEqualImp(other);                                 // RETURN
        }
    }
    return false;
}

template <class STORAGE>
inline
bsl::size_t PackedIntArrayImp<STORAGE>::length() const {
    return d_length;
}

                     // ---------------------------------
                     // class PackedIntArrayConstIterator
                     // ---------------------------------

// PRIVATE CREATORS
template <class TYPE>
inline
PackedIntArrayConstIterator<TYPE>::PackedIntArrayConstIterator(
                                                          const ImpType *array,
                                                          bsl::size_t    index)
: d_array_p(array)
, d_index(index)
{
    BSLS_ASSERT_SAFE(d_index <= d_array_p->length());
}

// CREATORS
template <class TYPE>
inline
PackedIntArrayConstIterator<TYPE>::PackedIntArrayConstIterator()
: d_array_p(0)
, d_index(0)
{
}

template <class TYPE>
inline
PackedIntArrayConstIterator<TYPE>::PackedIntArrayConstIterator(
                                   const PackedIntArrayConstIterator& original)
: d_array_p(original.d_array_p)
, d_index(original.d_index)
{
}

// MANIPULATORS
template <class TYPE>
inline
PackedIntArrayConstIterator<TYPE>& PackedIntArrayConstIterator<TYPE>::
                              operator=(const PackedIntArrayConstIterator& rhs)
{
    d_array_p = rhs.d_array_p;
    d_index   = rhs.d_index;
    return *this;
}

template <class TYPE>
inline
PackedIntArrayConstIterator<TYPE>&
                                PackedIntArrayConstIterator<TYPE>::operator++()
{
    BSLS_ASSERT_SAFE(d_array_p);
    BSLS_ASSERT_SAFE(d_index < d_array_p->length());

    ++d_index;
    return *this;
}

template <class TYPE>
inline
PackedIntArrayConstIterator<TYPE>&
                                PackedIntArrayConstIterator<TYPE>::operator--()
{
    BSLS_ASSERT_SAFE(d_array_p);
    BSLS_ASSERT_SAFE(0 < d_index);

    --d_index;
    return *this;
}

template <class TYPE>
inline
PackedIntArrayConstIterator<TYPE>&
           PackedIntArrayConstIterator<TYPE>::operator+=(bsl::ptrdiff_t offset)
{
    BSLS_ASSERT_SAFE(d_array_p);

    // Assert '0 <= d_index + offset <= d_array_p->length()' without risk of
    // overflow.
    BSLS_ASSERT_SAFE(0 <= offset || d_index >= bsl::size_t(-offset));
    BSLS_ASSERT_SAFE(   0 >= offset
                     || d_array_p->length() - d_index >= bsl::size_t(offset));

    d_index += offset;
    return *this;
}

template <class TYPE>
inline
PackedIntArrayConstIterator<TYPE>&
           PackedIntArrayConstIterator<TYPE>::operator-=(bsl::ptrdiff_t offset)
{
    BSLS_ASSERT_SAFE(d_array_p);

    // Assert '0 <= d_index - offset <= d_array_p->length()' without risk of
    // overflow.
    BSLS_ASSERT_SAFE(   0 >= offset || d_index >= bsl::size_t(offset));
    BSLS_ASSERT_SAFE(   0 <= offset
                     || d_array_p->length() - d_index >= bsl::size_t(-offset));

    d_index -= offset;
    return *this;
}

// ACCESSORS
template <class TYPE>
inline
TYPE PackedIntArrayConstIterator<TYPE>::operator*() const
{
    BSLS_ASSERT_SAFE(d_array_p);
    BSLS_ASSERT_SAFE(d_index < d_array_p->length());

    return static_cast<TYPE>((*d_array_p)[d_index]);
}

template <class TYPE>
inline
TYPE PackedIntArrayConstIterator<TYPE>::operator->() const
{
    BSLS_ASSERT_SAFE(d_array_p);
    BSLS_ASSERT_SAFE(d_index < d_array_p->length());

    return *(*this);
}

template <class TYPE>
inline
TYPE PackedIntArrayConstIterator<TYPE>::operator[](bsl::ptrdiff_t offset) const
{
    BSLS_ASSERT_SAFE(d_array_p);

    // Assert '0 <= d_index + offset < d_array_p->length()' without risk of
    // overflow.
    BSLS_ASSERT_SAFE(0 <= offset || d_index >= bsl::size_t(-offset));
    BSLS_ASSERT_SAFE(   0 >= offset
                     || d_array_p->length() - d_index > bsl::size_t(offset));

    return static_cast<TYPE>((*d_array_p)[d_index + offset]);
}

template <class TYPE>
inline
PackedIntArrayConstIterator<TYPE>
      PackedIntArrayConstIterator<TYPE>::operator+(bsl::ptrdiff_t offset) const
{
    BSLS_ASSERT_SAFE(d_array_p);

    // Assert '0 <= d_index + offset <= d_array_p->length()' without risk of
    // overflow.
    BSLS_ASSERT_SAFE(0 <= offset || d_index >= bsl::size_t(-offset));
    BSLS_ASSERT_SAFE(   0 >= offset
                     || d_array_p->length() - d_index >= bsl::size_t(offset));

    return PackedIntArrayConstIterator<TYPE>(d_array_p, d_index + offset);
}


template <class TYPE>
inline
PackedIntArrayConstIterator<TYPE>
      PackedIntArrayConstIterator<TYPE>::operator-(bsl::ptrdiff_t offset) const
{
    BSLS_ASSERT_SAFE(d_array_p);

    // Assert '0 <= d_index - offset <= d_array_p->length()' without risk of
    // overflow.
    BSLS_ASSERT_SAFE(   0 >= offset || d_index >= bsl::size_t(offset));
    BSLS_ASSERT_SAFE(   0 <= offset
                     || d_array_p->length() - d_index >= bsl::size_t(-offset));

    return PackedIntArrayConstIterator<TYPE>(d_array_p, d_index - offset);
}

}  // close package namespace

// FREE FUNCTIONS
template <class TYPE>
inline
bdlc::PackedIntArrayConstIterator<TYPE> bdlc::operator++(
                                       PackedIntArrayConstIterator<TYPE>& iter,
                                       int)
{
    BSLS_ASSERT_SAFE(iter.d_array_p);
    BSLS_ASSERT_SAFE(iter.d_index < iter.d_array_p->length());

    const PackedIntArrayConstIterator<TYPE> curr = iter;
    ++iter;
    return curr;
}

template <class TYPE>
inline
bdlc::PackedIntArrayConstIterator<TYPE> bdlc::operator--(
                                       PackedIntArrayConstIterator<TYPE>& iter,
                                       int)
{
    BSLS_ASSERT_SAFE(iter.d_array_p);
    BSLS_ASSERT_SAFE(iter.d_index > 0);

    const PackedIntArrayConstIterator<TYPE> curr = iter;
    --iter;
    return curr;
}

template <class TYPE>
inline
bool bdlc::operator==(const PackedIntArrayConstIterator<TYPE>& lhs,
                      const PackedIntArrayConstIterator<TYPE>& rhs)
{
    return lhs.d_array_p == rhs.d_array_p && lhs.d_index == rhs.d_index;
}

template <class TYPE>
inline
bool bdlc::operator!=(const PackedIntArrayConstIterator<TYPE>& lhs,
                      const PackedIntArrayConstIterator<TYPE>& rhs)
{
    return lhs.d_array_p != rhs.d_array_p || lhs.d_index != rhs.d_index;
}

template <class TYPE>
inline
bsl::ptrdiff_t bdlc::operator-(const PackedIntArrayConstIterator<TYPE>& lhs,
                               const PackedIntArrayConstIterator<TYPE>& rhs)
{
    BSLS_ASSERT_SAFE(lhs.d_array_p == rhs.d_array_p);

    BSLS_ASSERT_SAFE(
          lhs.d_index >= rhs.d_index
        ? lhs.d_index - rhs.d_index <=
                        bsl::size_t(bsl::numeric_limits<bsl::ptrdiff_t>::max())
        : rhs.d_index - lhs.d_index <=
                      bsl::size_t(bsl::numeric_limits<bsl::ptrdiff_t>::min()));

    return static_cast<bsl::ptrdiff_t>(lhs.d_index - rhs.d_index);
}

template <class TYPE>
inline
bool bdlc::operator<(const PackedIntArrayConstIterator<TYPE>& lhs,
                     const PackedIntArrayConstIterator<TYPE>& rhs)
{
    BSLS_ASSERT_SAFE(lhs.d_array_p == rhs.d_array_p);

    return lhs.d_index < rhs.d_index;
}

template <class TYPE>
inline
bool bdlc::operator<=(const PackedIntArrayConstIterator<TYPE>& lhs,
                      const PackedIntArrayConstIterator<TYPE>& rhs)
{
    BSLS_ASSERT_SAFE(lhs.d_array_p == rhs.d_array_p);

    return lhs.d_index <= rhs.d_index;
}

template <class TYPE>
inline
bool bdlc::operator>(const PackedIntArrayConstIterator<TYPE>& lhs,
                     const PackedIntArrayConstIterator<TYPE>& rhs)
{
    BSLS_ASSERT_SAFE(lhs.d_array_p == rhs.d_array_p);

    return lhs.d_index > rhs.d_index;
}

template <class TYPE>
inline
bool bdlc::operator>=(const PackedIntArrayConstIterator<TYPE>& lhs,
                      const PackedIntArrayConstIterator<TYPE>& rhs)
{
    BSLS_ASSERT_SAFE(lhs.d_array_p == rhs.d_array_p);

    return lhs.d_index >= rhs.d_index;
}

namespace bdlc {

                    // --------------------
                    // class PackedIntArray
                    // --------------------

// CLASS METHODS
template <class TYPE>
inline
int PackedIntArray<TYPE>::maxSupportedBdexVersion(int serializationVersion)
{
    return ImpType::maxSupportedBdexVersion(serializationVersion);
}

// CREATORS
template <class TYPE>
inline
PackedIntArray<TYPE>::PackedIntArray(bslma::Allocator *basicAllocator)
: d_imp(basicAllocator)
{
}

template <class TYPE>
inline
PackedIntArray<TYPE>::PackedIntArray(bsl::size_t       numElements,
                                     TYPE              value,
                                     bslma::Allocator *basicAllocator)
: d_imp(numElements,
        static_cast<typename ImpType::ElementType>(value),
        basicAllocator)
{
}

template <class TYPE>
inline
PackedIntArray<TYPE>::PackedIntArray(
                                   const PackedIntArray<TYPE>&  original,
                                   bslma::Allocator            *basicAllocator)
: d_imp(original.d_imp, basicAllocator)
{
}

template <class TYPE>
inline
PackedIntArray<TYPE>::~PackedIntArray()
{
}

// MANIPULATORS
template <class TYPE>
inline
PackedIntArray<TYPE>& PackedIntArray<TYPE>::operator=(
                                               const PackedIntArray<TYPE>& rhs)
{
    d_imp = rhs.d_imp;
    return *this;
}

template <class TYPE>
inline
void PackedIntArray<TYPE>::append(TYPE value)
{
    d_imp.append(static_cast<typename ImpType::ElementType>(value));
}

template <class TYPE>
inline
void PackedIntArray<TYPE>::append(const PackedIntArray<TYPE>& srcArray)
{
    d_imp.append(srcArray.d_imp);
}

template <class TYPE>
inline
void PackedIntArray<TYPE>::append(const PackedIntArray<TYPE>& srcArray,
                                  bsl::size_t                 srcIndex,
                                  bsl::size_t                 numElements)
{
    // Assert 'srcIndex + numElements <= srcArray.length()' without risk of
    // overflow.
    BSLS_ASSERT_SAFE(numElements <= srcArray.length());
    BSLS_ASSERT_SAFE(srcIndex    <= srcArray.length() - numElements);

    d_imp.append(srcArray.d_imp, srcIndex, numElements);
}

template <class TYPE>
template <class STREAM>
inline
STREAM& PackedIntArray<TYPE>::bdexStreamIn(STREAM& stream, int version)
{
    return d_imp.bdexStreamIn(stream, version);
}

template <class TYPE>
inline
void PackedIntArray<TYPE>::insert(bsl::size_t dstIndex, TYPE value)
{
    BSLS_ASSERT_SAFE(dstIndex <= length());

    d_imp.insert(dstIndex, static_cast<typename ImpType::ElementType>(value));
}

template <class TYPE>
inline
typename PackedIntArray<TYPE>::const_iterator
                   PackedIntArray<TYPE>::insert(const_iterator dst, TYPE value)
{
    insert(dst.d_index, value);
    return dst;
}

template <class TYPE>
inline
void PackedIntArray<TYPE>::insert(bsl::size_t                 dstIndex,
                                  const PackedIntArray<TYPE>& srcArray)
{
    BSLS_ASSERT_SAFE(dstIndex <= length());

    d_imp.insert(dstIndex, srcArray.d_imp);
}

template <class TYPE>
inline
void PackedIntArray<TYPE>::insert(bsl::size_t                 dstIndex,
                                  const PackedIntArray<TYPE>& srcArray,
                                  bsl::size_t                 srcIndex,
                                  bsl::size_t                 numElements)
{
    BSLS_ASSERT_SAFE(dstIndex <= length());

    // Assert 'srcIndex + numElements <= srcArray.length()' without risk of
    // overflow.
    BSLS_ASSERT_SAFE(numElements <= srcArray.length());
    BSLS_ASSERT_SAFE(srcIndex    <= srcArray.length() - numElements);

    d_imp.insert(dstIndex, srcArray.d_imp, srcIndex, numElements);
}

template <class TYPE>
inline
void PackedIntArray<TYPE>::pop_back()
{
    BSLS_ASSERT_SAFE(0 < length());

    d_imp.pop_back();
}

template <class TYPE>
inline
void PackedIntArray<TYPE>::push_back(TYPE value)
{
    d_imp.push_back(static_cast<typename ImpType::ElementType>(value));
}

template <class TYPE>
inline
void PackedIntArray<TYPE>::remove(bsl::size_t dstIndex)
{
    BSLS_ASSERT(dstIndex < length());

    d_imp.remove(dstIndex);
}

template <class TYPE>
inline
void PackedIntArray<TYPE>::remove(bsl::size_t dstIndex,
                                  bsl::size_t numElements)
{
    // Assert 'dstIndex + numElements <= length()' without risk of overflow.
    BSLS_ASSERT_SAFE(numElements <= length());
    BSLS_ASSERT_SAFE(dstIndex    <= length() - numElements);

    d_imp.remove(dstIndex, numElements);
}

template <class TYPE>
inline
typename PackedIntArray<TYPE>::const_iterator
  PackedIntArray<TYPE>::remove(const_iterator dstFirst, const_iterator dstLast)
{
    BSLS_ASSERT_SAFE(dstFirst <= dstLast);

    remove(dstFirst.d_index, dstLast.d_index - dstFirst.d_index);
    return dstFirst;
}

template <class TYPE>
inline
void PackedIntArray<TYPE>::removeAll()
{
    d_imp.removeAll();
}

template <class TYPE>
inline
void PackedIntArray<TYPE>::replace(bsl::size_t dstIndex, TYPE value)
{
    BSLS_ASSERT_SAFE(dstIndex < length());

    d_imp.replace(dstIndex, static_cast<typename ImpType::ElementType>(value));
}

template <class TYPE>
inline
void PackedIntArray<TYPE>::replace(bsl::size_t                 dstIndex,
                                   const PackedIntArray<TYPE>& srcArray,
                                   bsl::size_t                 srcIndex,
                                   bsl::size_t                 numElements)
{
    // Assert 'dstIndex + numElements <= length()' without risk of overflow.
    BSLS_ASSERT_SAFE(numElements <= length());
    BSLS_ASSERT_SAFE(dstIndex    <= length() - numElements);

    // Assert 'srcIndex + numElements <= srcArray.length()' without risk of
    // overflow.
    BSLS_ASSERT_SAFE(numElements <= srcArray.length());
    BSLS_ASSERT_SAFE(srcIndex    <= srcArray.length() - numElements);

    d_imp.replace(dstIndex, srcArray.d_imp, srcIndex, numElements);
}

template <class TYPE>
inline
void PackedIntArray<TYPE>::reserveCapacity(bsl::size_t numElements)
{
    // Test for potential overflow.
    BSLS_ASSERT_SAFE(
             ImpType::k_MAX_CAPACITY / k_MAX_BYTES_PER_ELEMENT >= numElements);

    d_imp.reserveCapacityImp(numElements * k_MAX_BYTES_PER_ELEMENT);
}

template <class TYPE>
inline
void PackedIntArray<TYPE>::reserveCapacity(bsl::size_t numElements,
                                           TYPE        maxValue)
{
    // To avoid a compiler warning, asserting '0 <= maxValue' is omitted; the
    // test is performed in 'd_imp.reserveCapacity'.

    d_imp.reserveCapacity(numElements, maxValue);
}

template <class TYPE>
inline
void PackedIntArray<TYPE>::reserveCapacity(bsl::size_t numElements,
                                           TYPE        minValue,
                                           TYPE        maxValue)
{
    BSLS_ASSERT_SAFE(minValue <= maxValue);

    d_imp.reserveCapacity(numElements, minValue, maxValue);
}

template <class TYPE>
inline
void PackedIntArray<TYPE>::resize(bsl::size_t numElements)
{
    d_imp.resize(numElements);
}

template <class TYPE>
inline
void PackedIntArray<TYPE>::swap(PackedIntArray<TYPE>& other)
{
    BSLS_ASSERT_SAFE(allocator() == other.allocator());

    d_imp.swap(other.d_imp);
}

// ACCESSORS
template <class TYPE>
inline
TYPE PackedIntArray<TYPE>::operator[](bsl::size_t index) const
{
    BSLS_ASSERT_SAFE(index < length());

    return static_cast<TYPE>(d_imp[index]);
}

template <class TYPE>
inline
bslma::Allocator *PackedIntArray<TYPE>::allocator() const
{
    return d_imp.allocator();
}

template <class TYPE>
inline
TYPE PackedIntArray<TYPE>::back() const
{
    BSLS_ASSERT_SAFE(0 < length());

    return static_cast<TYPE>(d_imp[length() - 1]);
}

template <class TYPE>
template <class STREAM>
inline
STREAM& PackedIntArray<TYPE>::bdexStreamOut(STREAM& stream, int version) const
{
    return d_imp.bdexStreamOut(stream, version);
}

template <class TYPE>
inline
typename PackedIntArray<TYPE>::const_iterator
                                            PackedIntArray<TYPE>::begin() const
{
    return const_iterator(&d_imp, 0);
}

template <class TYPE>
inline
int PackedIntArray<TYPE>::bytesPerElement() const
{
    return d_imp.bytesPerElement();
}

template <class TYPE>
inline
bsl::size_t PackedIntArray<TYPE>::capacity() const
{
    return d_imp.capacity();
}

template <class TYPE>
inline
typename PackedIntArray<TYPE>::const_iterator PackedIntArray<TYPE>::end() const
{
    return const_iterator(&d_imp, d_imp.length());
}

template <class TYPE>
inline
TYPE PackedIntArray<TYPE>::front() const
{
    BSLS_ASSERT_SAFE(0 < length());

    return static_cast<TYPE>(d_imp[0]);
}

template <class TYPE>
inline
bool PackedIntArray<TYPE>::isEmpty() const
{
    return d_imp.isEmpty();
}

template <class TYPE>
inline
bool PackedIntArray<TYPE>::isEqual(const PackedIntArray<TYPE>& other) const
{
    return d_imp.isEqual(other.d_imp);
}

template <class TYPE>
inline
bsl::size_t PackedIntArray<TYPE>::length() const
{
    return d_imp.length();
}

template <class TYPE>
bsl::ostream& PackedIntArray<TYPE>::print(bsl::ostream& stream,
                                          int           level,
                                          int           spacesPerLevel) const
{
    return d_imp.print(stream, level, spacesPerLevel);
}

}  // close package namespace

// FREE OPERATORS
template <class TYPE>
inline
bsl::ostream& bdlc::operator<<(bsl::ostream&               stream,
                               const PackedIntArray<TYPE>& array)
{
    return array.print(stream);
}

template <class TYPE>
inline
bool bdlc::operator==(const PackedIntArray<TYPE>& lhs,
                      const PackedIntArray<TYPE>& rhs)
{
    return lhs.isEqual(rhs);
}

template <class TYPE>
inline
bool bdlc::operator!=(const PackedIntArray<TYPE>& lhs,
                      const PackedIntArray<TYPE>& rhs)
{
    return !(lhs == rhs);
}

// FREE FUNCTIONS
template <class TYPE>
inline
void bdlc::swap(PackedIntArray<TYPE>& a, PackedIntArray<TYPE>& b)
{
    BSLS_ASSERT_SAFE(a.allocator() == b.allocator());

    a.swap(b);
}

}  // close enterprise namespace

// TRAITS
namespace BloombergLP {
namespace bslma {

template <class STORAGE>
struct UsesBslmaAllocator<bdlc::PackedIntArrayImp<STORAGE> >
                                                           : bsl::true_type {};

template <class TYPE>
struct UsesBslmaAllocator<bdlc::PackedIntArray<TYPE> > : bsl::true_type {};

}  // close namespace bslma
}  // close enterprise namespace

#endif
// ----------------------------------------------------------------------------
// Copyright 2015 Bloomberg Finance L.P.
//
// Licensed under the Apache License, Version 2.0 (the "License");
// you may not use this file except in compliance with the License.
// You may obtain a copy of the License at
//
//     http://www.apache.org/licenses/LICENSE-2.0
//
// Unless required by applicable law or agreed to in writing, software
// distributed under the License is distributed on an "AS IS" BASIS,
// WITHOUT WARRANTIES OR CONDITIONS OF ANY KIND, either express or implied.
// See the License for the specific language governing permissions and
// limitations under the License.
// ----------------------------- END-OF-FILE ----------------------------------<|MERGE_RESOLUTION|>--- conflicted
+++ resolved
@@ -202,13 +202,6 @@
 #include <bsl_iosfwd.h>
 #endif
 
-<<<<<<< HEAD
-#ifndef INCLUDED_BSL_CSTDINT
-#include <bsl_cstdint.h>
-#endif
-
-=======
->>>>>>> 18f59d25
 
 namespace BloombergLP {
 namespace bdlc {
@@ -265,11 +258,7 @@
     // and a method to determine the storage size to use for a given value.
 
     // PUBLIC TYPES
-<<<<<<< HEAD
-    typedef  bsl::int8_t OneByteStorageType;
-=======
     typedef bsl::int8_t  OneByteStorageType;
->>>>>>> 18f59d25
     typedef bsl::int16_t TwoByteStorageType;
     typedef bsl::int32_t FourByteStorageType;
     typedef bsl::int64_t EightByteStorageType;
@@ -332,11 +321,7 @@
     // and a method to determine the storage size to use for a given value.
 
     // PUBLIC TYPES
-<<<<<<< HEAD
-    typedef  bsl::uint8_t OneByteStorageType;
-=======
     typedef bsl::uint8_t  OneByteStorageType;
->>>>>>> 18f59d25
     typedef bsl::uint16_t TwoByteStorageType;
     typedef bsl::uint32_t FourByteStorageType;
     typedef bsl::uint64_t EightByteStorageType;
