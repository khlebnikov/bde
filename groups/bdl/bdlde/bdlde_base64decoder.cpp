// bdlde_base64decoder.cpp                                            -*-C++-*-
#include <bdlde_base64decoder.h>

#include <bsls_ident.h>
BSLS_IDENT_RCSID(bdlde_base64decoder_cpp,"$Id$ $CSID$")

#include <bdlde_base64encoder.h>  // for testing only

#include <bsls_assert.h>



namespace BloombergLP {



                // ======================
                // FILE-SCOPE STATIC DATA
                // ======================

// The following table identifies characters that can be ignored when
// d_isUnrecognizedAnErrorFlag 'true'.

static const bool charsThatCanBeIgnoredInStrictMode[256] = {
    // 0  1  2  3  4  5  6  7  8  9  A  B  C  D  E  F
       0, 0, 0, 0, 0, 0, 0, 0, 0, 1, 1, 1, 1, 1, 0, 0,  // 00  // whitespace
       0, 0, 0, 0, 0, 0, 0, 0, 0, 0, 0, 0, 0, 0, 0, 0,  // 10
       1, 0, 0, 0, 0, 0, 0, 0, 0, 0, 0, 0, 0, 0, 0, 0,  // 20  // <space> char
       0, 0, 0, 0, 0, 0, 0, 0, 0, 0, 0, 0, 0, 0, 0, 0,  // 30
       0, 0, 0, 0, 0, 0, 0, 0, 0, 0, 0, 0, 0, 0, 0, 0,  // 40
       0, 0, 0, 0, 0, 0, 0, 0, 0, 0, 0, 0, 0, 0, 0, 0,  // 50
       0, 0, 0, 0, 0, 0, 0, 0, 0, 0, 0, 0, 0, 0, 0, 0,  // 60
       0, 0, 0, 0, 0, 0, 0, 0, 0, 0, 0, 0, 0, 0, 0, 0,  // 70
       0, 0, 0, 0, 0, 0, 0, 0, 0, 0, 0, 0, 0, 0, 0, 0,  // 80
       0, 0, 0, 0, 0, 0, 0, 0, 0, 0, 0, 0, 0, 0, 0, 0,  // 90
       0, 0, 0, 0, 0, 0, 0, 0, 0, 0, 0, 0, 0, 0, 0, 0,  // A0
       0, 0, 0, 0, 0, 0, 0, 0, 0, 0, 0, 0, 0, 0, 0, 0,  // B0
       0, 0, 0, 0, 0, 0, 0, 0, 0, 0, 0, 0, 0, 0, 0, 0,  // C0
       0, 0, 0, 0, 0, 0, 0, 0, 0, 0, 0, 0, 0, 0, 0, 0,  // D0
       0, 0, 0, 0, 0, 0, 0, 0, 0, 0, 0, 0, 0, 0, 0, 0,  // E0
       0, 0, 0, 0, 0, 0, 0, 0, 0, 0, 0, 0, 0, 0, 0, 0,  // F0
};

// The following table identifies characters that can be ignored when
// d_isUnrecognizedAnErrorFlag 'false'.

static const bool charsThatCanBeIgnoredInRelaxedMode[256] = {
    // 0  1  2  3  4  5  6  7  8  9  A  B  C  D  E  F
       1, 1, 1, 1, 1, 1, 1, 1, 1, 1, 1, 1, 1, 1, 1, 1,  // 00
       1, 1, 1, 1, 1, 1, 1, 1, 1, 1, 1, 1, 1, 1, 1, 1,  // 10
       1, 1, 1, 1, 1, 1, 1, 1, 1, 1, 1, 0, 1, 1, 1, 0,  // 20  // '+', '/'
       0, 0, 0, 0, 0, 0, 0, 0, 0, 0, 1, 1, 1, 0, 1, 1,  // 30  // '0'..'9', '='
       1, 0, 0, 0, 0, 0, 0, 0, 0, 0, 0, 0, 0, 0, 0, 0,  // 40  // uppercase
       0, 0, 0, 0, 0, 0, 0, 0, 0, 0, 0, 1, 1, 1, 1, 1,  // 50  //      alphabet
       1, 0, 0, 0, 0, 0, 0, 0, 0, 0, 0, 0, 0, 0, 0, 0,  // 60  // lowercase
       0, 0, 0, 0, 0, 0, 0, 0, 0, 0, 0, 1, 1, 1, 1, 1,  // 70  //      alphabet
       1, 1, 1, 1, 1, 1, 1, 1, 1, 1, 1, 1, 1, 1, 1, 1,  // 80
       1, 1, 1, 1, 1, 1, 1, 1, 1, 1, 1, 1, 1, 1, 1, 1,  // 90
       1, 1, 1, 1, 1, 1, 1, 1, 1, 1, 1, 1, 1, 1, 1, 1,  // A0
       1, 1, 1, 1, 1, 1, 1, 1, 1, 1, 1, 1, 1, 1, 1, 1,  // B0
       1, 1, 1, 1, 1, 1, 1, 1, 1, 1, 1, 1, 1, 1, 1, 1,  // C0
       1, 1, 1, 1, 1, 1, 1, 1, 1, 1, 1, 1, 1, 1, 1, 1,  // D0
       1, 1, 1, 1, 1, 1, 1, 1, 1, 1, 1, 1, 1, 1, 1, 1,  // E0
       1, 1, 1, 1, 1, 1, 1, 1, 1, 1, 1, 1, 1, 1, 1, 1,  // F0
};

// The following table is a map from numeric Base64 encoding characters to the
// corresponding 6-bit index.

static const char decoding[256] = {
    //  0   1   2   3   4   5   6   7   8   9   A   B   C   D   E   F
    // --  --  --  --  --  --  --  --  --  --  --  --  --  --  --  --
       -1, -1, -1, -1, -1, -1, -1, -1, -1, -1, -1, -1, -1, -1, -1, -1,  // 00
       -1, -1, -1, -1, -1, -1, -1, -1, -1, -1, -1, -1, -1, -1, -1, -1,  // 10
       -1, -1, -1, -1, -1, -1, -1, -1, -1, -1, -1, 62, -1, -1, -1, 63,  // 20
       52, 53, 54, 55, 56, 57, 58, 59, 60, 61, -1, -1, -1, -1, -1, -1,  // 30
       -1,  0,  1,  2,  3,  4,  5,  6,  7,  8,  9, 10, 11, 12, 13, 14,  // 40
       15, 16, 17, 18, 19, 20, 21, 22, 23, 24, 25, -1, -1, -1, -1, -1,  // 50
       -1, 26, 27, 28, 29, 30, 31, 32, 33, 34, 35, 36, 37, 38, 39, 40,  // 60
       41, 42, 43, 44, 45, 46, 47, 48, 49, 50, 51, -1, -1, -1, -1, -1,  // 70
       -1, -1, -1, -1, -1, -1, -1, -1, -1, -1, -1, -1, -1, -1, -1, -1,  // 80
       -1, -1, -1, -1, -1, -1, -1, -1, -1, -1, -1, -1, -1, -1, -1, -1,  // 90
       -1, -1, -1, -1, -1, -1, -1, -1, -1, -1, -1, -1, -1, -1, -1, -1,  // A0
       -1, -1, -1, -1, -1, -1, -1, -1, -1, -1, -1, -1, -1, -1, -1, -1,  // B0
       -1, -1, -1, -1, -1, -1, -1, -1, -1, -1, -1, -1, -1, -1, -1, -1,  // C0
       -1, -1, -1, -1, -1, -1, -1, -1, -1, -1, -1, -1, -1, -1, -1, -1,  // D0
       -1, -1, -1, -1, -1, -1, -1, -1, -1, -1, -1, -1, -1, -1, -1, -1,  // E0
       -1, -1, -1, -1, -1, -1, -1, -1, -1, -1, -1, -1, -1, -1, -1, -1,  // F0
};


                        // -------------------------
                        // class bdlde::Base64Decoder
                        // -------------------------

// CLASS DATA

const bool *const bdlde::Base64Decoder::s_ignorableStrict_p =
                                             charsThatCanBeIgnoredInStrictMode;
const bool *const bdlde::Base64Decoder::s_ignorableRelaxed_p =
                                            charsThatCanBeIgnoredInRelaxedMode;
const char *const bdlde::Base64Decoder::s_decoding_p = decoding;

namespace bdlde {


// CREATORS

Base64Decoder::~Base64Decoder()
{
    BSLS_ASSERT(e_ERROR_STATE <= d_state);
    BSLS_ASSERT(d_state <= e_DONE_STATE);
    BSLS_ASSERT(0 <= d_outputLength);
}

<<<<<<< HEAD
}  // close package namespace
}  // close enterprise namespace

// ----------------------------------------------------------------------------
// NOTICE:
//      Copyright (C) Bloomberg L.P., 2004
//      All Rights Reserved.
//      Property of Bloomberg L.P. (BLP)
//      This software is made available solely pursuant to the
//      terms of a BLP license agreement which governs its use.
=======
}  // close enterprise namespace

// ----------------------------------------------------------------------------
// Copyright 2015 Bloomberg Finance L.P.
//
// Licensed under the Apache License, Version 2.0 (the "License");
// you may not use this file except in compliance with the License.
// You may obtain a copy of the License at
//
//     http://www.apache.org/licenses/LICENSE-2.0
//
// Unless required by applicable law or agreed to in writing, software
// distributed under the License is distributed on an "AS IS" BASIS,
// WITHOUT WARRANTIES OR CONDITIONS OF ANY KIND, either express or implied.
// See the License for the specific language governing permissions and
// limitations under the License.
>>>>>>> 6ecadc6d
// ----------------------------- END-OF-FILE ----------------------------------<|MERGE_RESOLUTION|>--- conflicted
+++ resolved
@@ -113,18 +113,7 @@
     BSLS_ASSERT(0 <= d_outputLength);
 }
 
-<<<<<<< HEAD
 }  // close package namespace
-}  // close enterprise namespace
-
-// ----------------------------------------------------------------------------
-// NOTICE:
-//      Copyright (C) Bloomberg L.P., 2004
-//      All Rights Reserved.
-//      Property of Bloomberg L.P. (BLP)
-//      This software is made available solely pursuant to the
-//      terms of a BLP license agreement which governs its use.
-=======
 }  // close enterprise namespace
 
 // ----------------------------------------------------------------------------
@@ -141,5 +130,4 @@
 // WITHOUT WARRANTIES OR CONDITIONS OF ANY KIND, either express or implied.
 // See the License for the specific language governing permissions and
 // limitations under the License.
->>>>>>> 6ecadc6d
 // ----------------------------- END-OF-FILE ----------------------------------