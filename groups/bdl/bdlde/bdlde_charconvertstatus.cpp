--- conflicted
+++ resolved
@@ -46,10 +46,7 @@
     return "(* UNKNOWN *)";
 }
 
-<<<<<<< HEAD
 }  // close package namespace
-=======
->>>>>>> 6ecadc6d
 }  // close enterprise namespace
 
 // ----------------------------------------------------------------------------
