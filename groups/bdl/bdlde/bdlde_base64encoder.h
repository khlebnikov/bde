--- conflicted
+++ resolved
@@ -410,20 +410,9 @@
     enum {
         // Symbolic state values.
 
-<<<<<<< HEAD
         e_ERROR_STATE     = -1, // Input is irreparably invalid.
         e_INITIAL_STATE   =  0, // Ready to accept input.
         e_DONE_STATE      =  1  // Any additional input is an error.
-=======
-        k_ERROR_STATE     = -1, // Input is irreparably invalid.
-        e_INITIAL_STATE   =  0, // Ready to accept input.
-        e_DONE_STATE      =  1  // Any additional input is an error.
-#ifndef BDE_OMIT_INTERNAL_DEPRECATED
-      , BDEDE_ERROR_STATE = k_ERROR_STATE
-      , BDEDE_INITIAL_STATE = e_INITIAL_STATE
-      , BDEDE_DONE_STATE = e_DONE_STATE
-#endif  // BDE_OMIT_INTERNAL_DEPRECATED
->>>>>>> 6ecadc6d
     };
 
     // CLASS DATA
@@ -800,13 +789,8 @@
         numIn  = &dummyNumIn;
     }
 
-<<<<<<< HEAD
     if (e_ERROR_STATE == d_state || e_DONE_STATE == d_state) {
         d_state = e_ERROR_STATE;
-=======
-    if (k_ERROR_STATE == d_state || e_DONE_STATE == d_state) {
-        d_state = k_ERROR_STATE;
->>>>>>> 6ecadc6d
         *numOut = 0;
         *numIn  = 0;
         return -1;                                                    // RETURN
@@ -863,13 +847,8 @@
 {
     BSLS_ASSERT(numOut);
 
-<<<<<<< HEAD
     if (e_ERROR_STATE == d_state || isDone()) {
         d_state = e_ERROR_STATE;
-=======
-    if (k_ERROR_STATE == d_state || isDone()) {
-        d_state = k_ERROR_STATE;
->>>>>>> 6ecadc6d
         *numOut = 0;
         return -1;                                                    // RETURN
     }
@@ -922,11 +901,7 @@
 inline
 bool Base64Encoder::isAcceptable() const
 {
-<<<<<<< HEAD
     return e_ERROR_STATE != d_state;
-=======
-    return k_ERROR_STATE != d_state;
->>>>>>> 6ecadc6d
 }
 
 inline
@@ -940,11 +915,7 @@
 inline
 bool Base64Encoder::isError() const
 {
-<<<<<<< HEAD
     return e_ERROR_STATE == d_state;
-=======
-    return k_ERROR_STATE == d_state;
->>>>>>> 6ecadc6d
 }
 
 inline
