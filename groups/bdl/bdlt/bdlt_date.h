--- conflicted
+++ resolved
@@ -188,14 +188,11 @@
 #include <bdlt_dayofweek.h>
 #endif
 
-<<<<<<< HEAD
-#ifdef BDE_OMIT_TRANSITIONAL
-=======
 #ifndef INCLUDED_BDLT_MONTHOFYEAR
 #include <bdlt_monthofyear.h>
 #endif
 
->>>>>>> e02775d5
+#ifdef BDE_OMIT_TRANSITIONAL
 #ifndef INCLUDED_BDLT_SERIALDATEIMPUTIL
 #include <bdlt_serialdateimputil.h>
 #endif
@@ -877,17 +874,13 @@
 inline
 DayOfWeek::Enum Date::dayOfWeek() const
 {
-<<<<<<< HEAD
-#ifdef BDE_OMIT_TRANSITIONAL
-    return DayOfWeek::Enum(SerialDateImpUtil::serialToDayOfWeek(d_serialDate));
-#else
-    return DayOfWeek::Enum(DelegatingDateImpUtil::serialToDayOfWeek(
-                                                                d_serialDate));
-#endif
-=======
+#ifdef BDE_OMIT_TRANSITIONAL
     return static_cast<DayOfWeek::Enum>(
-        SerialDateImpUtil::serialToDayOfWeek(d_serialDate));
->>>>>>> e02775d5
+                           SerialDateImpUtil::serialToDayOfWeek(d_serialDate));
+#else
+    return static_cast<DayOfWeek::Enum>(
+                       DelegatingDateImpUtil::serialToDayOfWeek(d_serialDate));
+#endif
 }
 
 inline
