--- conflicted
+++ resolved
@@ -4,9 +4,6 @@
 !! unix-SunOS-*-*-gcc   _       STL_CXXFLAGS    =
 
 !! windows-Windows_NT-amd64-*-cl	64	TESTDRIVER_BDEBUILD_CXXFLAGS = $(subst /O2,,$(BDEBUILD_CXXFLAGS))
-<<<<<<< HEAD
-=======
 
->>>>>>> f20859ee
 #-lsocket needed for bdls::FileSystemUtil::isRegularFile test
 unix-SunOS              _       MT_LDFLAGS     = -Bdynamic -lpthread -lsocket -Bstatic