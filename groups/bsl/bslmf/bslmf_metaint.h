// bslmf_metaint.h                                                    -*-C++-*-
#ifndef INCLUDED_BSLMF_METAINT
#define INCLUDED_BSLMF_METAINT

#ifndef INCLUDED_BSLS_IDENT
#include <bsls_ident.h>
#endif
BSLS_IDENT("$Id: $")

//@PURPOSE: Provide a meta-function to map integral constants to unique types.
//
//@DEPRECATED: Use 'bslmf_integralconstant' instead.
//
//@CLASSES:
//  bslmf::MetaInt: meta-function mapping integral constants to C++ types
//
//@AUTHOR: Pablo Halpern (phalpern)
//
//@DESCRIPTION: This component defines a simple template structure used to map
// an integral constant to a C++ type.  'bslmf::MetaInt<int>' defines a
// different type for each distinct compile-time constant integral parameter.
// That is, instantiations with different integer values form distinct types,
// so that 'bslmf::MetaInt<0>' is a distinct type from 'bslmf::MetaInt<1>',
// which is also distinct from 'bslmf::MetaInt<2>', and so on.
//
///Usage
///-----
// This section illustrates intended usage of this component
//
///Example 1: Compile-Time Function Dispatching
/// - - - - - - - - - - - - - - - - - - - - - -
// The most common use of this structure is to perform static function
// dispatching based on a compile-time calculation.  Often the calculation is
// nothing more than a simple predicate, allowing us to select one of two
// functions.  The following function, 'doSomething', uses a fast
// implementation (e.g., 'memcpy') if the parameterized type allows for such
// operations, otherwise it will use a more generic and slower implementation
// (e.g., copy constructor).
//..
//  template <class T>
//  void doSomethingImp(T *t, bslmf::MetaInt<0>)
//  {
//      // slow generic implementation
//      (void) t;
//      // ...
//  }
//
//  template <class T>
//  void doSomethingImp(T *t, bslmf::MetaInt<1>)
//  {
//      // fast implementation (works only for some T's)
//      (void) t;
//      // ...
//  }
//
//  template <class T, bool IsFast>
//  void doSomething(T *t)
//  {
//      doSomethingImp(t, bslmf::MetaInt<IsFast>());
//  }
//..
// The power of this approach is that the compiler will compile only the
// implementation selected by the 'MetaInt' argument.  For some parameter
// types, the fast version of 'doSomethingImp' would be ill-formed.  This kind
// of compile-time dispatch prevents the ill-formed version from ever being
// instantiated.
//..
//  int main()
//  {
//      int i;
//      doSomething<int, true>(&i); // fast version selected for int
//
//      double m;
//      doSomething<double, false>(&m); // slow version selected for double
//
//      return 0;
//  }
//..
//
///Example 2: Reading the 'VALUE' Member
///- - - - - - - - - - - - - - - - - - -
// In addition to forming new types, the value of the integral parameter to
// 'MetaInt' is "saved" in the enum member 'VALUE', and is accessible for use
// in compile-time or run-time operations.
//..
//  template <int V>
//  unsigned g()
//  {
//      bslmf::MetaInt<V> i;
//      assert(V == i.VALUE);
//      assert(V == bslmf::MetaInt<V>::VALUE);
//      return bslmf::MetaInt<V>::VALUE;
//  }
//
//  int main()
//  {
//      int v = g<1>();
//      assert(1 == v);
//      return 0;
//  }
//..

#ifndef INCLUDED_BSLSCM_VERSION
#include <bslscm_version.h>
#endif

#ifndef INCLUDED_BSLMF_INTEGRALCONSTANT
#include <bslmf_integralconstant.h>
#endif

#ifndef INCLUDED_BSLMF_TAG
#include <bslmf_tag.h>
#endif

#ifndef INCLUDED_BSLS_COMPILERFEATURES
#include <bsls_compilerfeatures.h>
#endif

namespace BloombergLP {

namespace bslmf {

                           // ==============
                           // struct MetaInt
                           // ==============

template <int INT_VALUE>
struct MetaInt : public bsl::integral_constant<int, INT_VALUE> {
    // Instantiating this template produces a distinct type for each
    // non-negative integer value.  This template has been deprecated in favor
    // of the standard 'integral_constant' template.

#if defined(BSLS_COMPILERFEATURES_SUPPORT_STATIC_ASSERT)
    static_assert(INT_VALUE >= 0, "INT_VALUE must be non-negative");
#endif

    // TYPES
    typedef MetaInt<INT_VALUE>    Type;
    typedef bslmf::Tag<INT_VALUE> Tag;

    enum { VALUE = INT_VALUE };

    // CREATORS
    MetaInt();
        // Does nothing ('MetaInt' is stateless).

    MetaInt(bsl::integral_constant<int, INT_VALUE>);                // IMPLICIT
        // Convert from a 'bsl::integral_constant<int, INT_VALUE>'.

    //! MetaInt(const MetaInt&) = default;
    //! MetaInt& operator=(const MetaInt&) = default;
    //! ~MetaInt() = default;

    // CLASS METHODS
    static Tag& tag();
        // Declared but not defined.  Meta-function use only.  The tag can be
        // used to recover meta-information from an expression.  Example:
        // 'sizeof(f(expr).tag())' returns a different compile-time value
        // depending on the type of the result of calling the 'f' function but
        // does not actually call the 'f' function or the 'tag' method at
        // run-time.  Note that 'f(expr)::VALUE' or 'sizeof(f(expr)::Type)'
        // would be ill-formed and that 'f(expr).value' is not a compile-time
        // expression.
};

template <>
struct MetaInt<0> : public bsl::false_type {
    // This specialization of 'MetaInt' has a 'VAL' of zero and is convertible
    // to and from 'bsl::false_type'.

    // TYPES
    typedef MetaInt<0>    Type;
    typedef bslmf::Tag<0> Tag;

    enum { VALUE = 0 };

    // CREATORS
    MetaInt();
        // Does nothing ('MetaInt' is stateless).

    MetaInt(bsl::false_type);                                       // IMPLICIT
        // Convert from a 'bsl::false_type'.

    //! MetaInt(const MetaInt&) = default;
    //! MetaInt& operator=(const MetaInt&) = default;
    //! ~MetaInt() = default;

    // CLASS METHODS
    static Tag& tag();
        // Declared but not defined.  Meta-function use only.  The tag can be
        // used to recover meta-information from an expression.  Example:
        // 'sizeof(f(expr).tag())' returns a different compile-time value
        // depending on the type of the result of calling the 'f' function but
        // does not actually call the 'f' function or the 'tag' method at
        // run-time.  Note that 'f(expr)::VALUE' or 'sizeof(f(expr)::Type)'
        // would be ill-formed and that 'f(expr).value' is not a compile-time
        // expression.

    // ACCESSORS
    operator bool() const;
        // Return 'false'.  (This operator is conversion operator to 'bool'.)
};

template <>
struct MetaInt<1> : public bsl::true_type {
    // This specialization of 'MetaInt' has a 'VAL' of one and is convertible
    // to and from 'bsl::true_type'.

    // TYPES
    typedef MetaInt<1>    Type;
    typedef bslmf::Tag<1> Tag;

    enum { VALUE = 1 };

    // CREATORS
    MetaInt();
        // Does nothing ('MetaInt' is stateless).

    MetaInt(bsl::true_type);                                        // IMPLICIT
        // Convert from a 'bsl::true_type'.

    //! MetaInt(const MetaInt&) = default;
    //! MetaInt& operator=(const MetaInt&) = default;
    //! ~MetaInt() = default;

    // CLASS METHODS
    static Tag& tag();
        // Declared but not defined.  Meta-function use only.  The tag can be
        // used to recover meta-information from an expression.  Example:
        // 'sizeof(f(expr).tag())' returns a different compile-time value
        // depending on the type of the result of calling the 'f' function but
        // does not actually call the 'f' function or the 'tag' method at
        // run-time.  Note that 'f(expr)::VALUE' or 'sizeof(f(expr)::Type)'
        // would be ill-formed and that 'f(expr).value' is not a compile-time
        // expression.

    // ACCESSORS
    operator bool() const;
        // Return 'true'.  (This operator is conversion operator to 'bool'.)
};

#define BSLMF_METAINT_TO_INT(expr)  BSLMF_TAG_TO_INT((expr).tag())
    // Given an integral value, 'V', and an expression, 'expr', of type
    // 'bslmf::MetaInt<V>', this macro returns a compile-time constant with
    // value, 'V'.  The expression, 'expr', is not evaluated at run-time.

#define BSLMF_METAINT_TO_BOOL(expr) BSLMF_TAG_TO_BOOL((expr).tag())
    // Given an integral value, 'V', and an expression, 'expr', of type
    // 'bslmf::MetaInt<V>', this macro returns a compile-time constant with
    // value, 'true' or 'false', according to the Boolean value of 'V'.  The
    // expression, 'expr', is not evaluated at run-time.

#ifndef BDE_OPENSOURCE_PUBLICATION  // BACKWARD_COMPATIBILITY
<<<<<<< HEAD
// ===========================================================================
//                           BACKWARD COMPATIBILITY
// ===========================================================================
=======
// ============================================================================
//                           BACKWARD COMPATIBILITY
// ============================================================================
>>>>>>> 377fd5f6

#ifdef bslmf_MetaInt
#undef bslmf_MetaInt
#endif
#define bslmf_MetaInt bslmf::MetaInt
    // This alias is defined for backward compatibility.
#endif  // BDE_OPENSOURCE_PUBLICATION -- BACKWARD_COMPATIBILITY

// ============================================================================
//                            INLINE FUNCTIONS
// ============================================================================

// CREATORS
template <int INT_VALUE>
inline
MetaInt<INT_VALUE>::MetaInt()
{
}

template <int INT_VALUE>
inline
MetaInt<INT_VALUE>::MetaInt(bsl::integral_constant<int, INT_VALUE>)
{
}

inline
MetaInt<0>::MetaInt()
{
}

inline
MetaInt<0>::MetaInt(bsl::false_type)
{
}

inline
MetaInt<1>::MetaInt()
{
}

inline
MetaInt<1>::MetaInt(bsl::true_type)
{
}

// ACCESSORS
inline
MetaInt<0>::operator bool() const
{
    return false;
}

inline
MetaInt<1>::operator bool() const
{
    return true;
}

}  // close package namespace

}  // close enterprise namespace

#endif

// ----------------------------------------------------------------------------
// Copyright 2013 Bloomberg Finance L.P.
//
// Licensed under the Apache License, Version 2.0 (the "License");
// you may not use this file except in compliance with the License.
// You may obtain a copy of the License at
//
//     http://www.apache.org/licenses/LICENSE-2.0
//
// Unless required by applicable law or agreed to in writing, software
// distributed under the License is distributed on an "AS IS" BASIS,
// WITHOUT WARRANTIES OR CONDITIONS OF ANY KIND, either express or implied.
// See the License for the specific language governing permissions and
// limitations under the License.
// ----------------------------- END-OF-FILE ----------------------------------<|MERGE_RESOLUTION|>--- conflicted
+++ resolved
@@ -251,15 +251,9 @@
     // expression, 'expr', is not evaluated at run-time.
 
 #ifndef BDE_OPENSOURCE_PUBLICATION  // BACKWARD_COMPATIBILITY
-<<<<<<< HEAD
-// ===========================================================================
-//                           BACKWARD COMPATIBILITY
-// ===========================================================================
-=======
 // ============================================================================
 //                           BACKWARD COMPATIBILITY
 // ============================================================================
->>>>>>> 377fd5f6
 
 #ifdef bslmf_MetaInt
 #undef bslmf_MetaInt
