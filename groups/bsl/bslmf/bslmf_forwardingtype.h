// bslmf_forwardingtype.h                                             -*-C++-*-
#ifndef INCLUDED_BSLMF_FORWARDINGTYPE
#define INCLUDED_BSLMF_FORWARDINGTYPE

#ifndef INCLUDED_BSLS_IDENT
#include <bsls_ident.h>
#endif
BSLS_IDENT("$Id: $")

//@PURPOSE: Provide a meta-function for determining an optimal forwarding type.
//
//@CLASSES:
//  bslmf::ForwardingType: meta-function to determine optimal forwarding type
//  bslmf::ForwardingTypeUtil: Namespace for forwarding functions
//
//@SEE_ALSO: bslmf_removecvq
//
//@AUTHORS: Ilougino Rocha (irocha), Pablo Halpern (phalpern)
//
//@DESCRIPTION: This component provides a meta function,
// 'bslmf::ForwardingType', determining the most efficient forwarding type for
// a given template type 'TYPE'.  The forwarding type is used to pass an
// argument from the client of a component through a chain of nested function
// calls to the ultimate consumer of the argument.  This component also
// provides a utility class template, 'bslmf::ForwardingTypeUtil', supplying
// functions to most efficiently forward an argument to another function.
//
// For instance, basic types (e.g., fundamental types, pointer types, function
// references and pointers) can efficiently be passed by value down a chain of
// nested function calls.  However a large object or one with a non-trivial
// copy constructor would be better passed by const reference, even if the
// ultimate consumer takes that argument by value.
//
// Another form of optimization is the early decay of arrays to pointers,
// preventing a proliferation of different template instantiations for every
// array size being used.  Although the outermost function may still be
// instantiated on the full array type, intermediate functions are all
// instantiated on the same pointer type, regardless of array size.  This
// decay also applies to reference-to-array types.  The user can recover the
// original array type when forwarding to the final consumer by using
// 'bslmf::ForwardingTypeUtil<T>::forwardToTarget()' (see below).
//
// An argument 'v' of type 'T' can be passed as type 'ForwardingType<T>::Type'
// down an arbitrarily-long chain of function calls without ever calling
// 'std::forward'.  However, in order to avoid an extra copy as well as to
// select the correct overload and instantiation of the eventual target
// function, it should be converted back to a type that more closely resembles
// the original 'T' by calling 'ForwardingTypeUtil<T>::forwardToTarget(v)'.
//
// This component is intended to be used when performance is of highest concern
// or when creating function wrappers that are intended to minimize
// perturbations on the interface of the functions that they wrap.
//
// Note that previous versions of this component forwarded const references to
// basic types by value instead of by const reference.  This transformation was
// an attempt to avoid an extra dereference operation, but in real use cases
// the extra dereference happened anyway, on the call to the outermost
// forwarding function.  Moreover, such a transformation is subtly broken
// because, in the rare case where the target function cares about the address
// of the reference (e.g., if it compares it to some known address), it would
// wind up with the address of a temporary copy, rather than the address of the
// original argument.  Thus, the current component forwards references as
// references in all cases, including for basic types, except in the case of
// arrays and functions (that decay to pointers).
//
///Usage
///-----
// In this section we show intended use of this component.
//
///Example 1: Direct look at metafunction results
///- - - - - - - - - - - - - - - - - - - - - - -
// In this example, we invoke 'ForwardingType' on a variety of types and look
// at the resulting 'Type' member:
//..
//  struct MyType {};
//  typedef MyType& MyTypeRef;
//
//  void main()
//      // Usage example.
//  {
//      typedef int                     T1;
//      typedef int&                    T2;
//      typedef const volatile double&  T3;
//      typedef const double &          T4;
//      typedef const float * &         T5;
//      typedef const float * const &   T6;
//      typedef MyType                  T7;
//      typedef const MyType&           T8;
//      typedef MyType&                 T9;
//      typedef MyType                 *T10;
//
//      typedef int                     EXP1;
//      typedef int&                    EXP2;
//      typedef const volatile double&  EXP3;
//      typedef const double &          EXP4;
//      typedef const float * &         EXP5;
//      typedef const float * const &   EXP6;
//      typedef const MyType&           EXP7;
//      typedef const MyType&           EXP8;
//      typedef MyType&                 EXP9;
//      typedef MyType                 *EXP10;
//
//      assert((bsl::is_same<bslmf::ForwardingType<T1>::Type, EXP1>::value));
//      assert((bsl::is_same<bslmf::ForwardingType<T2>::Type, EXP2>::value));
//      assert((bsl::is_same<bslmf::ForwardingType<T3>::Type, EXP3>::value));
//      assert((bsl::is_same<bslmf::ForwardingType<T4>::Type, EXP4>::value));
//      assert((bsl::is_same<bslmf::ForwardingType<T5>::Type, EXP5>::value));
//      assert((bsl::is_same<bslmf::ForwardingType<T6>::Type, EXP6>::value));
//      assert((bsl::is_same<bslmf::ForwardingType<T7>::Type, EXP7>::value));
//      assert((bsl::is_same<bslmf::ForwardingType<T8>::Type, EXP8>::value));
//      assert((bsl::is_same<bslmf::ForwardingType<T9>::Type, EXP9>::value));
//      assert((bsl::is_same<bslmf::ForwardingType<T10>::Type, EXP10>::value));
//  }
//..
//
///Example 2: A logging invocation wrapper
///- - - - - - - - - - - - - - - - - - - - - - -
// This example illustrates the use of 'ForwardingType' to efficiently
// implement a wrapper class that holds a function pointer and logs
// information about each call to the pointed-to-function through the wrapper.
// Suppose the pointed-to-function takes three arguments whose types are
// specified via template arguments, where the first argument is required to
// be convertible to 'int'.
//
// First we create a wrapper class that holds a function pointer of the
// desired type:
//..
//  // Primary template is never defined.
//  template <class PROTOTYPE>
//  class LoggingWrapper;
//
//  template <class RET, class ARG1, class ARG2, class ARG3>
//  class LoggingWrapper<RET(ARG1, ARG2, ARG3)> {
//      // Specialization of wrapper for specified function prototype.
//
//      RET (*d_function_p)(ARG1, ARG2, ARG3);
//
//    public:
//      explicit LoggingWrapper(RET (*function_p)(ARG1, ARG2, ARG3))
//          // Create a 'LoggingWrapper' object for the specified 'function_p'
//          // function.
//        : d_function_p(function_p) { }
//..
// Then, we declare an overload of the function-call operator that actually
// invokes the wrapped function.  In order to avoid excessive copies of
// pass-by-value arguments, we use 'ForwardingType' to declare a more efficient
// intermediate argument type to forward to the wrapped function pointer:
//..
//      RET operator()(typename bslmf::ForwardingType<ARG1>::Type a1,
//                     typename bslmf::ForwardingType<ARG2>::Type a2,
//                     typename bslmf::ForwardingType<ARG3>::Type a3) const;
//          // Invoke the stored function pointer with the specified 'a1',
//          // 'a2', and 'a3' arguments, logging the invocation and returning
//          // the result of the function pointer invocation.
//  };
//..
// Next, we define logging functions that simply count the number of
// invocations and number of returns from invocations (e.g., to count how may
// invocations completed without exiting via exceptions):
//..
//  int invocations = 0, returns = 0;
//  void logInvocation(int /* ignored */) { ++invocations; }
//      // Log an invocation of the wrapped function.
//  void logReturn(int /* ignored */) { ++returns; }
//      // Log a return from the wrapped function.
//..
// Now, we implement 'operator()' to call the logging functions, either side of
// calling the logged function through the wrapped pointer.  To reconstitute
// the arguments to the function as close as possible to the types they were
// passed in as, we call the 'forwardToTarget' member of 'ForwardingTypeUtil':
//..
//  template <class RET, class ARG1, class ARG2, class ARG3>
//  RET LoggingWrapper<RET(ARG1, ARG2, ARG3)>::operator()(
//                       typename bslmf::ForwardingType<ARG1>::Type a1,
//                       typename bslmf::ForwardingType<ARG2>::Type a2,
//                       typename bslmf::ForwardingType<ARG3>::Type a3) const {
//      logInvocation(a1);
//      RET r = d_function_p(
//          bslmf::ForwardingTypeUtil<ARG1>::forwardToTarget(a1),
//          bslmf::ForwardingTypeUtil<ARG2>::forwardToTarget(a2),
//          bslmf::ForwardingTypeUtil<ARG3>::forwardToTarget(a3));
//      logReturn(a1);
//      return r;
//  }
//..
// Then, in order to see this wrapper in action, we must define a function we
// wish to wrap.  This function will take an argument of type 'ArgType' that
// holds an integer 'value' and keeps track of whether it has been directly
// constructed or copied from anther 'ArgType' object.  If it has been copied,
// it keeps track of how many "generations" of copy were made:
//..
//  class ArgType {
//      int d_value;
//      int d_copies;
//    public:
//      explicit ArgType(int v = 0) : d_value(v), d_copies(0) { }
//          // Create an 'ArgType' object.  Optionally specify 'v' as the
//          // initial value of this 'ArgType' object, otherwise this object
//          // will hold the value 0.
//
//      ArgType(const ArgType& original)
//          // Create an 'ArgType' object that is a copy of the specified
//          // 'original'.
//      : d_value(original.d_value)
//      , d_copies(original.d_copies + 1)
//      { }
//
//      int copies() const { return d_copies; }
//          // Return the number of copies that this object is from the
//          // original.
//
//      int value() const { return d_value; }
//          // Return the value of this object.
//  };
//
//  int myFunc(const short& i, ArgType& x, ArgType y)
//      // Assign the specified 'x' the value of the specified 'y' and return
//      // the 'value()' of 'x'.  Verify that the specified 'i' matches
//      // 'y.copies()'.  'x' is passed by reference in order to demonstrate
//      // forwarding of reference arguments.
//  {
//      assert(i == y.copies());
//      x = y;
//      return x.value();
//  }
//..
// Finally, we create a instance of 'LoggingWrapper' to wrap 'myFunc', and we
// invoke it.  Note that 'y' is copied into the second argument of 'operator()'
// and is copied again when 'myFunc' is invoked.  However, it is *not* copied
// when 'operator()' calls 'invoke()' because the 'ForwardType' of 'ArgType' is
// 'const ArgType&', which does not create another copy.  In C++11, if
// 'ArgType' had a move constructor, then the number of copies would be only 1,
// since the final forwarding would be a move instead of a copy.
//..
//  void usageExample2()
//      // Usage Example
//  {
//      ArgType x(0);
//      ArgType y(99);
//
//      LoggingWrapper<int(const short&, ArgType&, ArgType)> lw(myFunc);
//      assert(0 == invocations && 0 == returns);
//      lw(1, x, y);  // Expect exactly one copy of 'y'
//      assert(1 == invocations && 1 == returns);
//      assert(99 == x.value());
//  }
//..

#ifndef INCLUDED_BSLSCM_VERSION
#include <bslscm_version.h>
#endif

#ifndef INCLUDED_BSLMF_ISARRAY
#include <bslmf_isarray.h>
#endif

#ifndef INCLUDED_BSLMF_ISENUM
#include <bslmf_isenum.h>
#endif

#ifndef INCLUDED_BSLMF_ISFUNCTION
#include <bslmf_isfunction.h>
#endif

#ifndef INCLUDED_BSLMF_ISFUNDAMENTAL
#include <bslmf_isfundamental.h>
#endif

#ifndef INCLUDED_BSLMF_ISPOINTER
#include <bslmf_ispointer.h>
#endif

#ifndef INCLUDED_BSLMF_ISPOINTERTOMEMBER
#include <bslmf_ispointertomember.h>
#endif

#ifndef INCLUDED_BSLMF_ISRVALUEREFERENCE
#include <bslmf_isrvaluereference.h>
#endif

#ifndef INCLUDED_BSLMF_REMOVECV
#include <bslmf_removecv.h>
#endif

#ifndef INCLUDED_BSLMF_REMOVEREFERENCE
#include <bslmf_removereference.h>
#endif

#ifndef INCLUDED_BSLS_COMPILERFEATURES
#include <bsls_compilerfeatures.h>
#endif

#ifndef INCLUDED_BSLS_PLATFORM
#include <bsls_platform.h>
#endif

#ifndef INCLUDED_STDDEF_H
#include <stddef.h>
#define INCLUDED_CSTDDEF
#endif

namespace BloombergLP {


namespace bslmf {

// Forward declarations
template <class TYPE>
struct ForwardingTypeUtil;

template <class TYPE, int k_CATEGORY, bool k_IS_REFERENCE>
struct ForwardingType_Imp;

                        // =============================
                        // class ForwardingType_Dispatch
                        // =============================

struct ForwardingType_Dispatch {
    // Namespace for type dispatch categories

    enum {
        e_FUNCTION,   // Function or pointer to function
        e_ARRAY,      // Array
        e_RVALUE_REF, // Rvalue reference
        e_BASIC,      // Built-in, pointer, or enum type
        e_CLASS       // Class, struct or union
    };
};

                        // ====================
                        // class ForwardingType
                        // ====================

template <class TYPE>
struct ForwardingType {
    // This template metafunction has a member 'Type' computed such that, for
    // a specified 'TYPE' parameter, a function with argument of 'TYPE' can be
    // called efficiently from another function (e.g., a wrapper) by declaring
    // the corresponding parameter of the other wrapper as 'typename
    // ForwardingType<TYPE>::Type'.  The 'Type' member is computed to minimize
    // the number of expensive copies while forwarding the arguments as
    // faithfully as possible.

  private:
    typedef typename bsl::remove_reference<TYPE>::type UnrefType;

    enum {
        k_IS_REFERENCE = bsl::is_reference<TYPE>::value,

        k_CATEGORY = (bsl::is_function<UnrefType>::value    ?
                                        ForwardingType_Dispatch::e_FUNCTION   :
                      bsl::is_array<UnrefType>::value       ?
                                        ForwardingType_Dispatch::e_ARRAY      :
                      bsl::is_rvalue_reference<TYPE>::value ?
                                        ForwardingType_Dispatch::e_RVALUE_REF :
                      bsl::is_fundamental<TYPE>::value ||
                      bsl::is_pointer<TYPE>::value ||
                      bsl::is_member_pointer<TYPE>::value ||
                      bsl::is_enum<TYPE>::value             ?
                                        ForwardingType_Dispatch::e_BASIC      :
                                        ForwardingType_Dispatch::e_CLASS)
    };

    typedef ForwardingType_Imp<UnrefType, k_CATEGORY, k_IS_REFERENCE> Imp;

    friend struct ForwardingTypeUtil<TYPE>;

  public:

    typedef typename Imp::Type       Type;
        // The type that should be used to forward 'TYPE' through a chain of
        // function calls.

    typedef typename Imp::TargetType TargetType;
        // The closest type used to "reconstitute" 'TYPE' from
        // 'ForwardingType<TYPE>::Type'.  This type may differ from 'TYPE'
        // through the addition of a reference.
};

                        // ========================
                        // class ForwardingTypeUtil
                        // ========================

template <class TYPE>
struct ForwardingTypeUtil {
    // Provide a namespace for the 'forwardToTarget' function.

    typedef typename ForwardingType<TYPE>::TargetType TargetType;

    static TargetType
    forwardToTarget(typename ForwardingType<TYPE>::Type v);
        // Return (for the specified 'v' parameter) 'std::forward<TYPE>(v)',
        // where 'v' is assumed to originally have been an argument of 'TYPE'
        // after forwarding through an intermediate call chain.  Specifically,
        // if 'TYPE' is an rvalue type, return an rvalue reference to 'v',
        // otherwise return 'v' unchanged, thus converting an rvalue copy into
        // an rvalue move when possible.  For compilers that do not support
        // rvalue references, return 'v' unchanged.  This function is intended
        // to be called to forward an argument to the final target function of
        // a forwarding call chain.  Note that this function is not intended
        // for use with 'TYPE' parameters of 'volatile'-qualified rvalue type,
        // which are effectively unheard of in real code and have strange and
        // hard-to-understand rules.
};

                        // =========================
                        // class ConstForwardingType
                        // =========================

#ifndef BDE_OMIT_DEPRECATED

template <class TYPE>
struct ConstForwardingType : public ForwardingType<TYPE> {
    //!DEPRECATED!: Use 'ForwardingType' instead.
};

#endif // BDE_OMIT_DEPRECATED

// ============================================================================
//                              INLINE DEFINITIONS
// ============================================================================

// BDE_VERIFY pragma: push  // Relax some bde_verify rules in the imp section
// BDE_VERIFY pragma: -CD01 // Member function defined in class definition

template <class TYPE>
#ifndef BSLS_PLATFORM_CMP_IBM
inline  // Trips an ICE or infinite compile loop with xlC optimized builds.
#endif
typename ForwardingTypeUtil<TYPE>::TargetType
ForwardingTypeUtil<TYPE>::forwardToTarget(
                                         typename ForwardingType<TYPE>::Type v)
{
    return ForwardingType<TYPE>::Imp::forwardToTarget(v);
}

                        // ========================
                        // class ForwardingType_Imp
                        // ========================

// PRIMARY TEMPLATE HAS NO DEFINITION

// PARTIAL SPECIALIZATIONS
template <class UNREF_TYPE>
struct ForwardingType_Imp<UNREF_TYPE,
                          ForwardingType_Dispatch::e_RVALUE_REF, true>
{
    // Rvalue reference is forwarded as a reference to const lvalue.

#if defined(BSLS_COMPILERFEATURES_SUPPORT_RVALUE_REFERENCES)
    typedef const UNREF_TYPE& Type;
    typedef UNREF_TYPE&&      TargetType;
    static TargetType forwardToTarget(Type v) {
        // Since rvalues are forwarded as *const* lvalues, we must cast away
        // the constness before converting to an rvalue reference.  If 'TYPE'
        // is a const reference, then the constness will be reinstated on
        // return.

        return static_cast<TargetType>(const_cast<UNREF_TYPE&>(v));
    }
#endif
};

template <class UNREF_TYPE, bool k_IS_REFERENCE>
struct ForwardingType_Imp<UNREF_TYPE,
                          ForwardingType_Dispatch::e_FUNCTION, k_IS_REFERENCE>
{
    // Function and function reference is forwarded as function reference.

    typedef UNREF_TYPE& Type;
    typedef UNREF_TYPE& TargetType;
    static TargetType forwardToTarget(Type v)
        // Return the specified 'v' argument.
        { return v; }
};

template <class UNREF_TYPE, size_t k_NUM_ELEMENTS, bool k_IS_REFERENCE>
struct ForwardingType_Imp<UNREF_TYPE [k_NUM_ELEMENTS],
                          ForwardingType_Dispatch::e_ARRAY, k_IS_REFERENCE>
{
    // Array of known size and reference to array of known size is forwarded as
    // pointer to array element type.

    typedef UNREF_TYPE  *Type;
    typedef UNREF_TYPE (&TargetType)[k_NUM_ELEMENTS];
    static TargetType forwardToTarget(Type v)
        // Return the specified 'v', cast to a reference to array.
        { return reinterpret_cast<TargetType>(*v); }
};

#if !defined(BSLS_PLATFORM_CMP_MSVC) || BSLS_PLATFORM_CMP_VERSION >= 1700
template <class UNREF_TYPE, bool k_IS_REFERENCE>
struct ForwardingType_Imp<UNREF_TYPE [],
                          ForwardingType_Dispatch::e_ARRAY, k_IS_REFERENCE> {
    // Array of unknown size and reference to array of unknown size is
    // forwarded as pointer to array element type.

    typedef UNREF_TYPE *Type;
    typedef UNREF_TYPE (&TargetType)[];
    static TargetType forwardToTarget(Type v)
        // Return the specified 'v' argument cast to a reference to array of
        // unknown size.
        { return reinterpret_cast<TargetType>(*v); }
};
#endif

template <class UNREF_TYPE>
struct ForwardingType_Imp<UNREF_TYPE,
                          ForwardingType_Dispatch::e_BASIC, false> {
    // Rvalue of basic type is forwarded with any cv-qualifier removed.

    typedef typename bsl::remove_cv<UNREF_TYPE>::type Type;
    typedef UNREF_TYPE                                TargetType;
    static TargetType forwardToTarget(Type v)
        // Return the specified 'v' argument with cv qualifiers added to match
        // the specified 'UNREF_TYPE'.
        { return v; }
};

template <class UNREF_TYPE>
struct ForwardingType_Imp<UNREF_TYPE,
                          ForwardingType_Dispatch::e_BASIC, true> {
    // Lvalue reference to basic type is forwarded unchanged.

    typedef UNREF_TYPE& Type;
    typedef UNREF_TYPE& TargetType;
    static TargetType forwardToTarget(Type v)
        // Return the specified 'v' argument.
        { return v; }
};

template <class UNREF_TYPE>
struct ForwardingType_Imp<UNREF_TYPE,
                          ForwardingType_Dispatch::e_CLASS, false> {
    // Rvalue of user type (i.e., class or union) is forwarded as a const
    // reference.

    typedef const UNREF_TYPE& Type;
#if defined(BSLS_COMPILERFEATURES_SUPPORT_RVALUE_REFERENCES)
    typedef UNREF_TYPE&&      TargetType;
    static TargetType forwardToTarget(Type v)
        // Return the specified 'v' argument cast to a modifiable rvalue
        // reference.
    {
        // Since rvalues are forwarded as *const* lvalues, we must cast away
        // the constness before converting to an rvalue reference.  If 'TYPE'
        // is a const reference, then the constness will be reinstated on
        // return.

        return static_cast<TargetType>(const_cast<UNREF_TYPE&>(v));
    }
#else
    typedef const UNREF_TYPE& TargetType;
    static TargetType forwardToTarget(Type v)
        // Return the specified 'v' argument.
        { return v; }
#endif
};

template <class UNREF_TYPE>
struct ForwardingType_Imp<UNREF_TYPE,
                          ForwardingType_Dispatch::e_CLASS, true> {
    // Lvalue of user type (i.e., class or union) is forwarded as a reference,
    // where the cv-qualification of the referenced type depends on the
    // cv-qualification of the Lvalue's type.

    typedef UNREF_TYPE& Type;
    typedef UNREF_TYPE& TargetType;
    static TargetType forwardToTarget(Type v)
        // Return the specified 'v' argument.
        { return v; }
};

}  // close package namespace
}  // close enterprise namespace

<<<<<<< HEAD
#ifndef BDE_OPENSOURCE_PUBLICATION  // BACKWARD_COMPATIBILITY
// ===========================================================================
=======
#ifndef BDE_OMIT_TRANSITIONAL  // BACKWARD_COMPATIBILITY
// ============================================================================
>>>>>>> 57891c99
//                           BACKWARD COMPATIBILITY
// ============================================================================

#ifdef bslmf_ForwardingType
#undef bslmf_ForwardingType
#endif
#define bslmf_ForwardingType bslmf::ForwardingType
    // This alias is defined for backward compatibility.
#endif  // BDE_OPENSOURCE_PUBLICATION -- BACKWARD_COMPATIBILITY

#ifdef bslmf_ConstForwardingType
#undef bslmf_ConstForwardingType
#endif
// BDE_VERIFY pragma: -SLM01 // Allow non-standard macro to leak from header
#define bslmf_ConstForwardingType bslmf::ConstForwardingType
    // This alias is defined for backward compatibility.

// BDE_VERIFY pragma: pop // Restore bde_verify rules

#endif

// ----------------------------------------------------------------------------
// Copyright 2015 Bloomberg Finance L.P.
//
// Licensed under the Apache License, Version 2.0 (the "License");
// you may not use this file except in compliance with the License.
// You may obtain a copy of the License at
//
//     http://www.apache.org/licenses/LICENSE-2.0
//
// Unless required by applicable law or agreed to in writing, software
// distributed under the License is distributed on an "AS IS" BASIS,
// WITHOUT WARRANTIES OR CONDITIONS OF ANY KIND, either express or implied.
// See the License for the specific language governing permissions and
// limitations under the License.
// ----------------------------- END-OF-FILE ----------------------------------<|MERGE_RESOLUTION|>--- conflicted
+++ resolved
@@ -574,13 +574,8 @@
 }  // close package namespace
 }  // close enterprise namespace
 
-<<<<<<< HEAD
 #ifndef BDE_OPENSOURCE_PUBLICATION  // BACKWARD_COMPATIBILITY
 // ===========================================================================
-=======
-#ifndef BDE_OMIT_TRANSITIONAL  // BACKWARD_COMPATIBILITY
-// ============================================================================
->>>>>>> 57891c99
 //                           BACKWARD COMPATIBILITY
 // ============================================================================
 
