--- conflicted
+++ resolved
@@ -48,10 +48,7 @@
   3. bslalg_hashtablebucket
      bslalg_scalarprimitives
      bslalg_selecttrait
-<<<<<<< HEAD
      bslalg_typetraits
-=======
->>>>>>> 1609c315
 
   2. bslalg_autoscalardestructor
      bslalg_bidirectionallinklistutil
@@ -77,11 +74,8 @@
      bslalg_typetraitnil
      bslalg_typetraitpair
      bslalg_typetraitusesbslmaallocator
-<<<<<<< HEAD
-=======
 
   1. bslalg_typetraitpair
->>>>>>> 1609c315
 ..
 
 /Component Synopsis
@@ -187,15 +181,12 @@
 :
 : 'bslalg_typetraitnil':
 :      Provide a trait to mark classes as having no other traits.
-<<<<<<< HEAD
 :
 : 'bslalg_typetraitpair':
 :      Provide a trait to mark classes as similar to 'std::pair'.
 :
 : 'bslalg_typetraits':
 :      Provide compile-time traits that can be associated with types.
-=======
->>>>>>> 1609c315
 :
 : 'bslalg_typetraitusesbslmaallocator':
 :      Provide a trait to mark types that use 'bslma' allocators.
