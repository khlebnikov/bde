// bslstl_optional.h                                               -*-C++-*-

// ----------------------------------------------------------------------------
//                                   NOTICE
//
// This component is not up to date with current BDE coding standards, and
// should not be used as an example for new development.
// ----------------------------------------------------------------------------

#ifndef INCLUDED_BSLSTL_OPTIONAL
#define INCLUDED_BSLSTL_OPTIONAL

#ifndef INCLUDED_BSLS_IDENT
#include <bsls_ident.h>
#endif
BSLS_IDENT("$Id: $")
// todo (decisions)
//  * what allocator to use in value_or(T&&) &
//  * what allocator to use in value_or(const T&) &&
// C++03 notes :
//   is_constructible is needed for correct overload resolution
//   in operator= . Using is_convertible in C++03 may lead to
//   different overload resolution when the type is_constructible
//   but !is_convertible. Not having any constraints on
//   operator=(moveable_ref<other_type>), and separating T from U
///  overloads may be an option as
//   perfect forwarding best match issue is not problematic
//   in C++03. Will need investigating which assignment overloads
//   should be removed in c++03.
//
//   !(bsl::is_same<ANY_TYPE, bsl::decay_t<TYPE>>
//   && bsl::is_scalar<TYPE>) constraints on operator=(U&&) are
//   needed so cases like bsl::optonal<int>={} create a disengaged
//   optional.
//
//known limitations :
<<<<<<< HEAD
//  - move semantics depend on changes to
//    BloombergLP::bslma::ConstructionUtil::construct to allow for
//    perfect fowarding of construct arguments
=======
>>>>>>> d270c759
//  - MoveableRef can not be used where the argument is a deduced type.
//    This means that rvalue overloads taking optional<OTHER_TYPE>
//    must use optional<OTHER_TYPE> &&
//  - For assignment/construction constraints, we use is_constructible
//    but the exact creation will be done using allocation construction
//    which will invoke an allocator extended constructor for allocator
//    aware types. If the value type is constructible from the
//    assignment/constructor parameter, but doesn't have a corresponding
//    allocator extended constructor, the overload selection may not be
//    be correct.
//
//
//
//@PURPOSE: Provide a template for nullable (in-place) objects which emulates
//  std::optional and (theoretical) pmr::optional
//
//@CLASSES:
//  bsl::optional: template for nullable (in-place) objects
//
//@DESCRIPTION: This component provides a template class,
// 'bsl::optional<TYPE>', that can be used to augment an arbitrary
// value-semantic 'TYPE', such as 'int' or 'bsl::string', so that it also
// supports the notion of a "null" value.  That is, the set of values
// representable by the template parameter 'TYPE' is extended to include null.
// If the underlying 'TYPE' is fully value-semantic, then so will the augmented
// type 'bsl::optional<TYPE>'.  Two homogeneous nullable objects have the
// same value if their underlying (non-null) 'TYPE' values are the same, or
// both are null.
//
// Note that the object of template parameter 'TYPE' that is managed by a
// 'bsl:optional<TYPE>' object is created *in*-*place*.  Consequently,
// the template parameter 'TYPE' must be a complete type when the class is
// instantiated.  In contrast, 'bslstl::NullableAllocatedValue<TYPE>' (see
// 'bslstl_nullableallocatedvalue') does not require that 'TYPE' be complete
// when that class is instantiated, with the trade-off that the managed 'TYPE'
// object is always allocated out-of-place in that case.
//
// In addition to the standard homogeneous, value-semantic, operations such as
// copy/move construction, copy/move assignment, equality comparison, and
// relational operators, 'bsl::optional' also supports conversion between
// augmented types for which the underlying types are convertible, i.e., for
// heterogeneous copy construction, copy assignment, and equality comparison
// (e.g., between 'int' and 'double'); attempts at conversion between
// incompatible types, such as 'int' and 'bsl::string', will fail to compile.
// Note that these operational semantics are similar to those found in
// 'bsl::shared_ptr'.
//
// For allocator-aware types, bsl::optional uses the same allocator for all
// value type objects it manages during its lifetime.
//
///Usage
///-----
// The following snippets of code illustrate use of this component:
//
// First, create a nullable 'int' object:
//..
//  bsl::optional<int> optionalInt;
//  assert( !optionalInt.has_value());
//..
// Next, give the 'int' object the value 123 (making it non-null):
//..
//  optionalInt.emplace(123);
//  assert(optionalInt.has_value());
//  assert(123 == optionalInt.value());
//..
// Finally, reset the object to its default constructed state (i.e., null):
//..
//  optionalInt.reset();
//  assert( !optionalInt.has_value());
//..

<<<<<<< HEAD
#include <bslalg_constructusingallocator.h>
=======
>>>>>>> d270c759
#include <bslalg_swaputil.h>

#include <bslma_stdallocator.h>
#include <bslma_constructionutil.h>
#include <bslma_default.h>
#include <bslma_usesbslmaallocator.h>

#include <bslmf_allocatorargt.h>
#include <bslmf_decay.h>
#include <bslmf_if.h>
#include <bslmf_integralconstant.h>
#include <bslmf_isbitwisemoveable.h>
#include <bslmf_isconvertible.h>
#include <bslmf_movableref.h>
#include <bslmf_nestedtraitdeclaration.h>
#include <bslmf_removeconst.h>


#include <bsls_compilerfeatures.h>
#include <bsls_keyword.h>
#include <bsls_objectbuffer.h>

#include <bslscm_version.h>

#include <bslstl_badoptionalaccess.h>

#ifdef BSLS_LIBRARYFEATURES_HAS_CPP11_BASELINE_LIBRARY
//#include <bsl_type_traits.h>
#include <type_traits>
#endif
#ifdef BSLS_LIBRARYFEATURES_HAS_CPP17_BASELINE_LIBRARY
#include <optional>
#endif // BSLS_LIBRARYFEATURES_HAS_CPP17_BASELINE_LIBRARY

#if defined(BSLS_COMPILERFEATURES_SUPPORT_GENERALIZED_INITIALIZERS)
#include <initializer_list>
#endif

//todo move these macros somewhere more appropriate
#if defined(BSLS_COMPILERFEATURES_SUPPORT_REF_QUALIFIERS)
#define BSLS_KEYWORD_LVREF_QUAL &
#define BSLS_KEYWORD_RVREF_QUAL &&
#else
#define BSLS_KEYWORD_LVREF_QUAL
//#define BSLS_KEYWORD_RVREF_QUAL
// deliberately not defined as any reasonable implementation of a function
// with this qualifier has no meaning in C++03.
#endif



namespace bsl {

#ifdef __cpp_lib_optional

using nullopt_t = std::nullopt_t;
using std::nullopt;

// in_place_t doesn't have it's own feature test macro, but it will be
// available with __cpp_lib_optional because std::optional uses it.
using in_place_t = std::in_place_t;
using std::in_place;
#else
                        // =========================
                        // class nullopt_t
                        // =========================
struct nullopt_t {
    // nullopt_t is a tag type used to create optional objects in a disengaged
    // state. It should not be default constructible so the following
    // assignment isn't ambiguous :
    // optional<SomeType> o;
    // o = {};
    // where o is an optional object.
    explicit nullopt_t(int) { };
};
extern nullopt_t nullopt;

                        // =========================
                        // class in_place_t
                        // =========================
struct in_place_t {
    // in_place_t is a tag type used to tags that can be passed to the
    // constructors of optional to indicate that the contained object should be
    // constructed in-place.
    explicit in_place_t(){};
};
extern in_place_t in_place;


#endif //__cpp_lib_optional

template <class TYPE, bool UsesBslmaAllocator =
                           BloombergLP::bslma::UsesBslmaAllocator<TYPE>::value>
class optional;

// Type traits to assist in choosing the correct assignment
// and construction overload. If the value_type converts
// or assigns from an optional<other_type>, then the overload
// passing the optional parameter to the value type is preferred.
// As in std implementation, if the value type converts or assigns
// from any value category, we consider it convertible/assignable
// from optional.

template <typename TYPE, typename ANY_TYPE>
struct bsl_converts_from_optional
: integral_constant< bool,
          std::is_constructible<TYPE, const optional<ANY_TYPE>&>::value
          ||
          std::is_constructible<TYPE, optional<ANY_TYPE>&>::value
          ||
          std::is_constructible<TYPE, const optional<ANY_TYPE>&&>::value
          ||
          std::is_constructible<TYPE, optional<ANY_TYPE>&&>::value
          ||
          bsl::is_convertible<const optional<ANY_TYPE>&, TYPE>::value
          ||
          bsl::is_convertible<optional<ANY_TYPE>&, TYPE>::value
          ||
          bsl::is_convertible<const optional<ANY_TYPE>&&, TYPE>::value
          ||
          bsl::is_convertible<optional<ANY_TYPE>&&, TYPE>::value>
{};


template <typename TYPE, typename ANY_TYPE>
struct bsl_assigns_from_optional
: bsl::integral_constant< bool,
            std::is_assignable<TYPE&, const optional<ANY_TYPE>&>::value
            ||
            std::is_assignable<TYPE&, optional<ANY_TYPE>&>::value
            ||
            std::is_assignable<TYPE&, const optional<ANY_TYPE>&&>::value
            ||
            std::is_assignable<TYPE&, optional<ANY_TYPE>&&>::value>
{};

                        // =========================
                        // class optional_data_imp
                        // =========================
template <class TYPE, bool UsesBslmaAllocator =
                           BloombergLP::bslma::UsesBslmaAllocator<TYPE>::value>
struct optional_data_imp {
    // optional_data_imp is a type used to manage const correctness of the
    // value_type within optional. It is not intended to be used outside of
    // optional implementation
    // An optional may contain a const type object. An assignment to such
    // an optional should not succeed. However, unless the optional itself is
    // const, it should be possible to "change" the value of the optional
    // using emplace. In order to allow for that, optional-data-imp manages
    // a non-const object of value_type, but all the observers return a
    // const adjusted reference to the managed object.
    // The main template is for allocator aware types.

  private:
    typedef typename bsl::remove_const<TYPE>::type stored_type;

    BloombergLP::bsls::ObjectBuffer<stored_type>  d_buffer;
                                     // in-place 'TYPE' object
    bool           d_hasValue;       // 'true' if object has value, Otherwise
                                     // 'false'
  public:
    typedef typename bsl::allocator<char> allocator_type;

    BSLMF_NESTED_TRAIT_DECLARATION_IF(optional_data_imp,
                          BloombergLP::bslma::UsesBslmaAllocator,
                          BloombergLP::bslma::UsesBslmaAllocator<TYPE>::value);
    BSLMF_NESTED_TRAIT_DECLARATION_IF(optional_data_imp,
                          BloombergLP::bslmf::UsesAllocatorArgT,
                          BloombergLP::bslma::UsesBslmaAllocator<TYPE>::value);
    BSLMF_NESTED_TRAIT_DECLARATION_IF(optional_data_imp,
                           BloombergLP::bslmf::IsBitwiseMoveable,
                           BloombergLP::bslmf::IsBitwiseMoveable<TYPE>::value);

  //CREATORS
    optional_data_imp() BSLS_KEYWORD_NOEXCEPT;
    ~optional_data_imp();
  //MANIPULATORS
    void emplace(bsl::allocator_arg_t, allocator_type basicAllocator);
#if !BSLS_COMPILERFEATURES_SIMULATE_CPP11_FEATURES
    template<class... ARGS>
    void emplace(bsl::allocator_arg_t, allocator_type,
                BSLS_COMPILERFEATURES_FORWARD_REF(ARGS)...);
        // Create an object of stored_type in d_buffer using the provided
        // allocator and arguments.
#if defined(BSLS_COMPILERFEATURES_SUPPORT_GENERALIZED_INITIALIZERS)
    template<class U, class... ARGS>
    void emplace(bsl::allocator_arg_t,
                 allocator_type ,
                 std::initializer_list<U>,
                 BSLS_COMPILERFEATURES_FORWARD_REF(ARGS)...);
        // Create an object of stored_type in d_buffer using the provided
        // allocator, initializer_list, and arguments.
#endif//BSLS_COMPILERFEATURES_SUPPORT_GENERALIZED_INITIALIZERS
#elif BSLS_COMPILERFEATURES_SIMULATE_VARIADIC_TEMPLATES
#endif // BSLS_COMPILERFEATURES_SIMULATE_VARIADIC_TEMPLATES
    void reset() BSLS_KEYWORD_NOEXCEPT;
        // Destroy the value_type object in d_buffer, if any.
  //ACCESSORS
    TYPE& value() BSLS_KEYWORD_LVREF_QUAL;
    const TYPE& value() const BSLS_KEYWORD_LVREF_QUAL;
#if defined(BSLS_COMPILERFEATURES_SUPPORT_REF_QUALIFIERS)
    TYPE&& value() BSLS_KEYWORD_RVREF_QUAL;
    const TYPE&& value() const BSLS_KEYWORD_RVREF_QUAL;
#endif // BSLS_COMPILERFEATURES_SUPPORT_REF_QUALIFIERS
        // Return the value_type object in d_buffer with const qualification
        // adjusted to match that of TYPE. The behavior is undefined unless
        // this->has_value() == true;
    bool has_value() const BSLS_KEYWORD_NOEXCEPT;
        // return true if there is a value in d_buffer, and false otherwise.

};
                        // =========================
                        // class optional_data_imp
                        // =========================

template <class TYPE>
struct optional_data_imp<TYPE, false> {
    // optional_data_imp is a type used to manage const correctness of the
    // value_type within optional. It is not intended to be used outside of
    // optional implementation
    // This is a specialization for non allocator aware types.

  private:
    typedef typename bsl::remove_const<TYPE>::type stored_type;

    BloombergLP::bsls::ObjectBuffer<stored_type>  d_buffer;
                                     // in-place 'TYPE' object
    bool           d_hasValue;       // 'true' if object has value, Otherwise
                                     // 'false'
  public:
    BSLMF_NESTED_TRAIT_DECLARATION_IF(optional_data_imp,
                           BloombergLP::bslmf::IsBitwiseMoveable,
                           BloombergLP::bslmf::IsBitwiseMoveable<TYPE>::value);

  //CREATORS
    optional_data_imp() BSLS_KEYWORD_NOEXCEPT;
    ~optional_data_imp();

   //MANIPULATORS
    void emplace();
        // Create a default constructed object of stored_type in d_buffer
#if !BSLS_COMPILERFEATURES_SIMULATE_CPP11_FEATURES // $var-args=5
    template<class... ARGS>
    void emplace(BSLS_COMPILERFEATURES_FORWARD_REF(ARGS)...);
        // Create an object of stored_type in d_buffer using the provided
        // arguments
#if defined(BSLS_COMPILERFEATURES_SUPPORT_GENERALIZED_INITIALIZERS)
    template<class U, class... ARGS>
    void emplace(std::initializer_list<U>,
                  BSLS_COMPILERFEATURES_FORWARD_REF(ARGS)...);
        // Create an object of stored_type in d_buffer using the provided
        // initializer_list and arguments
#endif//BSLS_COMPILERFEATURES_SUPPORT_GENERALIZED_INITIALIZERS
#elif BSLS_COMPILERFEATURES_SIMULATE_VARIADIC_TEMPLATES
#endif // BSLS_COMPILERFEATURES_SIMULATE_VARIADIC_TEMPLATES
    void reset() BSLS_KEYWORD_NOEXCEPT;
        // Destroy the value_type object in d_buffer, if any.

  //ACCESSORS
    TYPE& value() BSLS_KEYWORD_LVREF_QUAL;
    const TYPE& value() const BSLS_KEYWORD_LVREF_QUAL;
#if defined(BSLS_COMPILERFEATURES_SUPPORT_REF_QUALIFIERS)
    TYPE&& value() BSLS_KEYWORD_RVREF_QUAL;
    const TYPE&& value() const BSLS_KEYWORD_RVREF_QUAL;
#endif // BSLS_COMPILERFEATURES_SUPPORT_REF_QUALIFIERS
        // Return the value_type object in d_buffer with const qualification
        // adjusted to match that of TYPE.  The behavior is undefined unless
        // this->has_value() == true;

    bool has_value() const BSLS_KEYWORD_NOEXCEPT;
        // return true if there is a value in d_buffer, and false otherwise.
};

template <class TYPE, bool UsesBslmaAllocator>
optional_data_imp<TYPE,UsesBslmaAllocator>::optional_data_imp()
BSLS_KEYWORD_NOEXCEPT
: d_hasValue(false)
{}


template <class TYPE, bool UsesBslmaAllocator>
void optional_data_imp<TYPE,UsesBslmaAllocator>::reset()
BSLS_KEYWORD_NOEXCEPT
{
    if (d_hasValue)
    {
        d_buffer.object().~stored_type();
    }
    d_hasValue = false;
}
template <typename TYPE, bool UsesBslmaAllocator>
inline
void optional_data_imp<TYPE, UsesBslmaAllocator>::emplace(
    bsl::allocator_arg_t, allocator_type allocator)
{
    reset();
    BloombergLP::bslma::ConstructionUtil::construct(d_buffer.address(),
<<<<<<< HEAD
                                                    allocator.mechanism());
=======
                                                     allocator.mechanism());
>>>>>>> d270c759
    d_hasValue = true;
}
#if !BSLS_COMPILERFEATURES_SIMULATE_CPP11_FEATURES
template <typename TYPE, bool UsesBslmaAllocator>
template <class... ARGS>
inline
void optional_data_imp<TYPE, UsesBslmaAllocator>::emplace(
    bsl::allocator_arg_t, allocator_type allocator,
    BSLS_COMPILERFEATURES_FORWARD_REF(ARGS)... args)
{
    reset();
    BloombergLP::bslma::ConstructionUtil::construct(d_buffer.address(),
                                  allocator.mechanism(),
                                  BSLS_COMPILERFEATURES_FORWARD(ARGS, args)...
                                  );
    d_hasValue = true;
}
#if defined(BSLS_COMPILERFEATURES_SUPPORT_GENERALIZED_INITIALIZERS)
template <typename TYPE, bool UsesBslmaAllocator>
template<class U, class... ARGS>
void optional_data_imp<TYPE, UsesBslmaAllocator>::emplace(
    bsl::allocator_arg_t,
    allocator_type allocator,
    std::initializer_list<U> il,
    BSLS_COMPILERFEATURES_FORWARD_REF(ARGS)... args)
{
    reset();
    BloombergLP::bslma::ConstructionUtil::construct(d_buffer.address(),
                                  allocator.mechanism(),
                                  il,
                                  BSLS_COMPILERFEATURES_FORWARD(ARGS, args)...
                                  );
    d_hasValue = true;
}
#endif//BSLS_COMPILERFEATURES_SUPPORT_GENERALIZED_INITIALIZERS
#elif BSLS_COMPILERFEATURES_SIMULATE_VARIADIC_TEMPLATES
#endif //!BSLS_COMPILERFEATURES_SIMULATE_CPP11_FEATURES
template <class TYPE, bool UsesBslmaAllocator>
optional_data_imp<TYPE,UsesBslmaAllocator>::~optional_data_imp()
{
    this->reset();
}
//ACCESSORS
template <class TYPE, bool UsesBslmaAllocator>
bool optional_data_imp<TYPE,UsesBslmaAllocator>::has_value() const
BSLS_KEYWORD_NOEXCEPT
{
    if (d_hasValue)
    {
        return true;
    }
    return false;
}
template <class TYPE, bool UsesBslmaAllocator>
TYPE& optional_data_imp<TYPE,UsesBslmaAllocator>::value()
BSLS_KEYWORD_LVREF_QUAL
{
    BSLS_ASSERT_SAFE(d_hasValue);

    return d_buffer.object();
}
template <class TYPE, bool UsesBslmaAllocator>
const TYPE& optional_data_imp<TYPE,UsesBslmaAllocator>::value() const
BSLS_KEYWORD_LVREF_QUAL
{
    BSLS_ASSERT_SAFE(d_hasValue);

    return d_buffer.object();
}
#if defined(BSLS_COMPILERFEATURES_SUPPORT_REF_QUALIFIERS)
template <class TYPE, bool UsesBslmaAllocator>
TYPE&& optional_data_imp<TYPE,UsesBslmaAllocator>::value()
BSLS_KEYWORD_RVREF_QUAL
{
    BSLS_ASSERT_SAFE(d_hasValue);

    return std::move(d_buffer.object());
}
template <class TYPE, bool UsesBslmaAllocator>
const TYPE&& optional_data_imp<TYPE,UsesBslmaAllocator>::value() const
BSLS_KEYWORD_RVREF_QUAL
{
    BSLS_ASSERT_SAFE(d_hasValue);

    return std::move(d_buffer.object());
}
#endif //defined(BSLS_COMPILERFEATURES_SUPPORT_REF_QUALIFIERS)
template <class TYPE>
optional_data_imp<TYPE,false>::optional_data_imp() BSLS_KEYWORD_NOEXCEPT
: d_hasValue(false)
{}
template <class TYPE>
void optional_data_imp<TYPE,false>::reset() BSLS_KEYWORD_NOEXCEPT
{
    if (d_hasValue)
    {
        d_buffer.object().~stored_type();
    }
    d_hasValue = false;
}
template <typename TYPE>
inline
void optional_data_imp<TYPE, false>::emplace()
{
    reset();
    BloombergLP::bslma::ConstructionUtil::construct(d_buffer.address(),
<<<<<<< HEAD
                                                     (void *) 0);
=======
                                                    (void *) 0);
>>>>>>> d270c759
    d_hasValue = true;
}
#if !BSLS_COMPILERFEATURES_SIMULATE_CPP11_FEATURES
template <typename TYPE>
template <class... ARGS>
inline
void optional_data_imp<TYPE, false>::emplace(
                      BSLS_COMPILERFEATURES_FORWARD_REF(ARGS)... args)
{
    reset();
    BloombergLP::bslma::ConstructionUtil::construct(d_buffer.address(),
                                  (void *) 0,
                                  BSLS_COMPILERFEATURES_FORWARD(ARGS, args)...
                                  );
    d_hasValue = true;
}
#if defined(BSLS_COMPILERFEATURES_SUPPORT_GENERALIZED_INITIALIZERS)
template <typename TYPE>
template<class U, class... ARGS>
void optional_data_imp<TYPE, false>::emplace(
    std::initializer_list<U> il,
    BSLS_COMPILERFEATURES_FORWARD_REF(ARGS)... args)
{
    reset();
    BloombergLP::bslma::ConstructionUtil::construct(d_buffer.address(),
                                  (void *) 0,
                                  il,
                                  BSLS_COMPILERFEATURES_FORWARD(ARGS, args)...
                                  );
    d_hasValue = true;
}
#endif//BSLS_COMPILERFEATURES_SUPPORT_GENERALIZED_INITIALIZERS
#elif BSLS_COMPILERFEATURES_SIMULATE_VARIADIC_TEMPLATES
// {{{ BEGIN GENERATED CODE
// The following section is automatically generated.  **DO NOT EDIT**
// Generator command line: sim_cpp11_features.pl bslstl_optional.h
#endif //!BSLS_COMPILERFEATURES_SIMULATE_CPP11_FEATURES
template <class TYPE>
optional_data_imp<TYPE,false>::~optional_data_imp()
{
    this->reset();
}
//ACCESSORS
template <class TYPE>
bool optional_data_imp<TYPE,false>::has_value() const BSLS_KEYWORD_NOEXCEPT
{
    if (d_hasValue)
    {
        return true;
    }
    return false;
}
template <class TYPE>
TYPE& optional_data_imp<TYPE, false>::value() BSLS_KEYWORD_LVREF_QUAL
{
    BSLS_ASSERT_SAFE(d_hasValue);

    return d_buffer.object();
}
template <class TYPE>
const TYPE& optional_data_imp<TYPE, false>::value() const
BSLS_KEYWORD_LVREF_QUAL
{
    BSLS_ASSERT_SAFE(d_hasValue);

    return d_buffer.object();
}
#if defined(BSLS_COMPILERFEATURES_SUPPORT_REF_QUALIFIERS)
template <class TYPE>
TYPE&& optional_data_imp<TYPE, false>::value() BSLS_KEYWORD_RVREF_QUAL
{
    BSLS_ASSERT_SAFE(d_hasValue);

    return std::move(d_buffer.object());
}
template <class TYPE>
const TYPE&& optional_data_imp<TYPE, false>::value() const
BSLS_KEYWORD_RVREF_QUAL
{
    BSLS_ASSERT_SAFE(d_hasValue);

    return std::move(d_buffer.object());
}
#endif

                        // =========================
                        // class optional<TYPE>
                        // =========================
template <class TYPE, bool UsesBslmaAllocator>
class optional {
    // This class template provides an STL-compliant implementation of optional
    // object.
    // The main template is instantiated for allocator-aware types and
    // holds an allocator used to create all objects of value-type managed
    // by the optional object.

  public :
    // PUBLIC TYPES
    typedef TYPE value_type;
        // 'value_type' is an alias for the underlying 'TYPE' upon which this
        // template class is instantiated, and represents the type of the
        // managed object. The name is chosen so it is compatible with the
        // std::optional implementation.

    typedef typename bsl::allocator<char> allocator_type;

  private:
	typedef BloombergLP::bslmf::MovableRefUtil MoveUtil;

	// DATA
	optional_data_imp<TYPE>  d_value;       // in-place 'TYPE' object
    allocator_type d_allocator; // allocator to be used for all in-place 'TYPE'
                                // objects


  public:
    // TRAITS
    BSLMF_NESTED_TRAIT_DECLARATION(optional,
                                   BloombergLP::bslma::UsesBslmaAllocator);
    BSLMF_NESTED_TRAIT_DECLARATION(optional,
                                   BloombergLP::bslmf::UsesAllocatorArgT);
    BSLMF_NESTED_TRAIT_DECLARATION_IF(optional,
                           BloombergLP::bslmf::IsBitwiseMoveable,
                           BloombergLP::bslmf::IsBitwiseMoveable<TYPE>::value);

    // CREATORS
    optional();
        // Create a disengaged optional object having the null value. Use
        // the currently installed default allocator to supply memory for
        // future value objects.

    optional(bsl::nullopt_t );
        // Create a disengaged optional object having the null value. Use
        // the currently installed default allocator to supply memory for
        // future value objects.

    optional(const optional& original);
        // If original contains a value, initialize the contained value using
        // *original. Otherwise, create a disengaged optional. Use the
        // currently installed default allocator to supply memory for this and
        // any future value objects.

    optional(BloombergLP::bslmf::MovableRef<optional> original);
        // If original contains a value, initialize the contained value by
        // moving from *original. Otherwise, create a disengaged optional.
        // Use the allocator from original to supply memory to for this and any
        // future value objects. 'original' is left in a valid, but unspecified
        // state.

    template<class ANY_TYPE = TYPE,
        typename bsl::enable_if<!bsl::is_same<ANY_TYPE, optional<TYPE>>::value
                                &&
                                !bsl::is_same<ANY_TYPE, bsl::nullopt_t>::value
                                &&
                                std::is_constructible<TYPE, ANY_TYPE>::value
                                &&
                                bsl::is_convertible<ANY_TYPE, TYPE>::value,
                                bool>::type = true>
    optional(BSLS_COMPILERFEATURES_FORWARD_REF(ANY_TYPE) original)
    {
        // Must be in-place inline because the use of 'enable_if' will
        // otherwise break the MSVC 2010 compiler.
        this->emplace(BSLS_COMPILERFEATURES_FORWARD(ANY_TYPE, original));
    }
    template<class ANY_TYPE = TYPE,
             typename bsl::enable_if<
                                 bsl::is_same<ANY_TYPE,  optional<TYPE>>::value
                                 &&
                                 !bsl::is_same<ANY_TYPE, bsl::nullopt_t>::value
                                 &&
                                 std::is_constructible<TYPE, ANY_TYPE>::value
                                 &&
                                 !bsl::is_convertible<ANY_TYPE, TYPE>::value,
                                 bool>::type = false>
    explicit
    optional(BSLS_COMPILERFEATURES_FORWARD_REF(ANY_TYPE) original)
    {
        // Must be in-place inline because the use of 'enable_if' will
        // otherwise break the MSVC 2010 compiler.
        this->emplace(BSLS_COMPILERFEATURES_FORWARD(ANY_TYPE, original));
    }
        // Create an optional object having the value of the specified
        // 'original' object.  Use the currently installed default
        // allocator to supply memory for future value objects.

    template<class ANY_TYPE,
              typename bsl::enable_if<
                            !bsl::is_same<ANY_TYPE, TYPE>::value
                            &&
                            std::is_constructible<TYPE,const ANY_TYPE &>::value
                            &&
                            bsl::is_convertible<const ANY_TYPE &, TYPE>::value
                            &&
                            !bsl_converts_from_optional<TYPE,ANY_TYPE>::value,
                            bool>::type = true>
    optional(const optional<ANY_TYPE>& original)
    {
        // Must be in-place inline because the use of 'enable_if' will
        // otherwise break the MSVC 2010 compiler.
        if (original.has_value()) {
           emplace(original.value());
        }
    }
    template<class ANY_TYPE,
             typename bsl::enable_if<
                           !bsl::is_same<ANY_TYPE, TYPE>::value
                           &&
                           std::is_constructible<TYPE, const ANY_TYPE &>::value
                           &&
                           !bsl::is_convertible<const ANY_TYPE &, TYPE>::value
                           &&
                           !bsl_converts_from_optional<TYPE,ANY_TYPE>::value,
                           bool>::type = false>
    explicit
    optional(const optional<ANY_TYPE>& original)
    {
        // Must be in-place inline because the use of 'enable_if' will
        // otherwise break the MSVC 2010 compiler.
        if (original.has_value()) {
           emplace(original.value());
        }
    }
      // If original contains a value, initialize the contained value using
      // *original. Otherwise, create a disengaged optional.

    template<class ANY_TYPE,
              typename bsl::enable_if<
                             !bsl::is_same<ANY_TYPE, TYPE>::value
                             &&
                             std::is_constructible<TYPE, ANY_TYPE >::value
                             &&
                             bsl::is_convertible<ANY_TYPE , TYPE>::value
                             &&
                             !bsl_converts_from_optional<TYPE,ANY_TYPE>::value,
                             bool>::type = true>
    optional(optional<ANY_TYPE>&& original)
    {
        // Must be in-place inline because the use of 'enable_if' will
        // otherwise break the MSVC 2010 compiler.
        if (original.has_value()) {
           emplace(MoveUtil::move(original.value()));
        }
    }
    template<class ANY_TYPE,
              typename bsl::enable_if<
                             !bsl::is_same<ANY_TYPE, TYPE>::value
                             &&
                             std::is_constructible<TYPE, ANY_TYPE >::value
                             &&
                             !bsl::is_convertible<ANY_TYPE , TYPE>::value
                             &&
                             !bsl_converts_from_optional<TYPE,ANY_TYPE>::value,
                             bool>::type = false>
    explicit
    optional(optional<ANY_TYPE>&& original)
    {
        // Must be in-place inline because the use of 'enable_if' will
        // otherwise break the MSVC 2010 compiler.
        if (original.has_value()) {
           emplace(MoveUtil::move(original.value()));
        }
    }
      // If original contains a value, initialize the contained value by moving
      // from *original. Otherwise, create a disengaged optional.
      // If original contains a value, initialize the contained value by moving
      // from *original. Otherwise, create a disengaged optional. Use the
      // currently installed default allocator to supply memory for this and
      // any future value objects.

#if !BSLS_COMPILERFEATURES_SIMULATE_CPP11_FEATURES
    template<class... ARGS>
    explicit optional(bsl::in_place_t,
        BSLS_COMPILERFEATURES_FORWARD_REF(ARGS)...);
#if defined(BSLS_COMPILERFEATURES_SUPPORT_GENERALIZED_INITIALIZERS)
    template<class U, class... ARGS>
    explicit optional(bsl::in_place_t, std::initializer_list<U>,
        BSLS_COMPILERFEATURES_FORWARD_REF(ARGS)...);
#endif//BSLS_COMPILERFEATURES_SUPPORT_GENERALIZED_INITIALIZERS
#elif BSLS_COMPILERFEATURES_SIMULATE_VARIADIC_TEMPLATES

#endif // BSLS_COMPILERFEATURES_SIMULATE_VARIADIC_TEMPLATES

    optional(bsl::allocator_arg_t, allocator_type basicAllocator);
        // Create a disengaged optional object. Use the specified
        // 'basicAllocator' to supply memory for future objects.

    optional(bsl::allocator_arg_t, allocator_type basicAllocator,
                 bsl::nullopt_t);
        // Create a disengaged optional object. Use the specified
        // 'basicAllocator' to supply memory for future objects.

    optional(bsl::allocator_arg_t, allocator_type basicAllocator,
                 const optional&);
        // If original contains a value, initialize the contained value
        // with *original. Otherwise, create a disengaged optional.
        // Use the specified 'basicAllocator' to supply memory.

    optional(bsl::allocator_arg_t, allocator_type basicAllocator,
        BloombergLP::bslmf::MovableRef<optional> original);
        // If original contains a value, initialize the contained value by
        // moving from *original. Otherwise, create a disengaged optional.
        // Use the specified 'basicAllocator' to supply memory.

    template<class ANY_TYPE = TYPE,
             typename bsl::enable_if<
                                !bsl::is_same<ANY_TYPE, optional<TYPE>>::value
                                 &&
                                 !bsl::is_same<ANY_TYPE, bsl::nullopt_t>::value
                                 &&
                                 std::is_constructible<TYPE, ANY_TYPE>::value,
                                 bool>::type = false>
    explicit
    optional(bsl::allocator_arg_t, allocator_type basicAllocator,
        BSLS_COMPILERFEATURES_FORWARD_REF(ANY_TYPE) rhs)
    : d_allocator(basicAllocator)
    {
        // Must be in-place inline because the use of 'enable_if' will
        // otherwise break the MSVC 2010 compiler.
        this->emplace(BSLS_COMPILERFEATURES_FORWARD(ANY_TYPE, rhs));
    }
        // Create a optional object having the same value as the specified
        // 'original' object by moving the contents of 'original' to the
        // newly-created object.  Use the specified 'basicAllocator' to supply
        // memory.  'original' is left in a valid but unspecified state.

    template<class ANY_TYPE,
    typename bsl::enable_if<
                           !bsl::is_same<ANY_TYPE, TYPE>::value
                           &&
                           std::is_constructible<TYPE, const ANY_TYPE &>::value
                           &&
                           !bsl_converts_from_optional<TYPE,ANY_TYPE>::value,
                           bool>::type = false>
    explicit
    optional(bsl::allocator_arg_t, allocator_type basicAllocator,
        const optional<ANY_TYPE>& rhs)
    : d_allocator(basicAllocator)
    {
        // Must be in-place inline because the use of 'enable_if' will
        // otherwise break the MSVC 2010 compiler.
        if (rhs.has_value()) {
          this->emplace(rhs.value());
        }
    }
        // If original contains a value, initialize the contained value
        // with *original. Otherwise, create a disengaged optional.
        // Use the specified 'basicAllocator' to supply memory.

    template<class ANY_TYPE,
    typename bsl::enable_if<!bsl::is_same<ANY_TYPE, TYPE>::value
                            &&
                            std::is_constructible<TYPE,ANY_TYPE >::value
                            &&
                            !bsl_converts_from_optional<TYPE,ANY_TYPE>::value,
                            bool>::type = false>
    explicit
    optional(bsl::allocator_arg_t, allocator_type basicAllocator,
        optional<ANY_TYPE>&& rhs)
    : d_allocator(basicAllocator)
    {
        // Must be in-place inline because the use of 'enable_if' will
        // otherwise break the MSVC 2010 compiler.
        optional<ANY_TYPE>& lvalue = rhs;

        if (lvalue.has_value()) {
           emplace(MoveUtil::move(lvalue.value()));
        }
    }
        // If original contains a value, initialize the contained value by
        // moving from *original. Otherwise, create a disengaged optional.
        // Use the specified 'basicAllocator' to supply memory.

#if !BSLS_COMPILERFEATURES_SIMULATE_CPP11_FEATURES // $var-args=5
    template<class... ARGS>
    explicit optional(bsl::allocator_arg_t, allocator_type,
                      bsl::in_place_t,
                      BSLS_COMPILERFEATURES_FORWARD_REF(ARGS)...);
        // Create a optional object using the specified arguments.
        // Use the specified allocator to supply memory for this and any
        // future value type objects.
#if defined(BSLS_COMPILERFEATURES_SUPPORT_GENERALIZED_INITIALIZERS)
    template<class U, class... ARGS>
    explicit optional(bsl::allocator_arg_t, allocator_type,
                      bsl::in_place_t, std::initializer_list<U>,
                      BSLS_COMPILERFEATURES_FORWARD_REF(ARGS)...);
        // Create a optional object using the specified initializer_list
        // and arguments. Use the specified allocator to supply
        // memory for this and any future value type objects.
#endif//BSLS_COMPILERFEATURES_SUPPORT_GENERALIZED_INITIALIZERS
#elif BSLS_COMPILERFEATURES_SIMULATE_VARIADIC_TEMPLATES

#endif // BSLS_COMPILERFEATURES_SIMULATE_VARIADIC_TEMPLATES

    ~optional();
    // Destroy this object.

    //MANIPULATORS
#if !BSLS_COMPILERFEATURES_SIMULATE_CPP11_FEATURES
    template<class... ARGS>
    void emplace(ARGS&&...);
        // Destroy the current value type object, if any, and create a
        // new one using the stored allocator and the provided arguments
#if defined(BSLS_COMPILERFEATURES_SUPPORT_GENERALIZED_INITIALIZERS)
    template<class U, class... ARGS>
    void emplace(std::initializer_list<U>, ARGS&&...);
        // Destroy the current value type object, if any, and create a
        // new one using the stored allocator and the provided arguments
#endif//BSLS_COMPILERFEATURES_SUPPORT_GENERALIZED_INITIALIZERS
#elif BSLS_COMPILERFEATURES_SIMULATE_VARIADIC_TEMPLATES
#endif //!BSLS_COMPILERFEATURES_SIMULATE_CPP11_FEATURES
    void reset() BSLS_KEYWORD_NOEXCEPT;
        // Reset this object to the default constructed state (i.e., to have
        // the null value).

    //OBSERVERS
    TYPE& value() BSLS_KEYWORD_LVREF_QUAL;
#if defined(BSLS_COMPILERFEATURES_SUPPORT_REF_QUALIFIERS)
    TYPE&& value() BSLS_KEYWORD_RVREF_QUAL;
#endif
        // Return a reference providing modifiable access to the underlying
        // 'TYPE' object. Throws a bsl::bad_optional_access if the optional
        // object is disengaged.
    const TYPE& value() const BSLS_KEYWORD_LVREF_QUAL;
#if defined(BSLS_COMPILERFEATURES_SUPPORT_REF_QUALIFIERS)
    const TYPE&& value() const BSLS_KEYWORD_RVREF_QUAL;
#endif
        // Return a reference providing non-modifiable access to the underlying
        // 'TYPE' object. Throws a bsl::bad_optional_access if the optional
        // object is disengaged.

    optional& operator=(bsl::nullopt_t) BSLS_KEYWORD_NOEXCEPT;
        // Reset this object to be disengaged and return a reference
        // providing modifiable access to this object.

    optional& operator=(const optional& rhs);
    optional& operator=(BloombergLP::bslmf::MovableRef<optional> rhs);
        // If rhs is engaged, assign its value to this object. Otherwise,
        // reset this object to a disengaged state. Return a reference
        // providing modifiable access to this object.  Note that this
        // method may invoke assignment from rhs, or construction from rhs,
        // depending on whether the lhs optional object is engaged.

    template<class ANY_TYPE>
    typename bsl::enable_if<std::is_constructible<TYPE,const ANY_TYPE &>::value
                            &&
                            std::is_assignable<TYPE&, ANY_TYPE>::value
                            &&
                            !bsl_converts_from_optional<TYPE,ANY_TYPE>::value
                            &&
                            !bsl_assigns_from_optional<TYPE,ANY_TYPE>::value,
                            optional>::type &
                            operator=(const optional<ANY_TYPE> &rhs)
    {
        // Must be in-place inline because the use of 'enable_if' will
        // otherwise break the MSVC 2010 compiler.
        if (rhs.has_value())
        {
            if (this->has_value())
                this->value() = rhs.value();
            else
                this->emplace(rhs.value());
        }
        else
        {
            this->reset();
        }
        return *this;
    }

    template<class ANY_TYPE>
    typename bsl::enable_if<std::is_constructible<TYPE, ANY_TYPE>::value
                            &&
                            std::is_assignable<TYPE&, ANY_TYPE>::value
                            &&
                            !bsl_converts_from_optional<TYPE,ANY_TYPE>::value
                            &&
                            !bsl_assigns_from_optional<TYPE,ANY_TYPE>::value,
                            optional>::type &
                            operator=(optional<ANY_TYPE>&& rhs)
    {
        // Must be in-place inline because the use of 'enable_if' will
        // otherwise break the MSVC 2010 compiler.
        if (rhs.has_value())
        {
            if (this->has_value())
                this->value() = MoveUtil::move(rhs.value());
            else
                this->emplace(MoveUtil::move(rhs.value()));
        }
        else
        {
            this->reset();
        }
        return *this;
    }

#if defined(BSLS_COMPILERFEATURES_SUPPORT_RVALUE_REFERENCES )
    template<class ANY_TYPE = TYPE>
    typename bsl::enable_if<
              !bsl::is_same<ANY_TYPE, optional>::value
              &&
              !(bsl::is_same<ANY_TYPE,
                    typename bsl::decay_t<TYPE> >::value
                && std::is_scalar<TYPE>::value)
              &&
              std::is_constructible<TYPE, ANY_TYPE>::value
              &&
              std::is_assignable<TYPE&, ANY_TYPE>::value,
              optional>::type &
    operator=(ANY_TYPE&& rhs)
    {
        // Must be in-place inline because the use of 'enable_if' will
        // otherwise break the MSVC 2010 compiler.
        if (this->has_value())
        {
            this->value() = std::forward<ANY_TYPE>(rhs);
        }
        else
        {
            this->emplace(std::forward<ANY_TYPE>(rhs));
        }
        return *this;
    }
        // Assign to this object the value of the specified 'rhs' object (of
        // 'BDE_rhs_TYPE') converted to 'TYPE', and return a reference
        // providing modifiable access to this object.  Note that this
        // method may invoke assignment from rhs, or construction from rhs,
        // depending on whether the lhs optional object is engaged.
        // Equality trait is needed to remove this function from the
        // overload set when assignment is done from the optional<TYPE>
        // object, as this is a better match for lvalues than the
        // operator=(const optional& rhs). Without rvalue references
        // and perfect forwarding, this is not the case.
#else
    template<class ANY_TYPE = TYPE>
    optional& operator=(const ANY_TYPE &rhs);

    template<class ANY_TYPE = TYPE>
    optional& operator=(ANY_TYPE&& rhs);
        // Assign to this object the value of the specified 'rhs' object (of
        // 'BDE_rhs_TYPE') converted to 'TYPE', and return a reference
        // providing modifiable access to this object.  Note that this
        // method may invoke assignment from rhs, or construction from rhs,
        // depending on whether the lhs optional object is engaged.
#endif


    TYPE* operator->();
        // Return a pointer to the current modifiable underlying
        // 'TYPE' object. The behaviour is undefined if the optional
        // object is disengaged.
    const TYPE* operator->() const;
        // Return a pointer to the current non-modifiable underlying 'TYPE'
        // object. The behaviour is undefined if the optional object is
        // disengaged.


    TYPE& operator*() BSLS_KEYWORD_LVREF_QUAL;
#if defined(BSLS_COMPILERFEATURES_SUPPORT_REF_QUALIFIERS)
    TYPE&& operator*() BSLS_KEYWORD_RVREF_QUAL;
#endif
        // Return a reference to the current, modifiable element. The behavior
        // is undefined if the optional object is disengaged.
    const TYPE& operator*() const BSLS_KEYWORD_LVREF_QUAL;
#if defined(BSLS_COMPILERFEATURES_SUPPORT_REF_QUALIFIERS)
    const TYPE&& operator*() const BSLS_KEYWORD_RVREF_QUAL;
#endif
        // Return a reference providing non-modifiable access to the underlying
        // 'TYPE' object. The behavior is undefined if if the optional object
        // is disengaged.


    allocator_type get_allocator() const BSLS_KEYWORD_NOEXCEPT;
        // Return allocator used for construction of value type. If value
        // type does not use allocators, returns bsl::allocator<void>

    bool has_value() const BSLS_KEYWORD_NOEXCEPT;
        // Return 'true' if this object is disengaged, and 'false' Otherwise.

    BSLS_KEYWORD_EXPLICIT operator bool()  const  BSLS_KEYWORD_NOEXCEPT;
        // Return 'true' if this object is disengaged, and 'false' Otherwise.


    template<class ANY_TYPE>
    TYPE value_or(BSLS_COMPILERFEATURES_FORWARD_REF(ANY_TYPE) rhs) const
    BSLS_KEYWORD_LVREF_QUAL;
#if defined(BSLS_COMPILERFEATURES_SUPPORT_REF_QUALIFIERS)
    template<class ANY_TYPE>
    TYPE value_or(ANY_TYPE&& rhs) BSLS_KEYWORD_RVREF_QUAL;
#endif
        // If this->has_value() == true, return a copy of the contained
        // value type object. Otherwise, return the value of rhs converted to
        // value type.
#ifdef  BSL_COMPILERFEATURES_GUARANTEED_COPY_ELISION
    template<class ANY_TYPE>
    TYPE value_or(bsl::allocator_arg_t,
                  allocator_type,
                  BSLS_COMPILERFEATURES_FORWARD_REF(ANY_TYPE)
                  ) const BSLS_KEYWORD_LVREF_QUAL;
#if defined(BSLS_COMPILERFEATURES_SUPPORT_REF_QUALIFIERS)
    template<class ANY_TYPE>
    TYPE value_or(bsl::allocator_arg_t,
                  allocator_type,
                  ANY_TYPE&&) BSLS_KEYWORD_RVREF_QUAL;
        // If this->has_value() == true, return a copy of the contained
        // value type object created using the provided allocator. Otherwise,
        // return the value of rhs converted to value type and using the
        // allocator prrovided.
#endif
#endif //BSL_COMPILERFEATURES_GUARANTEED_COPY_ELISION
    void swap(optional& other);
        // Efficiently exchange the value of this object with the value of the
        // specified 'other' object.  In effect, performs
        // 'using bsl::swap; swap(c, other.c);'.
  private :

};

                        // ====================
                        // class optional<TYPE>
                        // ====================
#ifdef __cpp_lib_optional
template <class TYPE>
class optional<TYPE, false> : public std::optional<TYPE> {

    typedef std::optional<TYPE> optionalBase;
  public :
    using optionalBase::optionalBase;

    optional& operator=(bsl::nullopt_t) BSLS_KEYWORD_NOEXCEPT;
        // reset the optional to a disengaged state.
};
#else
template <class TYPE>
class optional<TYPE, false> {
    // specialization of bslstl_optional for type that are not allocator aware
  public :
    // PUBLIC TYPES
    typedef TYPE value_type;

    // 'value_type' is an alias for the underlying 'TYPE' upon which this
    // template class is instantiated, and represents the type of the
    // managed object. The name is chosen so it is compatible with the
    // std::optional implementation.

  private:
    typedef BloombergLP::bslmf::MovableRefUtil MoveUtil;

    // DATA
    optional_data_imp<TYPE>  d_value;       // in-place 'TYPE' object


  public:
    // todo : check if any rhs nested traits can be added
    // TRAITS
    BSLMF_NESTED_TRAIT_DECLARATION_IF(optional,
        BloombergLP::bslmf::IsBitwiseMoveable,
        BloombergLP::bslmf::IsBitwiseMoveable<TYPE>::value);

    // CREATORS
    optional();
      // Create a disengaged optional object having the null value.

    optional(bsl::nullopt_t );
      // Create a disengaged optional object having the null value.

    optional(const optional& original);
      // If original contains a value, initialize the contained value using
      // *original. Otherwise, create a disengaged optional.

    optional(BloombergLP::bslmf::MovableRef<optional> original);
      // If original contains a value, initialize the contained value by moving
      // from *original. Otherwise, create a disengaged optional. 'original'
      // is left in a valid, but unspecified state.

    template<class ANY_TYPE = TYPE,
              typename bsl::enable_if<
                                 !bsl::is_same<ANY_TYPE, optional<TYPE>>::value
                                 &&
                                 !bsl::is_same<ANY_TYPE, bsl::nullopt_t>::value
                                 &&
                                 std::is_constructible<TYPE, ANY_TYPE>::value
                                 &&
                                 bsl::is_convertible<ANY_TYPE, TYPE>::value,
                                 bool>::type = true>
    optional(BSLS_COMPILERFEATURES_FORWARD_REF(ANY_TYPE) original)
    {
        // Must be in-place inline because the use of 'enable_if' will
        // otherwise break the MSVC 2010 compiler.
        this->emplace(BSLS_COMPILERFEATURES_FORWARD(ANY_TYPE, original));
    }
    template<class ANY_TYPE = TYPE,
              typename bsl::enable_if<
                                 !bsl::is_same<ANY_TYPE, optional<TYPE>>::value
                                 &&
                                 !bsl::is_same<ANY_TYPE, bsl::nullopt_t>::value
                                 &&
                                 std::is_constructible<TYPE, ANY_TYPE>::value
                                 &&
                                 !bsl::is_convertible<ANY_TYPE, TYPE>::value,
                                 bool>::type = false>
    explicit
    optional(BSLS_COMPILERFEATURES_FORWARD_REF(ANY_TYPE) original)
    {
        // Must be in-place inline because the use of 'enable_if' will
        // otherwise break the MSVC 2010 compiler.
        this->emplace(BSLS_COMPILERFEATURES_FORWARD(ANY_TYPE, original));
    }
      // Create an optional object having the value of the specified
      // 'original' object.

    template<class ANY_TYPE,
            typename bsl::enable_if<
                            !bsl::is_same<ANY_TYPE, TYPE>::value
                            &&
                            std::is_constructible<TYPE,const ANY_TYPE &>::value
                            &&
                            bsl::is_convertible<const ANY_TYPE &, TYPE>::value
                            &&
                            !bsl_converts_from_optional<TYPE,ANY_TYPE>::value,
                            bool>::type = true>
    optional(const optional<ANY_TYPE>& original)
    {
        // Must be in-place inline because the use of 'enable_if' will
        // otherwise break the MSVC 2010 compiler.
        if (original.has_value()) {
           emplace(original.value());
        }
    }
    template<class ANY_TYPE,
              typename bsl::enable_if<
                           !bsl::is_same<ANY_TYPE, TYPE>::value
                           &&
                           std::is_constructible<TYPE, const ANY_TYPE &>::value
                           &&
                           !bsl::is_convertible<const ANY_TYPE &, TYPE>::value
                           &&
                           !bsl_converts_from_optional<TYPE,ANY_TYPE>::value,
                           bool>::type = false>
    explicit
    optional(const optional<ANY_TYPE>& original)
    {
        // Must be in-place inline because the use of 'enable_if' will
        // otherwise break the MSVC 2010 compiler.
        if (original.has_value()) {
           emplace(original.value());
        }
    }
      // If original contains a value, initialize the contained value using
      // *original. Otherwise, create a disengaged optional.

    template<class ANY_TYPE,
            typename bsl::enable_if<
                             !bsl::is_same<ANY_TYPE, TYPE>::value
                             &&
                             std::is_constructible<TYPE, ANY_TYPE >::value
                             &&
                             bsl::is_convertible<ANY_TYPE , TYPE>::value
                             &&
                             !bsl_converts_from_optional<TYPE,ANY_TYPE>::value,
                             bool>::type = true>
    optional(optional<ANY_TYPE>&& original)
    {
        // Must be in-place inline because the use of 'enable_if' will
        // otherwise break the MSVC 2010 compiler.
        if (original.has_value()) {
           emplace(MoveUtil::move(original.value()));
        }
    }
    template<class ANY_TYPE,
            typename bsl::enable_if<
                             !bsl::is_same<ANY_TYPE, TYPE>::value
                             &&
                             std::is_constructible<TYPE, ANY_TYPE >::value
                             &&
                             !bsl::is_convertible<ANY_TYPE , TYPE>::value
                             &&
                             !bsl_converts_from_optional<TYPE,ANY_TYPE>::value,
                             bool>::type = false>
    explicit
    optional(optional<ANY_TYPE>&& original)
    {
        // Must be in-place inline because the use of 'enable_if' will
        // otherwise break the MSVC 2010 compiler.
        if (original.has_value()) {
           emplace(MoveUtil::move(original.value()));
        }
    }

      // If original contains a value, initialize the contained value by moving
      // from *original. Otherwise, create a disengaged optional.
#if !BSLS_COMPILERFEATURES_SIMULATE_CPP11_FEATURES // $var-args=5
    template<class... ARGS>
    explicit optional(bsl::in_place_t,
                      BSLS_COMPILERFEATURES_FORWARD_REF(ARGS)...);
#if defined(BSLS_COMPILERFEATURES_SUPPORT_GENERALIZED_INITIALIZERS)
    template<class U, class... ARGS>
    explicit optional(bsl::in_place_t, std::initializer_list<U>,
                      BSLS_COMPILERFEATURES_FORWARD_REF(ARGS)...);
#endif//BSLS_COMPILERFEATURES_SUPPORT_GENERALIZED_INITIALIZERS
#elif BSLS_COMPILERFEATURES_SIMULATE_VARIADIC_TEMPLATES

#endif // BSLS_COMPILERFEATURES_SIMULATE_VARIADIC_TEMPLATES

  ~optional();
      // Destroy this object.

  //MANIPULATORS
#if !BSLS_COMPILERFEATURES_SIMULATE_CPP11_FEATURES // $var-args=5
    template<class... ARGS>
    void emplace(BSLS_COMPILERFEATURES_FORWARD_REF(ARGS)...);
        // Destroy the current value type object, if any, and create a
        // new one using the provided arguments.
#if defined(BSLS_COMPILERFEATURES_SUPPORT_GENERALIZED_INITIALIZERS)
    template<class U, class... ARGS>
    void emplace(std::initializer_list<U>,
                 BSLS_COMPILERFEATURES_FORWARD_REF(ARGS)...);
        // Destroy the current value type object, if any, and create a
        // new one using the provided arguments.
#endif//BSLS_COMPILERFEATURES_SUPPORT_GENERALIZED_INITIALIZERS
#endif

  void reset() BSLS_KEYWORD_NOEXCEPT;
      // Reset this object to the default constructed state (i.e., to have
      // the null value).
  //OBSERVERS

  TYPE& value() BSLS_KEYWORD_LVREF_QUAL;
#if defined(BSLS_COMPILERFEATURES_SUPPORT_REF_QUALIFIERS)
  TYPE&& value() BSLS_KEYWORD_RVREF_QUAL;
#endif
      // Return a reference providing modifiable access to the underlying
      // 'TYPE' object. Throws a bsl::bad_optional_access if the optional
      // object is disengaged.
  const TYPE& value() const BSLS_KEYWORD_LVREF_QUAL;
#if defined(BSLS_COMPILERFEATURES_SUPPORT_REF_QUALIFIERS)
  const TYPE&& value() const BSLS_KEYWORD_RVREF_QUAL;
#endif
      // Return a reference providing non-modifiable access to the underlying
      // 'TYPE' object. Throws a bsl::bad_optional_access if the optional
      // object is disengaged.

  optional& operator=(bsl::nullopt_t) BSLS_KEYWORD_NOEXCEPT;
      // reset the optional to a disengaged state.

  optional& operator=(const optional& rhs);
  optional& operator=(BloombergLP::bslmf::MovableRef<optional> rhs);
      // Assign to this object the value of the specified 'rhs' object.
      // Note that this method may invoke assignment from rhs, or
      // construction from rhs, depending on whether the lhs optional object
      // is engaged.

  template<class ANY_TYPE>
  typename bsl::enable_if<
            std::is_constructible<TYPE,const ANY_TYPE &>::value
            &&
            std::is_assignable<TYPE&, ANY_TYPE>::value
            &&
            !bsl_converts_from_optional<TYPE,ANY_TYPE>::value
            &&
            !bsl_assigns_from_optional<TYPE,ANY_TYPE>::value,
            optional>::type &
            operator=(const optional<ANY_TYPE> &rhs)
  {
      // Must be in-place inline because the use of 'enable_if' will
      // otherwise break the MSVC 2010 compiler.
      if (rhs.has_value())
      {
        if (this->has_value())
          this->value() = rhs.value();
        else
          this->emplace(rhs.value());
      }
      else
      {
        this->reset();
      }
      return *this;
  }
  template<class ANY_TYPE>
  typename bsl::enable_if<
            std::is_constructible<TYPE, ANY_TYPE>::value
            &&
            std::is_assignable<TYPE&, ANY_TYPE>::value
            &&
            !bsl_converts_from_optional<TYPE,ANY_TYPE>::value
            &&
            !bsl_assigns_from_optional<TYPE,ANY_TYPE>::value,
            optional>::type &
            operator=(optional<ANY_TYPE>&& rhs)
  {
      // Must be in-place inline because the use of 'enable_if' will
      // otherwise break the MSVC 2010 compiler.
      if (rhs.has_value())
      {
        if (this->has_value())
          this->value() = MoveUtil::move(rhs.value());
        else
          this->emplace(MoveUtil::move(rhs.value()));
      }
      else
      {
        this->reset();
      }
      return *this;
  }
    // If 'rhs' object is engaged, assign to this object the result of
    // rhs->value converted to TYPE. Otherwise, disengage the lhs optional.
    // Note that this method may invoke assignment from rhs, or
    // construction from rhs, depending on whether the lhs optional object
    // is engaged.

#if defined(BSLS_COMPILERFEATURES_SUPPORT_RVALUE_REFERENCES )
    template<class ANY_TYPE = TYPE>
    typename bsl::enable_if<
                  !bsl::is_same<ANY_TYPE, optional>::value
                  &&
                  !(bsl::is_same<ANY_TYPE,
                        typename bsl::decay_t<TYPE> >::value
                    && std::is_scalar<TYPE>::value)
                  &&
                  std::is_constructible<TYPE, ANY_TYPE>::value
                  &&
                  std::is_assignable<TYPE&, ANY_TYPE>::value,
                  optional>::type &
    operator=(ANY_TYPE&& rhs)
    {
        // Must be in-place inline because the use of 'enable_if' will
        // otherwise break the MSVC 2010 compiler.
        if (this->has_value())
        {
            this->value() = std::forward<ANY_TYPE>(rhs);
        }
        else
        {
            this->emplace(std::forward<ANY_TYPE>(rhs));
        }
        return *this;
    }
        // Assign to this object the value of the specified 'rhs' object (of
        // 'BDE_rhs_TYPE') converted to 'TYPE', and return a reference
        // providing modifiable access to this object.  Note that this
        // method may invoke assignment from rhs, or construction from rhs,
        // depending on whether the lhs optional object is engaged.
        // Equality trait is needed to remove this function from the
        // overload set when assignment is done from the optional<TYPE>
        // object, as this is a better match for lvalues than the
        // operator=(const optional& rhs). Without rvalue references
        // and perfect forwarding, this is not the case.
#else
    template<class ANY_TYPE = TYPE>
    optional& operator=(const ANY_TYPE &rhs);

    template<class ANY_TYPE = TYPE>
    optional& operator=(ANY_TYPE&& rhs);
        // Assign to this object the value of the specified 'rhs' object (of
        // 'BDE_rhs_TYPE') converted to 'TYPE', and return a reference
        // providing modifiable access to this object.  Note that this
        // method may invoke assignment from rhs, or construction from rhs.
#endif

    TYPE* operator->();
        // Return a pointer to the current modifiable underlying
        // 'TYPE' object. The behaviour is undefined if the optional
        // object is disengaged.
    const TYPE* operator->() const;
        // Return a pointer to the current non-modifiable underlying 'TYPE'
        // object. The behaviour is undefined if the optional object is
        // disengaged.

    TYPE& operator*() BSLS_KEYWORD_LVREF_QUAL;
#if defined(BSLS_COMPILERFEATURES_SUPPORT_REF_QUALIFIERS)
    TYPE&& operator*() BSLS_KEYWORD_RVREF_QUAL;
#endif
        // Return a reference to the current, modifiable element.  The behavior
        // is undefined if the optional object is disengaged.

    const TYPE& operator*() const BSLS_KEYWORD_LVREF_QUAL;
#if defined(BSLS_COMPILERFEATURES_SUPPORT_REF_QUALIFIERS)
    const TYPE&& operator*() const BSLS_KEYWORD_RVREF_QUAL;
#endif
        // Return a reference providing non-modifiable access to the underlying
        // 'TYPE' object. The behavior is undefined if if the optional object
        // is disengaged.

    bool has_value() const BSLS_KEYWORD_NOEXCEPT;
        // Return 'true' if this object is disengaged, and 'false' otherwise.

  BSLS_KEYWORD_EXPLICIT operator bool()  const  BSLS_KEYWORD_NOEXCEPT;
        // Return 'true' if this object is disengaged, and 'false' otherwise.
  template<class ANY_TYPE>
    TYPE value_or(BSLS_COMPILERFEATURES_FORWARD_REF(ANY_TYPE)) const
    BSLS_KEYWORD_LVREF_QUAL;
#if defined(BSLS_COMPILERFEATURES_SUPPORT_REF_QUALIFIERS)
  template<class ANY_TYPE>
    TYPE value_or(ANY_TYPE&&) BSLS_KEYWORD_RVREF_QUAL;
        // If this->has_value() == true, return a copy of the contained
        // value type object. Otherwise, return the value of rhs converted to
        // value type.
#endif

    void swap(optional& other);
        // Efficiently exchange the value of this object with the value of the
        // specified 'other' object.  In effect, performs
        // 'using bsl::swap; swap(c, other.c);'.
};
#endif // __cpp_lib_optional
// FREE FUNCTIONS
template <class TYPE>
void swap(bsl::optional<TYPE>& lhs,
          bsl::optional<TYPE>& rhs);
    // Swap the value of the specified 'lhs' optional with the value of the
    // specified 'rhs' optional.

// HASH SPECIALIZATIONS
template <class HASHALG, class TYPE>
void hashAppend(HASHALG& hashAlg, const optional<TYPE>&  input);
    // Pass the specified 'input' to the specified 'hashAlg'

// FREE OPERATORS
// comparison with optional
template <class LHS_TYPE, class RHS_TYPE>
bool operator==(const bsl::optional<LHS_TYPE>& lhs,
                const bsl::optional<RHS_TYPE>& rhs);
    // If bool(x) != bool(y), false; otherwise if bool(x) == false, true;
    // otherwise *x == *y. Note that this function will fail to compile if
    // 'LHS_TYPE' and 'RHS_TYPE' are not compatible.

template <class LHS_TYPE, class RHS_TYPE>
bool operator!=(const bsl::optional<LHS_TYPE>& lhs,
                const bsl::optional<RHS_TYPE>& rhs);
    // If bool(x) != bool(y), true; otherwise, if bool(x) == false, false;
    // otherwise *x != *y.  Note that this function will fail to compile if
    // 'LHS_TYPE' and 'RHS_TYPE' are not compatible.

template <class LHS_TYPE, class RHS_TYPE>
bool operator<(const bsl::optional<LHS_TYPE>& lhs,
               const bsl::optional<RHS_TYPE>& rhs);
    // If !y, false; otherwise, if !x, true; otherwise *x < *y.  Note that
    // this function will fail to compile if 'LHS_TYPE' and 'RHS_TYPE' are
    // not compatible.

template <class LHS_TYPE, class RHS_TYPE>
bool operator>(const bsl::optional<LHS_TYPE>& lhs,
               const bsl::optional<RHS_TYPE>& rhs);
    // If !x, false; otherwise, if !y, true; otherwise *x > *y. note that this
    // function will fail to compile if 'LHS_TYPE' and 'RHS_TYPE' are not
    // compatible.

template <class LHS_TYPE, class RHS_TYPE>
bool operator<=(const bsl::optional<LHS_TYPE>& lhs,
                const bsl::optional<RHS_TYPE>& rhs);
    // If !x, true; otherwise, if !y, false; otherwise *x <= *y. Note that this
    // function will fail to compile if 'LHS_TYPE' and 'RHS_TYPE' are not
    // compatible.

template <class LHS_TYPE, class RHS_TYPE>
bool operator>=(const bsl::optional<LHS_TYPE>& lhs,
                const bsl::optional<RHS_TYPE>& rhs);
    // If !y, true; otherwise, if !x, false; otherwise *x >= *y. Note that this
    // function will fail to compile if 'LHS_TYPE' and 'RHS_TYPE' are not
    // compatible.

// comparison with nullopt_t
template <class TYPE>
BSLS_KEYWORD_CONSTEXPR
bool operator==(const bsl::optional<TYPE>& value,
                const bsl::nullopt_t&) BSLS_KEYWORD_NOEXCEPT;
template <class TYPE>
BSLS_KEYWORD_CONSTEXPR
bool operator==(const bsl::nullopt_t&         ,
                const bsl::optional<TYPE>& value) BSLS_KEYWORD_NOEXCEPT;
    // Return 'true' if 'value' is disengaged, and 'false' otherwise.

template <class TYPE>
BSLS_KEYWORD_CONSTEXPR
bool operator!=(const bsl::optional<TYPE>& value,
                const bsl::nullopt_t&) BSLS_KEYWORD_NOEXCEPT;
template <class TYPE>
BSLS_KEYWORD_CONSTEXPR
bool operator!=(const bsl::nullopt_t&,
                const bsl::optional<TYPE>& value) BSLS_KEYWORD_NOEXCEPT;
    // Return 'true' if 'value' is engaged, and 'false' otherwise.

template <class TYPE>
BSLS_KEYWORD_CONSTEXPR
bool operator<(const bsl::optional<TYPE>&,
               const bsl::nullopt_t& ) BSLS_KEYWORD_NOEXCEPT;
    // Return 'false'.

template <class TYPE>
BSLS_KEYWORD_CONSTEXPR
bool operator<(const bsl::nullopt_t&,
               const bsl::optional<TYPE>& value) BSLS_KEYWORD_NOEXCEPT;
    // Return 'true' if 'value' is engaged, and 'false' otherwise.

template <class TYPE>
BSLS_KEYWORD_CONSTEXPR
bool operator>(const bsl::optional<TYPE>& value,
               const bsl::nullopt_t&) BSLS_KEYWORD_NOEXCEPT;
    // Return 'true' if 'value' is engaged, and 'false' otherwise.

template <class TYPE>
BSLS_KEYWORD_CONSTEXPR
bool operator>(const bsl::nullopt_t&,
               const bsl::optional<TYPE>& value) BSLS_KEYWORD_NOEXCEPT;
    // Return 'false'.

template <class TYPE>
BSLS_KEYWORD_CONSTEXPR
bool operator<=(const bsl::optional<TYPE>& value,
                const bsl::nullopt_t&) BSLS_KEYWORD_NOEXCEPT;
    // Return 'true' if 'value' is disengaged, and 'false' otherwise.

template <class TYPE>
BSLS_KEYWORD_CONSTEXPR
bool operator<=(const bsl::nullopt_t&,
                const bsl::optional<TYPE>& value) BSLS_KEYWORD_NOEXCEPT;
    // Return 'true'.

template <class TYPE>
BSLS_KEYWORD_CONSTEXPR
bool operator>=(const bsl::optional<TYPE>& value,
                const bsl::nullopt_t&) BSLS_KEYWORD_NOEXCEPT;
    // Return 'true'.

template <class TYPE>
BSLS_KEYWORD_CONSTEXPR
bool operator>=(const bsl::nullopt_t&,
                const bsl::optional<TYPE>& value) BSLS_KEYWORD_NOEXCEPT;
    /// Return 'true' if 'value' is disengaged, and 'false' otherwise.

// comparison with T
template <class LHS_TYPE, class RHS_TYPE>
bool operator!=(const bsl::optional<LHS_TYPE>& lhs,
                const RHS_TYPE&           rhs);
template <class LHS_TYPE, class RHS_TYPE>
bool operator!=(const LHS_TYPE&           lhs,
                const bsl::optional<RHS_TYPE>& rhs);
    // Return 'true' if the specified 'lhs' and 'rhs' objects do not have the
    // same value, and 'false' otherwise.  A optional object and a value of
    // some type do not have the same value if either the optional object is
    // null, or its underlying value does not compare equal to the other value.
    // Note that this function will fail to compile if 'LHS_TYPE' and
    // 'RHS_TYPE' are not compatible.

template <class LHS_TYPE, class RHS_TYPE>
bool operator==(const bsl::optional<LHS_TYPE>& lhs,
                const RHS_TYPE&                rhs);
template <class LHS_TYPE, class RHS_TYPE>
bool operator==(const LHS_TYPE&                lhs,
                const bsl::optional<RHS_TYPE>& rhs);
    // Return 'true' if the specified 'lhs' and 'rhs' objects have the same
    // value, and 'false' otherwise.  A optional object and a value of some
    // type have the same value if the optional object is non-null and its
    // underlying value compares equal to the other value.  Note that this
    // function will fail to compile if 'LHS_TYPE' and 'RHS_TYPE' are not
    // compatible.


template <class LHS_TYPE, class RHS_TYPE>
bool operator<(const bsl::optional<LHS_TYPE>& lhs,
               const RHS_TYPE&                rhs);
    // Return 'true' if the specified 'lhs' optional object is ordered before
    // the specified 'rhs', and 'false' otherwise.  'lhs' is ordered before
    // 'rhs' if 'lhs' is null or 'lhs.value()' is ordered before 'rhs'.

template <class LHS_TYPE, class RHS_TYPE>
bool operator<(const LHS_TYPE&                lhs,
               const bsl::optional<RHS_TYPE>& rhs);
    // Return 'true' if the specified 'lhs' is ordered before the specified
    // 'rhs' optional object, and 'false' otherwise.  'lhs' is ordered before
    // 'rhs' if 'rhs' is not null and 'lhs' is ordered before 'rhs.value()'.


template <class LHS_TYPE, class RHS_TYPE>
bool operator>(const bsl::optional<LHS_TYPE>& lhs,
               const RHS_TYPE&                rhs);
    // Return 'true' if the specified 'lhs' optional object is ordered after
    // the specified 'rhs', and 'false' otherwise.  'lhs' is ordered after
    // 'rhs' if 'lhs' is not null and 'lhs.value()' is ordered after 'rhs'.
    // Note that this operator returns 'rhs < lhs'.

template <class LHS_TYPE, class RHS_TYPE>
bool operator>(const LHS_TYPE&                lhs,
               const bsl::optional<RHS_TYPE>& rhs);
    // Return 'true' if the specified 'lhs' is ordered after the specified
    // 'rhs' optional object, and 'false' otherwise.  'lhs' is ordered after
    // 'rhs' if 'rhs' is null or 'lhs' is ordered after 'rhs.value()'.  Note
    // that this operator returns 'rhs < lhs'.


template <class LHS_TYPE, class RHS_TYPE>
bool operator<=(const bsl::optional<LHS_TYPE>& lhs,
                const RHS_TYPE&                rhs);
    // Return 'true' if the specified 'lhs' optional object is ordered before
    // the specified 'rhs' or 'lhs' and 'rhs' have the same value, and 'false'
    // otherwise.  (See 'operator<' and 'operator=='.)  Note that this operator
    // returns '!(rhs < lhs)'.

template <class LHS_TYPE, class RHS_TYPE>
bool operator<=(const LHS_TYPE&                lhs,
                const bsl::optional<RHS_TYPE>& rhs);
    // Return 'true' if the specified 'lhs' is ordered before the specified
    // 'rhs' optional object or 'lhs' and 'rhs' have the same value, and
    // 'false' otherwise.  (See 'operator<' and 'operator=='.)  Note that this
    // operator returns '!(rhs < lhs)'.

template <class LHS_TYPE, class RHS_TYPE>
bool operator>=(const bsl::optional<LHS_TYPE>& lhs,
                const bsl::optional<RHS_TYPE>& rhs);
    // Return 'true' if the specified 'lhs' optional object is ordered after
    // the specified 'rhs' optional object or 'lhs' and 'rhs' have the same
    // value, and 'false' otherwise.  (See 'operator>' and 'operator=='.)  Note
    // that this operator returns '!(lhs < rhs)'.  Also note that this function
    // will fail to compile if 'LHS_TYPE' and 'RHS_TYPE' are not compatible.

template <class LHS_TYPE, class RHS_TYPE>
bool operator>=(const bsl::optional<LHS_TYPE>& lhs,
                const RHS_TYPE&                rhs);
    // Return 'true' if the specified 'lhs' optional object is ordered after
    // the specified 'rhs' or 'lhs' and 'rhs' have the same value, and 'false'
    // otherwise.  (See 'operator>' and 'operator=='.)  Note that this operator
    // returns '!(lhs < rhs)'.

template <class LHS_TYPE, class RHS_TYPE>
bool operator>=(const LHS_TYPE&                lhs,
                const bsl::optional<RHS_TYPE>& rhs);
    // Return 'true' if the specified 'lhs' is ordered after the specified
    // 'rhs' optional object or 'lhs' and 'rhs' have the same value, and
    // 'false' otherwise.  (See 'operator>' and 'operator=='.)  Note that this
    // operator returns '!(lhs < rhs)'.
#ifdef __cpp_lib_optional
template <class TYPE>
void swap(bsl::optional<TYPE>& lhs,
          std::optional<TYPE>& rhs);
template <class TYPE>
void swap(std::optional<TYPE>& lhs,
          bsl::optional<TYPE>& rhs);
    // Swap the value of the specified 'lhs' optional with the value of the
    // specified 'rhs' optional.

// comparison with optional
template <class LHS_TYPE, class RHS_TYPE>
bool operator==(const std::optional<LHS_TYPE>& lhs,
                const bsl::optional<RHS_TYPE>& rhs);
template <class LHS_TYPE, class RHS_TYPE>
bool operator==(const bsl::optional<LHS_TYPE>& lhs,
                const std::optional<RHS_TYPE>& rhs);
    // If bool(x) != bool(y), false; otherwise if bool(x) == false, true;
    // otherwise *x == *y. Note that this function will fail to compile if
    // 'LHS_TYPE' and 'RHS_TYPE' are not compatible.

template <class LHS_TYPE, class RHS_TYPE>
bool operator!=(const bsl::optional<LHS_TYPE>& lhs,
                const std::optional<RHS_TYPE>& rhs);
template <class LHS_TYPE, class RHS_TYPE>
bool operator!=(const std::optional<LHS_TYPE>& lhs,
                const bsl::optional<RHS_TYPE>& rhs);
    // If bool(x) != bool(y), true; otherwise, if bool(x) == false, false;
    // otherwise *x != *y.  Note that this function will fail to compile if
    // 'LHS_TYPE' and 'RHS_TYPE' are not compatible.

template <class LHS_TYPE, class RHS_TYPE>
bool operator<(const bsl::optional<LHS_TYPE>& lhs,
               const std::optional<RHS_TYPE>& rhs);
template <class LHS_TYPE, class RHS_TYPE>
bool operator<(const std::optional<LHS_TYPE>& lhs,
               const bsl::optional<RHS_TYPE>& rhs);
    // If !y, false; otherwise, if !x, true; otherwise *x < *y.  Note that
    // this function will fail to compile if 'LHS_TYPE' and 'RHS_TYPE' are
    // not compatible.

template <class LHS_TYPE, class RHS_TYPE>
bool operator>(const bsl::optional<LHS_TYPE>& lhs,
               const std::optional<RHS_TYPE>& rhs);
template <class LHS_TYPE, class RHS_TYPE>
bool operator>(const std::optional<LHS_TYPE>& lhs,
               const bsl::optional<RHS_TYPE>& rhs);
    // If !x, false; otherwise, if !y, true; otherwise *x > *y. note that this
    // function will fail to compile if 'LHS_TYPE' and 'RHS_TYPE' are not
    // compatible.

template <class LHS_TYPE, class RHS_TYPE>
bool operator<=(const bsl::optional<LHS_TYPE>& lhs,
                const std::optional<RHS_TYPE>& rhs);
template <class LHS_TYPE, class RHS_TYPE>
bool operator<=(const std::optional<LHS_TYPE>& lhs,
                const bsl::optional<RHS_TYPE>& rhs);
    // If !x, true; otherwise, if !y, false; otherwise *x <= *y. Note that this
    // function will fail to compile if 'LHS_TYPE' and 'RHS_TYPE' are not
    // compatible.

template <class LHS_TYPE, class RHS_TYPE>
bool operator>=(const bsl::optional<LHS_TYPE>& lhs,
                const std::optional<RHS_TYPE>& rhs);
template <class LHS_TYPE, class RHS_TYPE>
bool operator>=(const std::optional<LHS_TYPE>& lhs,
                const bsl::optional<RHS_TYPE>& rhs);
    // If !y, true; otherwise, if !x, false; otherwise *x >= *y. Note that this
    // function will fail to compile if 'LHS_TYPE' and 'RHS_TYPE' are not
    // compatible.

#endif // __cpp_lib_optional

template<class TYPE>
BSLS_KEYWORD_CONSTEXPR
bsl::optional<typename bsl::decay_t<TYPE> >
make_optional(BSLS_COMPILERFEATURES_FORWARD_REF(TYPE) rhs);
    // Return an 'optional' object containing a 'TYPE' object created from
    // the given parameter using
    // optional((BSLS_COMPILERFEATURES_FORWARD_REF(TYPE) rhs);
    // If TYPE uses an allocator, the default allocator will be used for the
    // optional object.
#if !BSLS_COMPILERFEATURES_SIMULATE_CPP11_FEATURES
template<class TYPE, class... ARGS>
BSLS_KEYWORD_CONSTEXPR
bsl::optional<TYPE>
make_optional(BSLS_COMPILERFEATURES_FORWARD_REF(ARGS)... args);
    // Return an 'optional' object containing a 'TYPE' object created from
    // the given parameters using
    // optional(in_place, (BSLS_COMPILERFEATURES_FORWARD_REF(ARGS)... args);
    // If TYPE uses an allocator, the default allocator will be used for the
    // optional object.
#if defined(BSLS_COMPILERFEATURES_SUPPORT_GENERALIZED_INITIALIZERS)
template<class TYPE, class U, class... ARGS>
BSLS_KEYWORD_CONSTEXPR
bsl::optional<TYPE>
make_optional(std::initializer_list<U> il,
              BSLS_COMPILERFEATURES_FORWARD_REF(ARGS)... args);
    // Return an 'optional' object containing a 'TYPE' object created from
    // the given parameters using
    // optional(in_place,
    //          il,
    //          (BSLS_COMPILERFEATURES_FORWARD_REF(ARGS)... args);
    // If TYPE uses an allocator, the default allocator will be used for the
    // optional object.
#endif // defined(BSLS_COMPILERFEATURES_SUPPORT_GENERALIZED_INITIALIZERS)
#endif //!BSLS_COMPILERFEATURES_SIMULATE_CPP11_FEATURES
template<class TYPE>
BSLS_KEYWORD_CONSTEXPR
bsl::optional<typename bsl::decay_t<TYPE>>
alloc_optional(typename bsl::optional<typename bsl::decay_t<TYPE>
                                 >::allocator_type const&,
               BSLS_COMPILERFEATURES_FORWARD_REF(TYPE) rhs);
    // Return an 'optional' object containing a 'TYPE' object created from
    // the given TYPE parameter using
    // optional(allocator_arg,
    //          alloc,
    //          (BSLS_COMPILERFEATURES_FORWARD_REF(TYPE) rhs));
    // Note that this function will fail to compile if TYPE doesn't use
    // allocators.
#if !BSLS_COMPILERFEATURES_SIMULATE_CPP11_FEATURES
template<class TYPE, class... ARGS>
BSLS_KEYWORD_CONSTEXPR
bsl::optional<TYPE>
alloc_optional(typename bsl::optional<TYPE>::allocator_type const& alloc,
               BSLS_COMPILERFEATURES_FORWARD_REF(ARGS)...     args);
    // Return an 'optional' object containing a 'TYPE' object created from
    // the given TYPE parameter using
    // optional(allocator_arg,
    //          alloc,
    //          in_place,
    //          (BSLS_COMPILERFEATURES_FORWARD_REF(ARGS)... args);
    // Note that this function will fail to compile if TYPE doesn't use
    // allocators.
#if defined(BSLS_COMPILERFEATURES_SUPPORT_GENERALIZED_INITIALIZERS)
template<class TYPE, class U, class... ARGS>
BSLS_KEYWORD_CONSTEXPR
bsl::optional<TYPE>
alloc_optional(typename bsl::optional<TYPE>::allocator_type const& alloc,
               std::initializer_list<U>                       il,
               BSLS_COMPILERFEATURES_FORWARD_REF(ARGS)...     args);
    // Return an 'optional' object containing a 'TYPE' object created from
    // the given TYPE parameter using
    // optional(allocator_arg,
    //          alloc,
    //          in_place,
    //          il,
    //          (BSLS_COMPILERFEATURES_FORWARD_REF(ARGS)... args);
    // Note that this function will fail to compile if TYPE doesn't use
    // allocators.
#endif // defined(BSLS_COMPILERFEATURES_SUPPORT_GENERALIZED_INITIALIZERS)
#endif // !BSLS_COMPILERFEATURES_SIMULATE_CPP11_FEATURES
// ============================================================================
//                           INLINE DEFINITIONS
// ============================================================================

                      // -------------------------
                      // class optional<TYPE>
                      // -------------------------

// CREATORS
template <typename TYPE, bool UsesBslmaAllocator>
inline
optional<TYPE, UsesBslmaAllocator>::optional()
{}
template <typename TYPE, bool UsesBslmaAllocator>
inline
optional<TYPE, UsesBslmaAllocator>::optional(bsl::nullopt_t)
{}

template <typename TYPE, bool UsesBslmaAllocator>
inline
optional<TYPE, UsesBslmaAllocator>::optional(
    const optional& original)
{
    if (original.has_value()) {
       emplace(original.value());
    }
}

template <typename TYPE, bool UsesBslmaAllocator>
inline
optional<TYPE, UsesBslmaAllocator>::optional(
    BloombergLP::bslmf::MovableRef<optional> original)
: d_allocator(MoveUtil::access(original).get_allocator())
{
    optional& lvalue = original;

    if (lvalue.has_value()) {
       emplace(MoveUtil::move(lvalue.value()));
    }
}
#if !BSLS_COMPILERFEATURES_SIMULATE_CPP11_FEATURES
template <typename TYPE, bool UsesBslmaAllocator>
template<class... ARGS>
inline
optional<TYPE, UsesBslmaAllocator>::optional(bsl::in_place_t,
                 BSLS_COMPILERFEATURES_FORWARD_REF(ARGS)... args)
{
    emplace(std::forward<ARGS>(args)...);
}
#if defined(BSLS_COMPILERFEATURES_SUPPORT_GENERALIZED_INITIALIZERS)
template <typename TYPE, bool UsesBslmaAllocator>
template<class U, class... ARGS>
inline
optional<TYPE, UsesBslmaAllocator>::optional(bsl::in_place_t,
                std::initializer_list<U>                   it,
                BSLS_COMPILERFEATURES_FORWARD_REF(ARGS)... args)
{
    emplace(it, std::forward<ARGS>(args)...);
}
#endif//BSLS_COMPILERFEATURES_SUPPORT_GENERALIZED_INITIALIZERS
#elif BSLS_COMPILERFEATURES_SIMULATE_VARIADIC_TEMPLATES
#endif //BSLS_COMPILERFEATURES_SIMULATE_VARIADIC_TEMPLATES

template <typename TYPE, bool UsesBslmaAllocator>
inline
optional<TYPE, UsesBslmaAllocator>::optional(bsl::allocator_arg_t,
                                             allocator_type basicAllocator)

:d_allocator(basicAllocator)
{
}

template <typename TYPE, bool UsesBslmaAllocator>
inline
optional<TYPE, UsesBslmaAllocator>::optional(bsl::allocator_arg_t,
                                             allocator_type basicAllocator,
                                             bsl::nullopt_t)

:d_allocator(basicAllocator)
{
}

template <typename TYPE, bool UsesBslmaAllocator>
inline
optional<TYPE, UsesBslmaAllocator>::optional(bsl::allocator_arg_t,
                                             allocator_type   basicAllocator,
                                             const optional&  original)
: d_allocator(basicAllocator)
{
    if (original.has_value()) {
        this->emplace(original.value());
    }
}

template <typename TYPE, bool UsesBslmaAllocator>
inline
optional<TYPE, UsesBslmaAllocator>::optional(bsl::allocator_arg_t,
                            allocator_type  basicAllocator,
                            BloombergLP::bslmf::MovableRef<optional>  original)
: d_allocator(basicAllocator)
{
    optional& lvalue = original;

    if (lvalue.has_value()) {
       emplace(MoveUtil::move(lvalue.value()));
    }
}

#if !BSLS_COMPILERFEATURES_SIMULATE_CPP11_FEATURES
template <typename TYPE, bool UsesBslmaAllocator>
template<class... ARGS>
inline
optional<TYPE, UsesBslmaAllocator>::optional(
                               bsl::allocator_arg_t,
                               allocator_type alloc,
                               bsl::in_place_t,
                               BSLS_COMPILERFEATURES_FORWARD_REF(ARGS)... args)
: d_allocator(alloc)
{
    emplace(std::forward<ARGS>(args)...);
}
#if defined(BSLS_COMPILERFEATURES_SUPPORT_GENERALIZED_INITIALIZERS)
template <typename TYPE, bool UsesBslmaAllocator>
template<class U, class... ARGS>
inline
optional<TYPE, UsesBslmaAllocator>::optional(
                               bsl::allocator_arg_t,
                               allocator_type alloc,
                               bsl::in_place_t,
                               std::initializer_list<U> il,
                               BSLS_COMPILERFEATURES_FORWARD_REF(ARGS)... args)
: d_allocator(alloc)
{
    emplace(il, std::forward<ARGS>(args)...);
}
#endif//BSLS_COMPILERFEATURES_SUPPORT_GENERALIZED_INITIALIZERS
#elif BSLS_COMPILERFEATURES_SIMULATE_VARIADIC_TEMPLATES

#endif // BSLS_COMPILERFEATURES_SIMULATE_VARIADIC_TEMPLATES
template <typename TYPE, bool UsesBslmaAllocator>
inline
optional<TYPE, UsesBslmaAllocator>::~optional()
{
    this->reset();
}

//MANIPULATORS
#if !BSLS_COMPILERFEATURES_SIMULATE_CPP11_FEATURES
template <typename TYPE, bool UsesBslmaAllocator>
template <class... ARGS>
inline
void optional<TYPE, UsesBslmaAllocator>::emplace(ARGS&&... args)
{
    d_value.emplace(bsl::allocator_arg, d_allocator,
        BSLS_COMPILERFEATURES_FORWARD(ARGS, args)...);
}
#if defined(BSLS_COMPILERFEATURES_SUPPORT_GENERALIZED_INITIALIZERS)
template <typename TYPE, bool UsesBslmaAllocator>
template<class U, class... ARGS>
void optional<TYPE, UsesBslmaAllocator>::emplace(std::initializer_list<U> il,
                                                 ARGS&&...                args)
{
    d_value.emplace(bsl::allocator_arg, d_allocator, il,
            BSLS_COMPILERFEATURES_FORWARD(ARGS, args)...);
}
#endif//BSLS_COMPILERFEATURES_SUPPORT_GENERALIZED_INITIALIZERS
#elif BSLS_COMPILERFEATURES_SIMULATE_VARIADIC_TEMPLATES
#else
#endif


template <class TYPE, bool UsesBslmaAllocator>
inline
void optional<TYPE, UsesBslmaAllocator>::reset() BSLS_KEYWORD_NOEXCEPT
{
    d_value.reset();
}
//OBSERVERS
template <class TYPE, bool UsesBslmaAllocator>
inline
TYPE& optional<TYPE, UsesBslmaAllocator>::value() BSLS_KEYWORD_LVREF_QUAL
{
    if (!has_value()) BSLS_THROW(bsl::bad_optional_access());

    return d_value.value();
}
#if defined(BSLS_COMPILERFEATURES_SUPPORT_REF_QUALIFIERS)
template <class TYPE, bool UsesBslmaAllocator>
inline
TYPE&& optional<TYPE, UsesBslmaAllocator>::value() BSLS_KEYWORD_RVREF_QUAL
{
    if (!has_value()) BSLS_THROW(bsl::bad_optional_access());

    return std::move(d_value.value());
}
template <class TYPE, bool UsesBslmaAllocator>
inline
const TYPE&& optional<TYPE, UsesBslmaAllocator>::value() const
BSLS_KEYWORD_RVREF_QUAL
{
    if (!has_value()) BSLS_THROW(bsl::bad_optional_access());

    return std::move(d_value.value());
}
#endif
template <class TYPE, bool UsesBslmaAllocator>
inline
const TYPE& optional<TYPE, UsesBslmaAllocator>::value() const
BSLS_KEYWORD_LVREF_QUAL
{
    if (!has_value()) BSLS_THROW(bsl::bad_optional_access());

    return d_value.value();
}

template <class TYPE, bool UsesBslmaAllocator>
template <class ANY_TYPE>
inline
TYPE
optional<TYPE, UsesBslmaAllocator>::value_or(
            BSLS_COMPILERFEATURES_FORWARD_REF(ANY_TYPE) rhs) const
BSLS_KEYWORD_LVREF_QUAL
{
    if (this->has_value())
        return TYPE(this->value());
    else
        return TYPE(BSLS_COMPILERFEATURES_FORWARD(ANY_TYPE, rhs));
}
#ifdef BSL_COMPILERFEATURES_GUARANTEED_COPY_ELISION
template <class TYPE, bool UsesBslmaAllocator>
template <class ANY_TYPE>
inline
TYPE
optional<TYPE, UsesBslmaAllocator>::value_or(bsl::allocator_arg_t,
    allocator_type allocator,
    BSLS_COMPILERFEATURES_FORWARD_REF(ANY_TYPE) rhs) const
BSLS_KEYWORD_LVREF_QUAL
{
    if (has_value())
        return BloombergLP::bslma::ConstructionUtil::make<TYPE>(
                                                         allocator.mechanism(),
                                                         this->value());
    else
        return BloombergLP::bslma::ConstructionUtil::make<TYPE>(
                                 allocator.mechanism(),
                                 BSLS_COMPILERFEATURES_FORWARD(ANY_TYPE, rhs));

}
#endif //BSL_COMPILERFEATURES_GUARANTEED_COPY_ELISION
template <class TYPE, bool UsesBslmaAllocator>
template <class ANY_TYPE>
inline
TYPE
optional<TYPE, UsesBslmaAllocator>::value_or(ANY_TYPE&& rhs)
BSLS_KEYWORD_RVREF_QUAL
{
    if (has_value())
        return TYPE(std::move(this->value()));
    else
        return TYPE(std::forward<ANY_TYPE>(rhs));
}
#ifdef BSL_COMPILERFEATURES_GUARANTEED_COPY_ELISION
#if defined(BSLS_COMPILERFEATURES_SUPPORT_REF_QUALIFIERS)
template <class TYPE, bool UsesBslmaAllocator>
template <class ANY_TYPE>
inline
TYPE
optional<TYPE, UsesBslmaAllocator>::value_or(bsl::allocator_arg_t,
                                             allocator_type allocator,
                                             ANY_TYPE&&     rhs)
BSLS_KEYWORD_RVREF_QUAL
{
    if (has_value())
        return BloombergLP::bslma::ConstructionUtil::make<TYPE>(
                                                     allocator.mechanism(),
                                                     std::move(this->value()));
    else
        return BloombergLP::bslma::ConstructionUtil::make<TYPE>(
                                                  allocator.mechanism(),
                                                  std::forward<ANY_TYPE>(rhs));
}
#endif
#endif //BSL_COMPILERFEATURES_GUARANTEED_COPY_ELISION
template <class TYPE, bool UsesBslmaAllocator>
inline
optional<TYPE, UsesBslmaAllocator>&
optional<TYPE, UsesBslmaAllocator>::operator=(bsl::nullopt_t)
BSLS_KEYWORD_NOEXCEPT
{
    this->reset();
    return *this;
}

template <class TYPE, bool UsesBslmaAllocator>
inline
optional<TYPE, UsesBslmaAllocator>&
optional<TYPE, UsesBslmaAllocator>::operator=(const optional &rhs)
{
  if (rhs.has_value())
  {
      if (this->has_value())
          this->value() = rhs.value();
      else
          this->emplace(rhs.value());
  }
  else
  {
      this->reset();
  }
  return *this;
}

template <class TYPE, bool UsesBslmaAllocator>
inline
optional<TYPE, UsesBslmaAllocator>&
optional<TYPE, UsesBslmaAllocator>::operator=(
                                  BloombergLP::bslmf::MovableRef<optional> rhs)
{
  if (rhs.has_value())
  {
      if (this->has_value())
          this->value() = MoveUtil::move(MoveUtil::move(rhs).value());
      else
          this->emplace(MoveUtil::move(rhs.value()));
  }
  else
  {
      this->reset();
  }
  return *this;
}

template <class TYPE, bool UsesBslmaAllocator>
inline
TYPE& optional<TYPE, UsesBslmaAllocator>::operator*() BSLS_KEYWORD_LVREF_QUAL
{
    BSLS_ASSERT_SAFE(d_hasValue);

    return this->value();
}
template <class TYPE, bool UsesBslmaAllocator>
inline
const TYPE& optional<TYPE, UsesBslmaAllocator>::operator*() const
BSLS_KEYWORD_LVREF_QUAL
{
    BSLS_ASSERT_SAFE(d_hasValue);
    return this->value();
}
template <class TYPE, bool UsesBslmaAllocator>
inline
TYPE* optional<TYPE, UsesBslmaAllocator>::operator->()
{
    BSLS_ASSERT_SAFE(d_hasValue);

    return BSLS_UTIL_ADDRESSOF(this->value());
}
template <class TYPE, bool UsesBslmaAllocator>
inline
const TYPE* optional<TYPE, UsesBslmaAllocator>::operator->() const
{
    BSLS_ASSERT_SAFE(d_hasValue);

    return BSLS_UTIL_ADDRESSOF(this->value());
}

template <class TYPE, bool UsesBslmaAllocator>
inline
bool optional<TYPE, UsesBslmaAllocator>::has_value() const
BSLS_KEYWORD_NOEXCEPT
{
    return d_value.has_value();
}

template <class TYPE, bool UsesBslmaAllocator>
optional<TYPE, UsesBslmaAllocator>::operator bool() const
BSLS_KEYWORD_NOEXCEPT
{
    return this->has_value();
}
template <class TYPE, bool UsesBslmaAllocator>
inline
typename optional<TYPE, UsesBslmaAllocator>::allocator_type
optional<TYPE, UsesBslmaAllocator>::get_allocator() const BSLS_KEYWORD_NOEXCEPT
{
    return d_allocator;
}

template <class TYPE, bool UsesBslmaAllocator>
void optional<TYPE, UsesBslmaAllocator>::swap(optional &other)
{
    if (this->has_value() && other.has_value())
        BloombergLP::bslalg::SwapUtil::swap(&(this->value()),
                                            &(other.value()));
    else if (this->has_value())
    {
        other.emplace(MoveUtil::move(this->value()));
        this->reset();
    }
    else if (other.has_value())
    {
        this->emplace(MoveUtil::move(other.value()));
        other.reset();
    }
}

                      // ---------------------------
                      // class optional<TYPE, false>
                      // ---------------------------
#ifdef __cpp_lib_optional
template <class TYPE>
inline
optional<TYPE, false>&
optional<TYPE, false>::operator=(bsl::nullopt_t) BSLS_KEYWORD_NOEXCEPT
{
    this->reset();
    return *this;
}
#else

// CREATORS
template <class TYPE>
inline
optional<TYPE, false>::optional()
{
}
template <class TYPE>
inline
optional<TYPE, false>::optional(bsl::nullopt_t)
{
}

template <class TYPE>
inline
optional<TYPE, false>::optional(
    const optional& original)
{
    if (original.has_value()) {
       emplace(original.value());
    }
}

template <class TYPE>
inline
optional<TYPE, false>::optional(
    BloombergLP::bslmf::MovableRef<optional> original)
{
    optional& lvalue = original;

    if (lvalue.has_value()) {
       emplace(MoveUtil::move(lvalue.value()));
    }
}

#if !BSLS_COMPILERFEATURES_SIMULATE_CPP11_FEATURES
template <class TYPE>
template<class... ARGS>
inline
optional<TYPE, false>::optional(bsl::in_place_t,
                               BSLS_COMPILERFEATURES_FORWARD_REF(ARGS)... args)
{
    emplace(std::forward<ARGS>(args)...);
}
#if defined(BSLS_COMPILERFEATURES_SUPPORT_GENERALIZED_INITIALIZERS)
template <class TYPE>
template<class U, class... ARGS>
inline
optional<TYPE, false>::optional(bsl::in_place_t,
                               std::initializer_list<U>                   it,
                               BSLS_COMPILERFEATURES_FORWARD_REF(ARGS)... args)
{
    emplace(it, std::forward<ARGS>(args)...);
}
#endif//BSLS_COMPILERFEATURES_SUPPORT_GENERALIZED_INITIALIZERS
#elif BSLS_COMPILERFEATURES_SIMULATE_VARIADIC_TEMPLATES
#endif //BSLS_COMPILERFEATURES_SIMULATE_VARIADIC_TEMPLATES

template <class TYPE>
inline
optional<TYPE, false>::~optional()
{
    reset();
}

//MANIPULATORS
#if !BSLS_COMPILERFEATURES_SIMULATE_CPP11_FEATURES
template <typename TYPE>
template <class... ARGS>
inline
void optional<TYPE, false>::emplace(
                               BSLS_COMPILERFEATURES_FORWARD_REF(ARGS)... args)
{
    d_value.emplace(BSLS_COMPILERFEATURES_FORWARD(ARGS, args)...);
}
#if defined(BSLS_COMPILERFEATURES_SUPPORT_GENERALIZED_INITIALIZERS)
template <typename TYPE>
template<class U, class... ARGS>
void optional<TYPE, false>::emplace(std::initializer_list<U>              il,
                               BSLS_COMPILERFEATURES_FORWARD_REF(ARGS)... args)
{
    d_value.emplace(il, BSLS_COMPILERFEATURES_FORWARD(ARGS, args)...);
}
#endif//BSLS_COMPILERFEATURES_SUPPORT_GENERALIZED_INITIALIZERS
#elif BSLS_COMPILERFEATURES_SIMULATE_VARIADIC_TEMPLATES
#endif

template <class TYPE>
inline
void optional<TYPE, false>::reset() BSLS_KEYWORD_NOEXCEPT
{
    d_value.reset();
}
//OBSERVERS
template <class TYPE>
inline
TYPE& optional<TYPE, false>::value() BSLS_KEYWORD_LVREF_QUAL
{
    if (!has_value()) BSLS_THROW(bsl::bad_optional_access());

    return d_value.value();
}
template <class TYPE>
inline
const TYPE& optional<TYPE, false>::value() const BSLS_KEYWORD_LVREF_QUAL
{
    if (!has_value()) BSLS_THROW(bsl::bad_optional_access());

    return d_value.value();
}
#if defined(BSLS_COMPILERFEATURES_SUPPORT_REF_QUALIFIERS)
template <class TYPE>
inline
TYPE&& optional<TYPE, false>::value() BSLS_KEYWORD_RVREF_QUAL
{
    if (!has_value()) BSLS_THROW(bsl::bad_optional_access());

    return std::move(d_value.value());
}
template <class TYPE>
inline
const TYPE&& optional<TYPE, false>::value() const BSLS_KEYWORD_RVREF_QUAL
{
    if (!has_value()) BSLS_THROW(bsl::bad_optional_access());

    return std::move(d_value.value());
}
#endif
template <class TYPE>
template <class ANY_TYPE>
inline
TYPE
optional<TYPE, false>::value_or(
                               BSLS_COMPILERFEATURES_FORWARD_REF(ANY_TYPE) rhs)
const BSLS_KEYWORD_LVREF_QUAL
{
    if (this->has_value())
        return TYPE(this->value());
    else
        return TYPE(BSLS_COMPILERFEATURES_FORWARD(ANY_TYPE, rhs));
}
#if defined(BSLS_COMPILERFEATURES_SUPPORT_REF_QUALIFIERS)
template <class TYPE>
template <class ANY_TYPE>
inline
TYPE
optional<TYPE, false>::value_or(ANY_TYPE&& rhs) BSLS_KEYWORD_RVREF_QUAL
{
    if (has_value())
        return TYPE(std::move(this->value()));
    else
        return TYPE(std::forward<ANY_TYPE>(rhs));
}
#endif
template <class TYPE>
inline
optional<TYPE, false>&
optional<TYPE, false>::operator=(bsl::nullopt_t) BSLS_KEYWORD_NOEXCEPT
{
    this->reset();
    return *this;
}


template <class TYPE>
inline
optional<TYPE, false>&
optional<TYPE, false>::operator=(const optional &rhs)
{
  if (rhs.has_value())
  {
      if (this->has_value())
          this->value() = rhs.value();
      else
          this->emplace(rhs.value());
  }
  else
  {
      this->reset();
  }
  return *this;
}

template <class TYPE>
inline
optional<TYPE, false>&
optional<TYPE, false>::operator=(BloombergLP::bslmf::MovableRef<optional> rhs)
{
  if (rhs.has_value())
  {
      if (this->has_value())
          this->value() = MoveUtil::move(rhs.value());
      else
          this->emplace(MoveUtil::move(rhs.value()));
  }
  else
  {
      this->reset();
  }
  return *this;
}

template <class TYPE>
inline
TYPE& optional<TYPE, false>::operator*() BSLS_KEYWORD_LVREF_QUAL
{
    BSLS_ASSERT_SAFE(has_value());

    return d_value.value();
}
template <class TYPE>
inline
const TYPE& optional<TYPE, false>::operator*() const BSLS_KEYWORD_LVREF_QUAL
{
    BSLS_ASSERT_SAFE(has_value());

    return d_value.value();
}
template <class TYPE>
inline
TYPE* optional<TYPE, false>::operator->()
{
    BSLS_ASSERT_SAFE(has_value());

    return BSLS_UTIL_ADDRESSOF(d_value.value());
}
template <class TYPE>
inline
const TYPE* optional<TYPE, false>::operator->() const
{
    BSLS_ASSERT_SAFE(has_value());

    return BSLS_UTIL_ADDRESSOF(d_value.value());
}

template <class TYPE>
inline
bool optional<TYPE, false>::has_value() const BSLS_KEYWORD_NOEXCEPT
{
    return d_value.has_value();
}
template <class TYPE>
optional<TYPE, false>::operator bool() const BSLS_KEYWORD_NOEXCEPT
{
    return this->has_value();
}
template <class TYPE>
void optional<TYPE, false>::swap(optional &other)
{
    if (this->has_value() && other.has_value())
        BloombergLP::bslalg::SwapUtil::swap(&(this->value()),
                                            &(other.value()));
    else if (this->has_value())
    {
        other.emplace(MoveUtil::move(this->value()));
        this->reset();
    }
    else if (other.has_value())
    {
        this->emplace(MoveUtil::move(other.value()));
        other.reset();
    }
}
#endif // __cpp_lib_optional
// FREE FUNCTIONS
template<typename TYPE>
inline
void swap(bsl::optional<TYPE>& lhs, optional<TYPE>& rhs)
{
    lhs.swap(rhs);
}
template <class HASHALG, class TYPE>
void hashAppend(HASHALG& hashAlg, const optional<TYPE>& input)
{
    if (input.has_value()) {
        hashAppend(hashAlg, true);
        hashAppend(hashAlg, input.value());
    }
    else {
        hashAppend(hashAlg, false);
    }
}

template <class LHS_TYPE, class RHS_TYPE>
inline
bool operator==(const bsl::optional<LHS_TYPE>& lhs,
                const bsl::optional<RHS_TYPE>& rhs)
{
    if (lhs && rhs) {
        return lhs.value() == rhs.value();
    }
    return lhs.has_value() == rhs.has_value();
}

template <class LHS_TYPE, class RHS_TYPE>
inline
bool operator!=(const bsl::optional<LHS_TYPE>& lhs,
                const bsl::optional<RHS_TYPE>& rhs)
{
    if (lhs && rhs) {
        return lhs.value() != rhs.value();
    }

    return lhs.has_value() != rhs.has_value();
}

template <class LHS_TYPE, class RHS_TYPE>
inline
bool operator==(const bsl::optional<LHS_TYPE>& lhs,
                const RHS_TYPE&           rhs)
{
    return lhs && lhs.value() == rhs;
}

template <class LHS_TYPE, class RHS_TYPE>
inline
bool operator==(const LHS_TYPE&           lhs,
                const bsl::optional<RHS_TYPE>& rhs)
{
    return rhs && rhs.value() == lhs;
}

template <class LHS_TYPE, class RHS_TYPE>
inline
bool operator!=(const bsl::optional<LHS_TYPE>& lhs,
                const RHS_TYPE&           rhs)
{
    return !lhs || lhs.value() != rhs;
}

template <class LHS_TYPE, class RHS_TYPE>
inline
bool operator!=(const LHS_TYPE&           lhs,
                const bsl::optional<RHS_TYPE>& rhs)
{
    return !rhs || rhs.value() != lhs;
}

template <class LHS_TYPE, class RHS_TYPE>
inline
bool operator<(const bsl::optional<LHS_TYPE>& lhs,
               const bsl::optional<RHS_TYPE>& rhs)
{
    if (!rhs) {
        return false;
    }

    return !lhs || lhs.value() < rhs.value();
}

template <class LHS_TYPE, class RHS_TYPE>
inline
bool operator<(const bsl::optional<LHS_TYPE>& lhs,
               const RHS_TYPE&           rhs)
{
    return !lhs || lhs.value() < rhs;
}

template <class LHS_TYPE, class RHS_TYPE>
inline
bool operator<(const LHS_TYPE&           lhs,
               const bsl::optional<RHS_TYPE>& rhs)
{
    return rhs && lhs < rhs.value();
}

template <class LHS_TYPE, class RHS_TYPE>
inline
bool operator>(const bsl::optional<LHS_TYPE>& lhs,
               const bsl::optional<RHS_TYPE>& rhs)
{
    return rhs < lhs;
}

template <class LHS_TYPE, class RHS_TYPE>
inline
bool operator>(const bsl::optional<LHS_TYPE>& lhs,
               const RHS_TYPE&           rhs)
{
    return rhs < lhs;
}

template <class LHS_TYPE, class RHS_TYPE>
inline
bool operator>(const LHS_TYPE&           lhs,
               const bsl::optional<RHS_TYPE>& rhs)
{
    return rhs < lhs;
}

template <class LHS_TYPE, class RHS_TYPE>
inline
bool operator<=(const bsl::optional<LHS_TYPE>& lhs,
                const bsl::optional<RHS_TYPE>& rhs)
{
    return !(rhs < lhs);
}

template <class LHS_TYPE, class RHS_TYPE>
inline
bool operator<=(const bsl::optional<LHS_TYPE>& lhs,
                const RHS_TYPE&           rhs)
{
    return !(rhs < lhs);
}

template <class LHS_TYPE, class RHS_TYPE>
inline
bool operator<=(const LHS_TYPE&           lhs,
                const bsl::optional<RHS_TYPE>& rhs)
{
    return !(rhs < lhs);
}

template <class LHS_TYPE, class RHS_TYPE>
inline
bool operator>=(const bsl::optional<LHS_TYPE>& lhs,
                const bsl::optional<RHS_TYPE>& rhs)
{
    return !(lhs < rhs);
}

template <class LHS_TYPE, class RHS_TYPE>
inline
bool operator>=(const bsl::optional<LHS_TYPE>& lhs,
                const RHS_TYPE&           rhs)
{
    return !(lhs < rhs);
}

template <class LHS_TYPE, class RHS_TYPE>
inline
bool operator>=(const LHS_TYPE&           lhs,
                const bsl::optional<RHS_TYPE>& rhs)
{
    return !(lhs < rhs);
}


template <class TYPE>
inline BSLS_KEYWORD_CONSTEXPR
bool operator==(const bsl::optional<TYPE>& value,
                const bsl::nullopt_t&) BSLS_KEYWORD_NOEXCEPT
{
    return !value.has_value();
}

template <class TYPE>
inline BSLS_KEYWORD_CONSTEXPR
bool operator==(const bsl::nullopt_t&         ,
                const bsl::optional<TYPE>& value) BSLS_KEYWORD_NOEXCEPT
{
    return !value.has_value();
}

template <class TYPE>
inline BSLS_KEYWORD_CONSTEXPR
bool operator!=(const bsl::optional<TYPE>& value,
                const bsl::nullopt_t& ) BSLS_KEYWORD_NOEXCEPT
{
    return value.has_value();
}

template <class TYPE>
inline BSLS_KEYWORD_CONSTEXPR
bool operator!=(const bsl::nullopt_t&         ,
                const bsl::optional<TYPE>& value) BSLS_KEYWORD_NOEXCEPT
{
    return value.has_value();
}

template <class TYPE>
inline BSLS_KEYWORD_CONSTEXPR
bool operator<(const bsl::optional<TYPE>&,
               const bsl::nullopt_t&) BSLS_KEYWORD_NOEXCEPT
{
    return false;
}

template <class TYPE>
inline BSLS_KEYWORD_CONSTEXPR
bool operator<(const bsl::nullopt_t&         ,
               const bsl::optional<TYPE>& value) BSLS_KEYWORD_NOEXCEPT
{
    return value.has_value();
}

template <class TYPE>
inline BSLS_KEYWORD_CONSTEXPR
bool operator>(const bsl::optional<TYPE>& value,
               const bsl::nullopt_t& ) BSLS_KEYWORD_NOEXCEPT
{
    return value.has_value();
}

template <class TYPE>
inline BSLS_KEYWORD_CONSTEXPR
bool operator>(const bsl::nullopt_t&         ,
               const bsl::optional<TYPE>& ) BSLS_KEYWORD_NOEXCEPT
{
    return false;
}

template <class TYPE>
inline BSLS_KEYWORD_CONSTEXPR
bool operator<=(const bsl::optional<TYPE>& value,
                const bsl::nullopt_t& ) BSLS_KEYWORD_NOEXCEPT
{
    return !value.has_value();
}

template <class TYPE>
inline BSLS_KEYWORD_CONSTEXPR
bool operator<=(const bsl::nullopt_t&         ,
                const bsl::optional<TYPE>& ) BSLS_KEYWORD_NOEXCEPT
{
    return true;
}

template <class TYPE>
inline BSLS_KEYWORD_CONSTEXPR
bool operator>=(const bsl::optional<TYPE>& ,
                const bsl::nullopt_t& ) BSLS_KEYWORD_NOEXCEPT
{
    return true;
}

template <class TYPE>
inline BSLS_KEYWORD_CONSTEXPR
bool operator>=(const bsl::nullopt_t&,
                const bsl::optional<TYPE>& value) BSLS_KEYWORD_NOEXCEPT
{
    return !value.has_value();
}

template<class TYPE>
BSLS_KEYWORD_CONSTEXPR
bsl::optional<typename bsl::decay_t<TYPE>>
make_optional(BSLS_COMPILERFEATURES_FORWARD_REF(TYPE) rhs)
{
    return bsl::optional<typename bsl::decay_t<TYPE> >(
                                     BSLS_COMPILERFEATURES_FORWARD(TYPE, rhs));
}
#if !BSLS_COMPILERFEATURES_SIMULATE_CPP11_FEATURES
template<class TYPE, class... ARGS>
BSLS_KEYWORD_CONSTEXPR
bsl::optional<TYPE>
make_optional(BSLS_COMPILERFEATURES_FORWARD_REF(ARGS)... args)
{
    return bsl::optional<TYPE>(bsl::in_place,
                          BSLS_COMPILERFEATURES_FORWARD(ARGS, args)...);
}
#if defined(BSLS_COMPILERFEATURES_SUPPORT_GENERALIZED_INITIALIZERS)
template<class TYPE, class U, class... ARGS>
BSLS_KEYWORD_CONSTEXPR
bsl::optional<TYPE>
make_optional(std::initializer_list<U> il,
              BSLS_COMPILERFEATURES_FORWARD_REF(ARGS)... args)
{
    return bsl::optional<TYPE>(bsl::in_place, il,
                          BSLS_COMPILERFEATURES_FORWARD(ARGS, args)...);
}
#endif // defined(BSLS_COMPILERFEATURES_SUPPORT_GENERALIZED_INITIALIZERS)
#endif // !BSLS_COMPILERFEATURES_SIMULATE_CPP11_FEATURES
template<class TYPE>
BSLS_KEYWORD_CONSTEXPR
bsl::optional<typename bsl::decay_t<TYPE>>
alloc_optional(typename bsl::optional<typename bsl::decay_t<TYPE>
                                >::allocator_type const& alloc,
               BSLS_COMPILERFEATURES_FORWARD_REF(TYPE) rhs)
{
    return bsl::optional<typename bsl::decay_t<TYPE> >(bsl::allocator_arg,
                                     alloc,
                                     bsl::in_place,
                                     BSLS_COMPILERFEATURES_FORWARD(TYPE, rhs));
}
#if !BSLS_COMPILERFEATURES_SIMULATE_CPP11_FEATURES
template<class TYPE, class... ARGS>
BSLS_KEYWORD_CONSTEXPR
bsl::optional<TYPE>
alloc_optional(typename bsl::optional<TYPE>::allocator_type const& alloc,
               BSLS_COMPILERFEATURES_FORWARD_REF(ARGS)...args)
{
    return bsl::optional<TYPE>(bsl::allocator_arg,
                          alloc,
                          bsl::in_place,
                          BSLS_COMPILERFEATURES_FORWARD(ARGS, args)...);
}
#endif //!BSLS_COMPILERFEATURES_SIMULATE_CPP11_FEATURES
#if defined(BSLS_COMPILERFEATURES_SUPPORT_GENERALIZED_INITIALIZERS)
template<class TYPE, class U, class... ARGS>
BSLS_KEYWORD_CONSTEXPR
bsl::optional<TYPE>
alloc_optional(typename bsl::optional<TYPE>::allocator_type const& alloc,
               std::initializer_list<U> il,
               BSLS_COMPILERFEATURES_FORWARD_REF(ARGS)... args)
{
    return bsl::optional<TYPE>(bsl::allocator_arg,
                          alloc,
                          bsl::in_place,
                          il,
                          BSLS_COMPILERFEATURES_FORWARD(ARGS, args)...);
}
#endif // defined(BSLS_COMPILERFEATURES_SUPPORT_GENERALIZED_INITIALIZERS)
#ifdef __cpp_lib_optional
// in presence of std::optional, we need to provide better match relation
// operators, or some comparisons may be ambiguous.
template<typename TYPE>
inline
void swap(bsl::optional<TYPE>& lhs, std::optional<TYPE>& rhs)
{
    lhs.swap(rhs);
}
template<typename TYPE>
inline
void swap(std::optional<TYPE>& lhs, bsl::optional<TYPE>& rhs)
{
    lhs.swap(rhs);
}

template <class LHS_TYPE, class RHS_TYPE>
inline
bool operator==(const bsl::optional<LHS_TYPE>& lhs,
                const std::optional<RHS_TYPE>& rhs)
{
    if (lhs && rhs) {
        return lhs.value() == rhs.value();
    }
    return lhs.has_value() == rhs.has_value();
}
template <class LHS_TYPE, class RHS_TYPE>
inline
bool operator==(const std::optional<LHS_TYPE>& lhs,
                const bsl::optional<RHS_TYPE>& rhs)
{
    if (lhs && rhs) {
        return lhs.value() == rhs.value();
    }
    return lhs.has_value() == rhs.has_value();
}

template <class LHS_TYPE, class RHS_TYPE>
inline
bool operator!=(const bsl::optional<LHS_TYPE>& lhs,
                const std::optional<RHS_TYPE>& rhs)
{
    if (lhs && rhs) {
        return lhs.value() != rhs.value();
    }

    return lhs.has_value() != rhs.has_value();
}
template <class LHS_TYPE, class RHS_TYPE>
inline
bool operator!=(const std::optional<LHS_TYPE>& lhs,
                const bsl::optional<RHS_TYPE>& rhs)
{
    if (lhs && rhs) {
        return lhs.value() != rhs.value();
    }

    return lhs.has_value() != rhs.has_value();
}

template <class LHS_TYPE, class RHS_TYPE>
inline
bool operator<(const bsl::optional<LHS_TYPE>& lhs,
               const std::optional<RHS_TYPE>& rhs)
{
    if (!rhs) {
        return false;
    }

    return !lhs || lhs.value() < rhs.value();
}
template <class LHS_TYPE, class RHS_TYPE>
inline
bool operator<(const std::optional<LHS_TYPE>& lhs,
               const bsl::optional<RHS_TYPE>& rhs)
{
    if (!rhs) {
        return false;
    }

    return !lhs || lhs.value() < rhs.value();
}

template <class LHS_TYPE, class RHS_TYPE>
inline
bool operator>(const bsl::optional<LHS_TYPE>& lhs,
               const std::optional<RHS_TYPE>& rhs)
{
    return rhs < lhs;
}
template <class LHS_TYPE, class RHS_TYPE>
inline
bool operator>(const std::optional<LHS_TYPE>& lhs,
               const bsl::optional<RHS_TYPE>& rhs)
{
    return rhs < lhs;
}

template <class LHS_TYPE, class RHS_TYPE>
inline
bool operator<=(const bsl::optional<LHS_TYPE>& lhs,
                const std::optional<RHS_TYPE>& rhs)
{
    return !(rhs < lhs);
}
template <class LHS_TYPE, class RHS_TYPE>
inline
bool operator<=(const std::optional<LHS_TYPE>& lhs,
                const bsl::optional<RHS_TYPE>& rhs)
{
    return !(rhs < lhs);
}

template <class LHS_TYPE, class RHS_TYPE>
inline
bool operator>=(const bsl::optional<LHS_TYPE>& lhs,
                const std::optional<RHS_TYPE>& rhs)
{
    return !(lhs < rhs);
}
template <class LHS_TYPE, class RHS_TYPE>
inline
bool operator>=(const std::optional<LHS_TYPE>& lhs,
                const bsl::optional<RHS_TYPE>& rhs)
{
    return !(lhs < rhs);
}

#endif
}  // close bsl namespace
#endif // INCLUDED_BSLSTL_OPTIONAL
// ----------------------------------------------------------------------------
// Copyright 2020 Bloomberg Finance L.P.
//
// Licensed under the Apache License, Version 2.0 (the "License");
// you may not use this file except in compliance with the License.
// You may obtain a copy of the License at
//
//     http://www.apache.org/licenses/LICENSE-2.0
//
// Unless required by applicable law or agreed to in writing, software
// distributed under the License is distributed on an "AS IS" BASIS,
// WITHOUT WARRANTIES OR CONDITIONS OF ANY KIND, either express or implied.
// See the License for the specific language governing permissions and
// limitations under the License.
// ----------------------------- END-OF-FILE ----------------------------------<|MERGE_RESOLUTION|>--- conflicted
+++ resolved
@@ -34,12 +34,6 @@
 //   optional.
 //
 //known limitations :
-<<<<<<< HEAD
-//  - move semantics depend on changes to
-//    BloombergLP::bslma::ConstructionUtil::construct to allow for
-//    perfect fowarding of construct arguments
-=======
->>>>>>> d270c759
 //  - MoveableRef can not be used where the argument is a deduced type.
 //    This means that rvalue overloads taking optional<OTHER_TYPE>
 //    must use optional<OTHER_TYPE> &&
@@ -111,10 +105,6 @@
 //  assert( !optionalInt.has_value());
 //..
 
-<<<<<<< HEAD
-#include <bslalg_constructusingallocator.h>
-=======
->>>>>>> d270c759
 #include <bslalg_swaputil.h>
 
 #include <bslma_stdallocator.h>
@@ -412,11 +402,7 @@
 {
     reset();
     BloombergLP::bslma::ConstructionUtil::construct(d_buffer.address(),
-<<<<<<< HEAD
                                                     allocator.mechanism());
-=======
-                                                     allocator.mechanism());
->>>>>>> d270c759
     d_hasValue = true;
 }
 #if !BSLS_COMPILERFEATURES_SIMULATE_CPP11_FEATURES
@@ -523,11 +509,7 @@
 {
     reset();
     BloombergLP::bslma::ConstructionUtil::construct(d_buffer.address(),
-<<<<<<< HEAD
                                                      (void *) 0);
-=======
-                                                    (void *) 0);
->>>>>>> d270c759
     d_hasValue = true;
 }
 #if !BSLS_COMPILERFEATURES_SIMULATE_CPP11_FEATURES
