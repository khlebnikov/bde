--- conflicted
+++ resolved
@@ -243,15 +243,10 @@
         double       d_double;
 #if ! (defined(BSLS_PLATFORM_CPU_POWERPC) && defined(BSLS_PLATFORM_OS_LINUX))
         long double  d_longDouble;
-<<<<<<< HEAD
 #endif
 #if defined(BSLS_PLATFORM_CPU_X86)                                            \
- && (defined(BSLS_PLATFORM_CMP_GNU) || defined(BSLS_PLATFORM_CMP_CLANG))
-=======
-#if    defined(BSLS_PLATFORM_CPU_X86)  \
-    && defined(BSLS_PLATFORM_CMP_GNU)  \
-    && defined(BSLS_PLATFORM_OS_LINUX)
->>>>>>> 16bff62f
+ && (defined(BSLS_PLATFORM_CMP_GNU) || defined(BSLS_PLATFORM_CMP_CLANG))      \
+ && !defined(BSLS_PLATFORM_OS_SOLARIS)
         AlignmentImp8ByteAlignedType
                      d_8bytesAlignedType;
 #endif
