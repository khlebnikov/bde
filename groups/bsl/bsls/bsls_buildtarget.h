--- conflicted
+++ resolved
@@ -84,50 +84,6 @@
 // compilation macros are:
 #endif  // BDE_OPENSOURCE_PUBLICATION -- internal code management
 //
-#ifndef BDE_OPENSOURCE_PUBLICATION  // internal code management
-// In addition to 'BDE_OMIT_DEPRECATED', there are two other macros that also
-// determine whether deprecated interfaces are available to programs built on
-// BDE:
-//
-//: o BDE_OMIT_INTERNAL_DEPRECATED: This macro, if defined, indicates that all
-//:   deprecated code that appears only in the internal Bloomberg BDE codebase
-//:   is excluded from a build of the library.  This category consists almost
-//:   entirely of code that was already deprecated at the time of a component's
-//:   initial release to open-source.  Code that is deprecated after a
-//:   component's open-source release should be marked as 'BDE_OMIT_DEPRECATED'
-//:   instead.
-//:
-//: o BDE_OPENSOURCE_PUBLICATION: This macro marks code that is not deprecated,
-//:   but is nevertheless excluded from the open-source release of BDE.  This
-//:   category consists primarily of code that exists to support STLPort
-//:   containers, which were not included in the open-source release, or that
-//:   documents backward compatibility access to the package-prefix versions of
-//:   non-deprecated symbols in BSL.  'BDE_OPENSOURCE_PUBLICATION' exists for
-//:   purposes of documentation only, and should not be defined for any build
-//:   of the library.  In particular, there is no guarantee that the library
-//:   can be built or will function correctly if 'BDE_OPENSOURCE_PUBLICATION'
-//:   is defined.
-//
-// Together with 'BDE_OMIT_DEPRECATED', these macros divide the BDE codebase
-// into four categories:
-//
-//: o current universally distributed code     [no label]
-//:
-//: o current Bloomberg-only code              ['BDE_OPENSOURCE_PUBLICATION']
-//:
-//: o deprecated universally distributed code  ['BDE_OMIT_DEPRECATED']
-//:
-//: o deprecated Bloomberg-only code           ['BDE_OMIT_INTERNAL_DEPRECATED']
-//:
-//
-// By default, all code in BDE is both current and universally distributed.
-// All code that is deprecated, excluded from our open-source distribution, or
-// both, is surrounded with conditional compilation macros to allow test builds
-// without that code, and/or to make it easy to prepare an open-source
-// distribution from the full internal BDE codebase.  The conditional
-// compilation macros are:
-//
-#endif  // BDE_OPENSOURCE_PUBLICATION -- internal code management
 ///Usage
 ///-----
 // There is no usage example for this component since it is not meant for
@@ -225,15 +181,9 @@
                                         bsls::BuildTargetMt::s_isBuildTargetMt)
 
 #ifndef BDE_OPENSOURCE_PUBLICATION  // BACKWARD_COMPATIBILITY
-<<<<<<< HEAD
-// ===========================================================================
-//                           BACKWARD COMPATIBILITY
-// ===========================================================================
-=======
 // ============================================================================
 //                           BACKWARD COMPATIBILITY
 // ============================================================================
->>>>>>> 377fd5f6
 
 typedef bsls::BuildTargetExc bsls_ExcBuildTarget;
     // This alias is defined for backward compatibility.
