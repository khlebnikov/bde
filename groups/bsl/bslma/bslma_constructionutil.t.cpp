// bslma_constructionutil.t.cpp                                       -*-C++-*-
#include <bslma_constructionutil.h>

#include <bslma_autodestructor.h>
#include <bslma_default.h>
#include <bslma_defaultallocatorguard.h>
#include <bslma_testallocator.h>

#include <bslmf_enableif.h>
#include <bslmf_isconvertible.h>
#include <bslmf_ispair.h>
#include <bslmf_movableref.h>

#include <bsls_bsltestutil.h>
#include <bsls_nameof.h>
#include <bsls_objectbuffer.h>

#include <utility>
#include <stdio.h>      // 'printf'
#include <stdlib.h>     // 'atoi'
#include <string.h>

using namespace BloombergLP;
using bsls::NameOf;

//=============================================================================
//                             TEST PLAN
//-----------------------------------------------------------------------------
//                              Overview
//                              --------
// This component provides primitive operations to construct and destroy
// objects, abstracting the fact that the class constructors may or may not
// take an optional allocator argument of type 'bslma::Allocator *'.  These
// primitives allow one to write parameterized code (e.g., containers) in a
// manner that is independent of whether or not the template parameters take
// optional allocators.  In addition, the primitives use the most efficient
// implementation (e.g., bit-wise copy) whenever possible.
//
// The general concerns of this component are the proper detection of traits
// (using 'bslma::Allocator', using bit-wise copy) and the correct selection of
// the implementation.  Some of these concerns are addressed by the compilation
// (detecting the wrong traits will lead to compilation failure) and some
// others are addressed by runtime detection of values after evaluation.  A
// general mechanism used is to construct an object into a buffer previously
// initialized to some garbage value (usually 92).  For bit-wise copy, we use
// a fussy type that will modify its (internal and/or class-static) state upon
// invocation of the copy constructor, but not when copying bit-wise.
//-----------------------------------------------------------------------------
// [ 3] construct(T *dst, *a);
// [ 4] construct(T *dst, const T& src, *a);
// [ 5] void construct(TYPE *addr, Allocator *a, MovableRef<TYPE> orig);
// [ 5] void construct(TYPE *addr, void      *a, MovableRef<TYPE> orig);
// [ 6] construct(T *dst, A[1--N]..., *a);
// [ 7] destructiveMove(T *dst, ALLOCATOR *a, TARGET_TYPE *src);
// [ 8]
// [ 9]
// [10]
// [11]
//-----------------------------------------------------------------------------
// [ 1] BREATHING TEST
// [12] USAGE EXAMPLE
// [ 2] TEST APPARATUS

// ============================================================================
//                     STANDARD BSL ASSERT TEST FUNCTION
// ----------------------------------------------------------------------------

namespace {

int testStatus = 0;

void aSsErT(bool condition, const char *message, int line)
{
    if (condition) {
        printf("Error " __FILE__ "(%d): %s    (failed)\n", line, message);

        if (0 <= testStatus && testStatus <= 100) {
            ++testStatus;
        }
    }
}

}  // close unnamed namespace

// ============================================================================
//               STANDARD BSL TEST DRIVER MACRO ABBREVIATIONS
// ----------------------------------------------------------------------------

#define ASSERT       BSLS_BSLTESTUTIL_ASSERT
#define ASSERTV      BSLS_BSLTESTUTIL_ASSERTV

#define LOOP_ASSERT  BSLS_BSLTESTUTIL_LOOP_ASSERT
#define LOOP0_ASSERT BSLS_BSLTESTUTIL_LOOP0_ASSERT
#define LOOP1_ASSERT BSLS_BSLTESTUTIL_LOOP1_ASSERT
#define LOOP2_ASSERT BSLS_BSLTESTUTIL_LOOP2_ASSERT
#define LOOP3_ASSERT BSLS_BSLTESTUTIL_LOOP3_ASSERT
#define LOOP4_ASSERT BSLS_BSLTESTUTIL_LOOP4_ASSERT
#define LOOP5_ASSERT BSLS_BSLTESTUTIL_LOOP5_ASSERT
#define LOOP6_ASSERT BSLS_BSLTESTUTIL_LOOP6_ASSERT

#define Q            BSLS_BSLTESTUTIL_Q   // Quote identifier literally.
#define P            BSLS_BSLTESTUTIL_P   // Print identifier and value.
#define P_           BSLS_BSLTESTUTIL_P_  // P(X) without '\n'.
#define T_           BSLS_BSLTESTUTIL_T_  // Print a tab (w/o newline).
#define L_           BSLS_BSLTESTUTIL_L_  // current Line number

//=============================================================================
//                  SEMI-STANDARD TEST OUTPUT MACROS
//-----------------------------------------------------------------------------
#define PP(X) printf(#X " = %p\n", (void*)(X));
                                          // Print ptr identifier and value.

//=============================================================================
//                  GLOBAL TYPEDEFS/CONSTANTS FOR TESTING
//-----------------------------------------------------------------------------

typedef bslma::ConstructionUtil Util;
typedef bslma::DestructionUtil  DestructionUtil;
typedef bslmf::MovableRefUtil   MoveUtil;

const int MOVED_FROM_VAL = 0x01d;

// STATIC DATA
static bool verbose;
static bool veryVerbose;
static bool veryVeryVerbose;
static bool veryVeryVeryVerbose;

//=============================================================================
//                             CLASSES FOR TESTING
//-----------------------------------------------------------------------------

                             // =================
                             // class MyClassDef
                             // =================

struct MyClassDef {
    // Data members that give MyClassX size and alignment.

    // DATA (exceptionally public, only in test driver)
    int               d_value;
    int              *d_data_p;
    bslma::Allocator *d_allocator_p;
};

// In optimized builds, some compilers will elide some of the operations in the
// destructors of the test classes defined below.  In order to force the
// compiler to retain all of the code in the destructors, we provide the
// following function that can be used to (conditionally) print out the state
// of a 'MyClassDef' data member.  If the destructor calls this function as
// its last operation, then all values set in the destructor have visible
// side-effects, but non-verbose test runs do not have to be burdened with
// additional output.

static bool forceDestructorCall = false;

void dumpClassDefState(const MyClassDef& def)
{
    if (forceDestructorCall) {
        printf("%p: %d %p %p\n",
               &def, def.d_value, def.d_data_p, def.d_allocator_p);
    }
}

                             // =================
<<<<<<< HEAD
                             // class my_SrcClass
                             // =================

class my_SrcClass {
=======
                             // class MySrcClass
                             // =================

class MySrcClass {
>>>>>>> 11251331
    // Class to be used as a 'convert from' type.

  public:
    // DATA
<<<<<<< HEAD
    my_ClassDef d_def;
=======
    MyClassDef d_def;
>>>>>>> 11251331

    // DATA
    static int copyConstructorInvocations;
    static int moveConstructorInvocations;

    // CREATORS
    explicit
<<<<<<< HEAD
    my_SrcClass(int v = 0)
=======
    MySrcClass(int v = 0)
>>>>>>> 11251331
    {
        d_def.d_value = v;
        d_def.d_allocator_p = 0;
    }

<<<<<<< HEAD
    my_SrcClass(const my_SrcClass& rhs)
=======
    MySrcClass(const MySrcClass& rhs)
>>>>>>> 11251331
    {
        d_def.d_value = rhs.d_def.d_value;
        d_def.d_allocator_p = 0;
        ++copyConstructorInvocations;
    }

<<<<<<< HEAD
    my_SrcClass(bslmf::MovableRef<my_SrcClass> rhs)
    {
        my_SrcClass& lvalue = rhs;
=======
    MySrcClass(bslmf::MovableRef<MySrcClass> rhs)
    {
        MySrcClass& lvalue = rhs;
>>>>>>> 11251331
        d_def.d_value = lvalue.d_def.d_value;
        lvalue.d_def.d_value = MOVED_FROM_VAL;
        d_def.d_allocator_p = 0;
        ++moveConstructorInvocations;
    }

<<<<<<< HEAD
    ~my_SrcClass()
=======
    ~MySrcClass()
>>>>>>> 11251331
    {
        ASSERT(d_def.d_value != 91);
        d_def.d_value = 91;
        d_def.d_allocator_p = 0;
        dumpClassDefState(d_def);
    }

<<<<<<< HEAD
    my_SrcClass& operator=(const my_SrcClass& rhs)
=======
    MySrcClass& operator=(const MySrcClass& rhs)
>>>>>>> 11251331
    {
        d_def.d_value = rhs.d_def.d_value;
        return *this;
    }

    // ACCESSORS
    int value() const { return d_def.d_value; }
};

// CLASS DATA
<<<<<<< HEAD
int my_SrcClass::copyConstructorInvocations       = 0;
int my_SrcClass::moveConstructorInvocations       = 0;
=======
int MySrcClass::copyConstructorInvocations       = 0;
int MySrcClass::moveConstructorInvocations       = 0;
>>>>>>> 11251331

                             // ===============
                             // class MyClass1
                             // ===============

class MyClass1 {
    // Class that doesn't take allocators.

    // DATA
    MyClassDef d_def;

  public:

    // DATA
    static int copyConstructorInvocations;
    static int moveConstructorInvocations;

    // CREATORS
    explicit
    MyClass1(int v = 0)
    {
        d_def.d_value = v;
        d_def.d_allocator_p = 0;
    }

    MyClass1(const MyClass1& rhs)
    {
        d_def.d_value = rhs.d_def.d_value;
        d_def.d_allocator_p = 0;
        ++copyConstructorInvocations;
    }

    MyClass1(bslmf::MovableRef<MyClass1> rhs)
    {
        MyClass1& lvalue = rhs;
        d_def.d_value = lvalue.d_def.d_value;
        lvalue.d_def.d_value = MOVED_FROM_VAL;
        d_def.d_allocator_p = 0;
        ++moveConstructorInvocations;
    }

<<<<<<< HEAD
    my_Class1(const my_SrcClass& rhs)
=======
    MyClass1(const MySrcClass& rhs)
>>>>>>> 11251331
    {
        d_def.d_value = rhs.value();
        d_def.d_allocator_p = 0;
    }

<<<<<<< HEAD
    my_Class1(bslmf::MovableRef<my_SrcClass> rhs)
    {
        my_SrcClass& lvalue = rhs;
=======
    MyClass1(bslmf::MovableRef<MySrcClass> rhs)
    {
        MySrcClass& lvalue = rhs;
>>>>>>> 11251331
        d_def.d_value = lvalue.value();
        lvalue.d_def.d_value = MOVED_FROM_VAL;
        d_def.d_allocator_p = 0;
    }

    ~MyClass1()
    {
        ASSERT(d_def.d_value != 91);
        d_def.d_value = 91;
        d_def.d_allocator_p = 0;
        dumpClassDefState(d_def);
    }

    MyClass1& operator=(const MyClass1& rhs)
    {
        d_def.d_value = rhs.d_def.d_value;
        return *this;
    }

    // ACCESSORS
    int value() const { return d_def.d_value; }
};

// CLASS DATA
<<<<<<< HEAD
int my_Class1::copyConstructorInvocations       = 0;
int my_Class1::moveConstructorInvocations       = 0;
=======
int MyClass1::copyConstructorInvocations       = 0;
int MyClass1::moveConstructorInvocations       = 0;
>>>>>>> 11251331

                             // ===============
                             // class MyClass2
                             // ===============

class MyClass2 {
    // Class that takes allocators.

    // DATA
    MyClassDef d_def;

  public:

    // DATA
    static int copyConstructorInvocations;
    static int moveConstructorInvocations;

    // CREATORS
    explicit
    MyClass2(bslma::Allocator *a = 0)
    {
        d_def.d_value = 0;
        d_def.d_allocator_p = a;
    }

    explicit
    MyClass2(int v, bslma::Allocator *a = 0)
    {
        d_def.d_value = v;
        d_def.d_allocator_p = a;
    }

    MyClass2(const MyClass2& rhs, bslma::Allocator *a = 0)
    {
        d_def.d_value = rhs.d_def.d_value;
        d_def.d_allocator_p = a;
        ++copyConstructorInvocations;
    }

    MyClass2(bslmf::MovableRef<MyClass2> rhs, bslma::Allocator *a = 0)
    {
        MyClass2& lvalue = rhs;
        d_def.d_value = lvalue.d_def.d_value;
        lvalue.d_def.d_value = MOVED_FROM_VAL;
        if (a) {
            d_def.d_allocator_p = a;
        }
        else {
            d_def.d_allocator_p = lvalue.d_def.d_allocator_p;
        }
        ++moveConstructorInvocations;
    }

<<<<<<< HEAD
    my_Class2(const my_SrcClass& rhs, bslma::Allocator *a = 0)
=======
    MyClass2(const MySrcClass& rhs, bslma::Allocator *a = 0)
>>>>>>> 11251331
    {
        d_def.d_value = rhs.d_def.d_value;
        d_def.d_allocator_p = a;
    }

<<<<<<< HEAD
    my_Class2(bslmf::MovableRef<my_SrcClass> rhs, bslma::Allocator *a = 0)
    {
        my_SrcClass& lvalue = rhs;
=======
    MyClass2(bslmf::MovableRef<MySrcClass> rhs, bslma::Allocator *a = 0)
    {
        MySrcClass& lvalue = rhs;
>>>>>>> 11251331
        d_def.d_value = lvalue.d_def.d_value;
        lvalue.d_def.d_value = MOVED_FROM_VAL;
        d_def.d_allocator_p = a;
    }

    ~MyClass2()
    {
        ASSERT(d_def.d_value != 92);
        d_def.d_value = 92;
        d_def.d_allocator_p = 0;
        dumpClassDefState(d_def);
    }

    // MANIPULATORS
    MyClass2& operator=(const MyClass2& rhs)
    {
        d_def.d_value = rhs.d_def.d_value;
        // do not touch allocator!
        return *this;
    }

    // ACCESSORS
    int value() const { return d_def.d_value; }
    bslma::Allocator *allocator() const { return d_def.d_allocator_p; }
};

// CLASS DATA
<<<<<<< HEAD
int my_Class2::copyConstructorInvocations       = 0;
int my_Class2::moveConstructorInvocations       = 0;
=======
int MyClass2::copyConstructorInvocations       = 0;
int MyClass2::moveConstructorInvocations       = 0;
>>>>>>> 11251331

// TRAITS
namespace BloombergLP {
namespace bslma {

template <>
struct UsesBslmaAllocator<MyClass2> : bsl::true_type {};

}  // close package namespace
}  // close enterprise namespace

                                 // ==========
                                 // MyClass2a
                                 // ==========

class MyClass2a {
    // This 'class' behaves the same as 'MyClass2' (allocator-aware type that
    // never actually allocates memory) except that it uses the
    // 'allocator_arg_t' idiom for passing an allocator to constructors.

    // DATA
    MyClass2 d_data;

  public:

    // DATA
    static int copyConstructorInvocations;
    static int moveConstructorInvocations;

    // CREATORS
    MyClass2a()
    : d_data()
    {
    }

    MyClass2a(bsl::allocator_arg_t, bslma::Allocator *a)
    : d_data(a)
    {
    }

    explicit
    MyClass2a(int v)
    : d_data(v)
    {
    }

    MyClass2a(bsl::allocator_arg_t, bslma::Allocator *a, int v)
    : d_data(v, a)
    {
    }

    MyClass2a(const MyClass2a& rhs)
    : d_data(rhs.d_data)
    {
        ++copyConstructorInvocations;
    }

    MyClass2a(bsl::allocator_arg_t  ,
              bslma::Allocator     *a,
              const MyClass2a&      rhs)
    : d_data(rhs.d_data, a)
    {
        ++copyConstructorInvocations;
    }

    MyClass2a(bslmf::MovableRef<MyClass2a> rhs)                   // IMPLICIT
    : d_data(MoveUtil::move(MoveUtil::access(rhs).d_data))
    {
        ++moveConstructorInvocations;
    }

    MyClass2a(bsl::allocator_arg_t,
              bslma::Allocator              *a,
              bslmf::MovableRef<MyClass2a>   rhs)
    : d_data(MoveUtil::move(MoveUtil::access(rhs).d_data), a)
    {
        ++moveConstructorInvocations;
    }

<<<<<<< HEAD
    my_Class2a(bsl::allocator_arg_t  ,
               bslma::Allocator     *a,
               const my_SrcClass&     rhs)
=======
    MyClass2a(bsl::allocator_arg_t  ,
              bslma::Allocator     *a,
              const MySrcClass&     rhs)
>>>>>>> 11251331
    : d_data(rhs, a)
    {
    }

<<<<<<< HEAD
    my_Class2a(bsl::allocator_arg_t,
               bslma::Allocator              *a,
               bslmf::MovableRef<my_SrcClass>  rhs)
=======
    MyClass2a(bsl::allocator_arg_t,
              bslma::Allocator              *a,
              bslmf::MovableRef<MySrcClass>  rhs)
>>>>>>> 11251331
    : d_data(MoveUtil::move(rhs), a)
    {
    }

    // MANIPULATORS
    MyClass2a& operator=(const MyClass2a& rhs)
    {
        d_data.operator=(rhs.d_data);
        return *this;
    }

    MyClass2a& operator=(bslmf::MovableRef<MyClass2a> rhs)
    {
        d_data.operator=(MoveUtil::move(MoveUtil::access(rhs).d_data));
        return *this;
    }

    // ACCESSORS
    int value() const { return d_data.value(); }
    bslma::Allocator *allocator() const { return d_data.allocator(); }
};

// CLASS DATA
<<<<<<< HEAD
int my_Class2a::copyConstructorInvocations       = 0;
int my_Class2a::moveConstructorInvocations       = 0;
=======
int MyClass2a::copyConstructorInvocations       = 0;
int MyClass2a::moveConstructorInvocations       = 0;
>>>>>>> 11251331

// TRAITS
namespace BloombergLP {
namespace bslmf {
template <> struct UsesAllocatorArgT<MyClass2a> : bsl::true_type {};
}  // close namespace bslmf

namespace bslma {
template <> struct UsesBslmaAllocator<MyClass2a> : bsl::true_type {};
}  // close package namespace
}  // close enterprise namespace


                             // ===============
                             // class MyClass3
                             // ===============

class MyClass3 {
    // This 'class' takes allocators similarly to 'MyClass2', but does not
    // have an explicit move constructor (moves call the corresponding copy
    // operation).

    // DATA
    MyClassDef d_def;

  public:

    // DATA
    static int copyConstructorInvocations;

    // CREATORS
    explicit
    MyClass3(bslma::Allocator *a = 0)
    {
        d_def.d_value = 0;
        d_def.d_allocator_p = a;
    }

    explicit
    MyClass3(int v, bslma::Allocator *a = 0)
    {
        d_def.d_value = v;
        d_def.d_allocator_p = a;
    }

    MyClass3(const MyClass3& rhs, bslma::Allocator *a = 0)
    {
        d_def.d_value = rhs.d_def.d_value;
        d_def.d_allocator_p = a;
        ++copyConstructorInvocations;
<<<<<<< HEAD
    }

    my_Class3(const my_SrcClass& rhs, bslma::Allocator *a = 0)
    {
        d_def.d_value = rhs.d_def.d_value;
        d_def.d_allocator_p = a;
=======
>>>>>>> 11251331
    }

    MyClass3(const MySrcClass& rhs, bslma::Allocator *a = 0)
    {
        d_def.d_value = rhs.d_def.d_value;
        d_def.d_allocator_p = a;
    }

    ~MyClass3()
    {
        ASSERT(d_def.d_value != 93);
        d_def.d_value = 93;
        d_def.d_allocator_p = 0;
        dumpClassDefState(d_def);
    }

    // MANIPULATORS
    MyClass3& operator=(const MyClass3& rhs)
    {
        d_def.d_value = rhs.d_def.d_value;
        // Do not touch allocator!
        return *this;
    }

    // ACCESSORS
    int value() const { return d_def.d_value; }
    bslma::Allocator *allocator() const { return d_def.d_allocator_p; }
};
// CLASS DATA
<<<<<<< HEAD
int my_Class3::copyConstructorInvocations       = 0;
=======
int MyClass3::copyConstructorInvocations       = 0;
>>>>>>> 11251331

// TRAITS
namespace BloombergLP {
namespace bslma {

template <>
struct UsesBslmaAllocator<MyClass3> : bsl::true_type {};

}  // close package namespace
}  // close enterprise namespace

                             // ===================
                             // class MyClassFussy
                             // ===================

class MyClassFussy {
    // Class that doesn't take allocators.

    // DATA
    MyClassDef d_def;

  public:
    // CLASS DATA
    static int s_conversionConstructorInvocations;
    static int s_destructorInvocations;

    // CLASS METHODS
    static void *operator new(std::size_t size)
        // Should never be invoked.
    {
        BSLS_ASSERT_OPT(0);

        return ::operator new(size);
    }

    static void *operator new(std::size_t /* size */, void *ptr)
        // Should never be invoked.
    {
        BSLS_ASSERT_OPT(0);

        return ptr;
    }

    static void operator delete(void * /* ptr */)
        // Should never be invoked.
    {
        BSLS_ASSERT_OPT(0);
    }

    // CREATORS
    MyClassFussy()
    {
        // Should never be invoked by 'ConstructionUtil'.

        BSLS_ASSERT_OPT(0);
    }

    // deliberately not explicit
    MyClassFussy(int v)
    {
        ++s_conversionConstructorInvocations;

        d_def.d_value       = v;
        d_def.d_allocator_p = 0;
    }

    MyClassFussy(const MyClassFussy& /* rhs */)
    {
        // Should never be invoked by 'ConstructionUtil'.

        BSLS_ASSERT_OPT(0);
    }

    MyClassFussy(bslmf::MovableRef<MyClassFussy> /* rhs */)
    {
        // Should never be invoked by 'ConstructionUtil'.

        BSLS_ASSERT_OPT(0);
    }

    ~MyClassFussy()
    {
        // Should never be invoked by 'ConstructionUtil'.
        ++s_destructorInvocations;

        // 'dumpClassDefState' is not called here because a default-constructed
        // 'MyClassFussy' object may leave 'd_def' uninitialized.
    }

    // MANIPULATORS
    MyClassFussy& operator=(const MyClassFussy& /* rhs */)
    {
        // Should never be invoked by 'ConstructionUtil'.

        BSLS_ASSERT_OPT(0);

        return *this;
    }
};

// CLASS DATA
int MyClassFussy::s_conversionConstructorInvocations = 0;
int MyClassFussy::s_destructorInvocations            = 0;

// TRAITS
namespace bsl {

template <>
struct is_trivially_copyable<MyClassFussy> : true_type {};

template <>
struct is_trivially_default_constructible<MyClassFussy> : true_type {};

}  // close namespace bsl

                                 // =========
                                 // MyClass4
                                 // =========

class MyClass4 {
    // Class that takes allocators, and that actually allocates (for use in
    // exception testing).

    // DATA
    MyClassDef d_def;

  public:
    // CREATORS
    MyClass4(bslma::Allocator *a = 0)
    {
        d_def.d_allocator_p = bslma::Default::allocator(a);
        d_def.d_data_p = (int*)(d_def.d_allocator_p)->allocate(sizeof(int));
        d_def.d_value = 0;
        *d_def.d_data_p = d_def.d_value;
    }

    MyClass4(int v, bslma::Allocator *a = 0)
    {
        d_def.d_allocator_p = bslma::Default::allocator(a);
        d_def.d_data_p = (int*)(d_def.d_allocator_p)->allocate(sizeof(int));
        d_def.d_value = v;
        *d_def.d_data_p = d_def.d_value;
    }

    MyClass4(const MyClass4& rhs, bslma::Allocator *a = 0)
    {
        d_def.d_allocator_p = bslma::Default::allocator(a);
        d_def.d_data_p = (int*)(d_def.d_allocator_p)->allocate(sizeof(int));
        d_def.d_value = rhs.d_def.d_value;
        *d_def.d_data_p = d_def.d_value;
    }

    MyClass4(bslmf::MovableRef<MyClass4> rhs, bslma::Allocator *a = 0)
    {
        MyClass4& lvalue = rhs;
        if (a) {
            d_def.d_allocator_p = a;
        }
        else {
            d_def.d_allocator_p = lvalue.d_def.d_allocator_p;
        }
        d_def.d_data_p  = (int*)(d_def.d_allocator_p)->allocate(sizeof(int));
        d_def.d_value   = lvalue.d_def.d_value;
        *d_def.d_data_p = d_def.d_value;
        lvalue.d_def.d_value   = MOVED_FROM_VAL;
        *lvalue.d_def.d_data_p = lvalue.d_def.d_value;
    }

    ~MyClass4()
    {
        ASSERT(d_def.d_value != 94);
        ASSERT(*d_def.d_data_p == d_def.d_value);
        *d_def.d_data_p = 94;
        d_def.d_value = 94;
        (d_def.d_allocator_p)->deallocate(d_def.d_data_p);
        d_def.d_data_p = 0;
        d_def.d_allocator_p = 0;
        dumpClassDefState(d_def);
    }

    // MANIPULATORS
    MyClass4& operator=(const MyClass4& rhs)
    {
        int *tmp = (int*)(d_def.d_allocator_p)->allocate(sizeof(int));
        *tmp = rhs.d_def.d_value;
        // commit point:
        (d_def.d_allocator_p)->deallocate(d_def.d_data_p);
        d_def.d_data_p = tmp;
        d_def.d_value = rhs.d_def.d_value;
        return *this;
    }

    // ACCESSORS
    int value() const { return d_def.d_value; }
};

// TRAITS
namespace BloombergLP {
namespace bslma {

template <>
struct UsesBslmaAllocator<MyClass4> : bsl::true_type {};

}  // close package namespace
}  // close enterprise namespace

                             // ====================
                             // class MyClassFussy2
                             // ====================

class MyClassFussy2 {
    // This class does not take allocators, is bitwise movable, and does not
    // provide a move constructor.

    // DATA
    MyClassDef d_def;

  public:
    // CLASS DATA
    static int s_copyConstructorInvocations;
    static int s_conversionConstructorInvocations;
    static int s_destructorInvocations;

    // CLASS METHODS
    static void *operator new(std::size_t size)
        // Should never be invoked.
    {
        BSLS_ASSERT_OPT(0);

        return ::operator new(size);
    }

    static void *operator new(std::size_t /* size */, void *ptr)
        // Should never be invoked.
    {
        BSLS_ASSERT_OPT(0);

        return ptr;
    }

    static void operator delete(void * /* ptr */)
        // Should never be invoked.
    {
        BSLS_ASSERT_OPT(0);
    }

    // CREATORS
    MyClassFussy2()
    {
        // Should never be invoked by 'ConstructionUtil'.

        BSLS_ASSERT_OPT(0);
    }

    // deliberately not explicit
    MyClassFussy2(int v)
    {
        ++s_conversionConstructorInvocations;

        d_def.d_value       = v;
        d_def.d_allocator_p = 0;
    }

    MyClassFussy2(const MyClassFussy2& rhs)
    {
        ++s_copyConstructorInvocations;

        d_def.d_value       = rhs.d_def.d_value;
        d_def.d_allocator_p = rhs.d_def.d_allocator_p;
    }

    ~MyClassFussy2()
    {
        // Should never be invoked by 'ConstructionUtil'.
        ++s_destructorInvocations;

        // 'dumpClassDefState' is not called here because a default-constructed
        // 'MyClassFussy2' object may leave 'd_def' uninitialized.
    }

    // MANIPULATORS
    MyClassFussy2& operator=(const MyClassFussy2& /* rhs */)
    {
        // Should never be invoked by 'ConstructionUtil'.

        BSLS_ASSERT_OPT(0);

        return *this;
    }
};

// CLASS DATA
int MyClassFussy2::s_copyConstructorInvocations       = 0;
int MyClassFussy2::s_conversionConstructorInvocations = 0;
int MyClassFussy2::s_destructorInvocations            = 0;

// TRAITS
namespace bsl {

template <>
struct is_trivially_default_constructible<MyClassFussy2> : true_type {};

}  // close namespace bsl

namespace BloombergLP {
namespace bslmf {

template <>
struct IsBitwiseMoveable<MyClassFussy2> : bsl::true_type {};

}  // close namespace bslmf
}  // close enterprise namespace

                             // =============
                             // class MyPair
                             // =============

template <class T1, class T2>
struct MyPair {
    // Test pair type without allocators.

    // TYPES
    typedef T1 first_type;
    typedef T2 second_type;

    // DATA (public for pair types)
    T1 first;
    T2 second;

    // CREATORS
    MyPair()
    {
    }

    MyPair(const T1& f, const T2& s)
    : first(f)
    , second(s)
    {
    }

    MyPair(const MyPair& other)
    : first(other.first)
    , second(other.second)
    {
    }

    template <class U1, class U2>
    MyPair(const MyPair<U1, U2>& other)
    : first(other.first)
    , second(other.second)
    {
    }

    MyPair(bslmf::MovableRef<MyPair> other)
    : first(bslmf::MovableRefUtil::move(other.first))
    , second(bslmf::MovableRefUtil::move(other.second))
    {
    }

    template <class U1, class U2>
    MyPair(bslmf::MovableRef<MyPair<U1, U2> > other)
    : first(bslmf::MovableRefUtil::move(
                                   bslmf::MovableRefUtil::access(other).first))
    , second(bslmf::MovableRefUtil::move(
                                  bslmf::MovableRefUtil::access(other).second))
    {
    }

    MyPair& operator=(const MyPair& rhs)
    {
        first = rhs.first;
        second = rhs.second;
        return *this;
    }
};

                               // ==============
                               // class MyPairA
                               // ==============

template <class T1, class T2>
struct MyPairA {
    // Test pair type with mixed allocator and non-allocator.  Only 'T2' must
    // use allocators.  We assume that the treatment of 'T1' and 'T2' in the
    // component is symmetric, and do not bother with the symmetric test pair
    // type.

    // TYPES
    typedef T1 first_type;
    typedef T2 second_type;

    // DATA (public for pair types)
    T1 first;
    T2 second;

    // CREATORS
    explicit
    MyPairA(bslma::Allocator *a = 0)
    : first()
    , second(a)
    {
    }

    MyPairA(const T1& f, const T2& s, bslma::Allocator *a = 0)
    : first(f)
    , second(s, a)
    {
    }

    MyPairA(const MyPairA& other, bslma::Allocator *a = 0)
    : first(other.first)
    , second(other.second, a)
    {
    }

    template <class U1, class U2>
    MyPairA(const MyPairA<U1, U2>& other, bslma::Allocator *a = 0)
    : first(other.first)
    , second(other.second, a)
    {
    }

    MyPairA(bslmf::MovableRef<MyPairA> other, bslma::Allocator *a = 0)
    : first(bslmf::MovableRefUtil::move(other.first))
    , second(bslmf::MovableRefUtil::move(other.second), a)
    {
    }

    template <class U1, class U2>
    MyPairA(bslmf::MovableRef<MyPairA<U1, U2> >  other,
            bslma::Allocator                    *a = 0)
    : first(bslmf::MovableRefUtil::move(
                                   bslmf::MovableRefUtil::access(other).first))
    , second(bslmf::MovableRefUtil::move(
                                  bslmf::MovableRefUtil::access(other).second),
                                  a)
    {
    }

    MyPairA& operator=(const MyPairA& rhs)
    {
        first = rhs.first;
        second = rhs.second;
        return *this;
    }
};

namespace BloombergLP {
namespace bslma {

template <class T1, class T2>
struct UsesBslmaAllocator<MyPairA<T1, T2> > : bsl::true_type {};

}  // close package namespace
}  // close enterprise namespace

                              // ===============
                              // class MyPairAA
                              // ===============

template <class T1, class T2>
struct MyPairAA {
    // Test pair type with allocators.  Both 'T1' and 'T2' must use allocators.

    // TYPES
    typedef T1 first_type;
    typedef T2 second_type;

    // DATA (public for pair types)
    T1 first;
    T2 second;

    // CREATORS
    explicit
    MyPairAA(bslma::Allocator *a = 0)
    : first(a)
    , second(a)
    {
    }

    MyPairAA(const T1& f, const T2& s, bslma::Allocator *a = 0)
    : first(f, a)
    , second(s, a)
    {
    }

    MyPairAA(const MyPairAA& other, bslma::Allocator *a = 0)
    : first(other.first, a)
    , second(other.second, a)
    {
    }

    template <class U1, class U2>
    MyPairAA(const MyPairAA<U1, U2>& other, bslma::Allocator *a = 0)
    : first(other.first, a)
    , second(other.second, a)
    {
    }

    MyPairAA(bslmf::MovableRef<MyPairAA> other, bslma::Allocator *a = 0)
    : first(bslmf::MovableRefUtil::move(
                bslmf::MovableRefUtil::access(other).first),
            a)
    , second(bslmf::MovableRefUtil::move(
                 bslmf::MovableRefUtil::access(other).second),
             a)
    {
    }

    template <class U1, class U2>
    MyPairAA(bslmf::MovableRef<MyPairAA<U1, U2> >  other,
             bslma::Allocator                     *a = 0)
    : first(bslmf::MovableRefUtil::move(
                bslmf::MovableRefUtil::access(other).first),
            a)
    , second(bslmf::MovableRefUtil::move(
                 bslmf::MovableRefUtil::access(other).second),
             a)
    {
    }

    MyPairAA& operator=(const MyPairAA& rhs)
    {
        first = rhs.first;
        second = rhs.second;
        return *this;
    }
};

namespace BloombergLP {
namespace bslma {

template <class T1, class T2>
struct  UsesBslmaAllocator<MyPairAA<T1, T2> > : bsl::true_type  {};

}  // close package namespace
}  // close enterprise namespace

                              // ===============
                              // class MyPairBB
                              // ===============

template <class T1, class T2>
struct MyPairBB {
    // Test pair type with the 'IsPair' trait.  This type is used to test that
    // this trait is NOT used by the construction utility to separately
    // construct pair's elements (without calling any of the pair's
    // constructors).

    // TYPES
    typedef T1 first_type;
    typedef T2 second_type;

    // DATA (public for pair types)
    T1 first;
    T2 second;

    // CREATORS
    MyPairBB()
    {
    }

    MyPairBB(const T1& f, const T2& s)
    : first(f)
    , second(s)
    {
    }

    MyPairBB(const MyPairBB& other)
    : first(other.first)
    , second(other.second)
    {
    }

    template <class U1, class U2>
    MyPairBB(const MyPairBB<U1, U2>& other)
    : first(other.first)
    , second(other.second)
    {
    }

    MyPairBB(bslmf::MovableRef<MyPairBB> other)
    : first(bslmf::MovableRefUtil::move(
                                   bslmf::MovableRefUtil::access(other).first))
    , second(bslmf::MovableRefUtil::move(
                                  bslmf::MovableRefUtil::access(other).second))
    {
    }

    template <class U1, class U2>
    MyPairBB(bslmf::MovableRef<MyPairBB<U1, U2> > other)
    : first(bslmf::MovableRefUtil::move(
                                   bslmf::MovableRefUtil::access(other).first))
    , second(bslmf::MovableRefUtil::move(
                                  bslmf::MovableRefUtil::access(other).second))
    {
    }

    MyPairBB& operator=(const MyPairBB& rhs)
    {
        first  = rhs.first;
        second = rhs.second;
        return *this;
    }
};

namespace BloombergLP {
namespace bslmf {

template <class T1, class T2>
struct IsPair<MyPairBB<T1, T2> > : bsl::true_type {};

}  // close namespace bslmf
}  // close enterprise namespace

                              // ===============
                              // macros TEST_OP*
                              // ===============

#define TEST_OP(typeNum, op, expVal, expAlloc) {                              \
    typedef MyClass ## typeNum Type;                                          \
    static const int EXP_VAL = (expVal);                                      \
    bslma::Allocator *const EXP_ALLOC = (expAlloc);                           \
    MyClassDef rawBuf;                                                        \
    memset(&rawBuf, 92, sizeof(rawBuf));                                      \
    Type *objPtr = (Type*) &rawBuf;                                           \
    pre(&rawBuf);                                                             \
    Util:: op ;                                                               \
    post(&rawBuf);                                                            \
    ASSERT(EXP_VAL   == rawBuf.d_value);                                      \
    ASSERT(EXP_ALLOC == rawBuf.d_allocator_p);                                \
  }
    // This macro evaluates the specified 'op' expression in the namespace
    // under test, involving the address 'objPtr' of an object of type
    // 'MyClassN' (where 'N' stands for the specified 'typeNum'), and verifies
    // that the 'd_value' and 'd_allocator_p' members store the specified
    // 'expVal' and 'expAlloc' values after 'op' has been evaluated.

#define TEST_PAIR(op, expVal0, expA0, expVal1, expA1) {                       \
    static const int EXP_VAL0 = (expVal0);                                    \
    bslma::Allocator *const EXP_ALLOC0 = (expA0);                             \
    static const int EXP_VAL1 = (expVal1);                                    \
    bslma::Allocator *const EXP_ALLOC1 = (expA1);                             \
    MyClassDef rawBuf[2];                                                     \
    memset(rawBuf, 92, sizeof(rawBuf));                                       \
    Type *objPtr = (Type*) rawBuf;                                            \
    pre(rawBuf);                                                              \
    Util:: op ;                                                               \
    post(rawBuf);                                                             \
    ASSERT(EXP_VAL0   == rawBuf[0].d_value);                                  \
    ASSERT(EXP_ALLOC0 == rawBuf[0].d_allocator_p);                            \
    ASSERT(EXP_VAL1   == rawBuf[1].d_value);                                  \
    ASSERT(EXP_ALLOC1 == rawBuf[1].d_allocator_p);                            \
  }
    // This macro evaluates the specified 'op' expression in the namespace
    // under test, involving the address 'objPtr' of an object of the locally
    // defined 'Type', and verifies that the 'd_value' and 'd_allocator_p'
    // members store the specified 'expVal0' and 'expAlloc0' values for the
    // first member and 'expVal0' and 'expAlloc0' values for the second member
    // after 'op' has been evaluated.

#define TEST_PAIROP(typeNum0, typeNum1, op, expVal0, expA0, expVal1, expA1) { \
    typedef MyPair_ ## typeNum0 ## _ ## typeNum1 Type;                        \
    TEST_PAIR(op, expVal0, expA0, expVal1, expA1);                            \
  }
    // This macro evaluates the specified 'op' expression in the namespace
    // under test, involving the address 'objPtr' of an object of type
    // 'MyPair_N0_N1' (where 'N0' and 'N1' stand for the specified 'typeNum0
    // and 'typeNum1').  See the 'TEST_PAIR' macro above for details.

#define TEST_PAIRAOP(typeNum0, typeNum1, op, expVal0, expA0, expVal1, expA1)  \
  {                                                                           \
    typedef MyPairA_ ## typeNum0 ## _ ## typeNum1 Type;                       \
    TEST_PAIR(op, expVal0, expA0, expVal1, expA1);                            \
  }
    // This macro evaluates the specified 'op' expression in the namespace
    // under test, involving the address 'objPtr' of an object of type
    // 'MyPair_N0_N1' (where 'N0' and 'N1' stand for the specified 'typeNum0
    // and 'typeNum1').  See the 'TEST_PAIR' macro above for details.

#define TEST_PAIRAAOP(typeNum0, typeNum1, op, expVal0, expA0, expVal1, expA1) \
  {                                                                           \
    typedef MyPairAA_ ## typeNum0 ## _ ## typeNum1 Type;                      \
    TEST_PAIR(op, expVal0, expA0, expVal1, expA1);                            \
  }
    // This macro evaluates the specified 'op' expression in the namespace
    // under test, involving the address 'objPtr' of an object of type
    // 'MyPairAA_N0_N1' (where 'N0' and 'N1' stand for the specified 'typeNum0
    // and 'typeNum1').  See the 'TEST_PAIR' macro above for details.

#define TEST_PAIRBBOP(typeNum0, typeNum1, op, expVal0, expA0, expVal1, expA1) \
  {                                                                           \
    typedef MyPairBB_ ## typeNum0 ## _ ## typeNum1 Type;                      \
    TEST_PAIR(op, expVal0, expA0, expVal1, expA1);                            \
  }
    // This macro evaluates the specified 'op' expression in the namespace
    // under test, involving the address 'objPtr' of an object of type
    // 'MyPairBB_N0_N1' (where 'N0' and 'N1' stand for the specified 'typeNum0
    // and 'typeNum1').  See the 'TEST_PAIR' macro above for details.

                              // ===============
                              // macros TEST_MV*
                              // ===============

#define ASSERT_IS_MOVED_FROM(x)                                               \
  {                                                                           \
    ASSERT(MOVED_FROM_VAL == x.value());                                      \
  }
    // This macro reads the value of the specified 'x' and asserts that it is
    // 'MOVED_FROM_VAL' for both C++03 & C++11 environments.

#define TEST_MV(typeNum, op, expVal, expAlloc) {                              \
    bslma::TestAllocator fromA;                                               \
    MyClass ## typeNum fromObj(expVal);                                       \
    TEST_OP(typeNum, op, expVal, expAlloc);                                   \
    ASSERT_IS_MOVED_FROM(fromObj);                                            \
  }
    // This macro evaluates the specified 'op' expression in the namespace
    // under test, involving the address 'objPtr' of an object of type
    // 'MyClassN' (where 'N' stands for the specified 'typeNum') and the
    // modifiable object 'fromObj' of type 'MyClassN' initialized to
    // 'expVal', and verifies that the 'd_value' and 'd_allocator_p' members
    // store the specified 'expVal' and 'expAlloc' values and 'fromObj' is in
    // a moved-from state after 'op' has been evaluated.

#define TEST_PAIRMV(typeNum0, typeNum1, op, expVal0, expA0, expVal1, expA1) { \
    typedef MyPairA_ ## typeNum0 ## _ ## typeNum1 Type;                       \
    Type fromObj(expVal0, expVal1);                                           \
    TEST_PAIR(op, expVal0, expA0, expVal1, expA1);                            \
    ASSERT_IS_MOVED_FROM(fromObj.first);                                      \
  }
    // This macro evaluates the specified 'op' expression in the namespace
    // under test, involving the address 'objPtr' of an object of type
    // 'MyPair_N0_N1' (where 'N0' and 'N1' stand for the specified 'typeNum0
    // and 'typeNum1') and a modifiable object 'fromObj' of type
    // 'MyPair_N0_N1' initialized to '{ expVal0, expVal1 }, and verifies that
    // 'fromObj.first' and 'fromObj.second' are in a moved-from state after
    // 'op' has been evaluated.  See the 'TEST_PAIR' macro above for details.

                         // ==========================
                         // debug breakpoints pre/post
                         // ==========================

void pre(const MyClassDef *p)
    // Do nothing.  This function can be taken advantage of to debug the above
    // macros by setting a breakpoint to examine state prior to executing the
    // main operation under test.
{
    (void) p;  // remove unused variable warning
}

void post(const MyClassDef *p)
    // Do nothing.  This function can be taken advantage of to debug the above
    // macros by setting a breakpoint to examine state after executing the
    // main operation under test.
{
    (void) p;  // remove unused variable warning
}

                       // =============================
                       // class ConstructTestArgNoAlloc
                       // =============================

template <int ID>
class ConstructTestArgNoAlloc : public MyClassDef {
    // This very simple 'struct' is used purely to disambiguate types in
    // passing parameters to 'construct' due to the fact that
    // 'ConstructTestArgNoAlloc<ID1>' is a different type than
    // 'ConstructTestArgNoAlloc<ID2>' if ID1 != ID2.  This class does not take
    // an optional allocator.

  public:
    // CREATORS
    ConstructTestArgNoAlloc(int value = -1);
        // Create an object having the specified 'value'.
};

// CREATORS
template <int ID>
ConstructTestArgNoAlloc<ID>::ConstructTestArgNoAlloc(int value)
{
    d_value = value;
    d_allocator_p = 0;
}

                       // ==============================
                       // class ConstructTestTypeNoAlloc
                       // ==============================

class ConstructTestTypeNoAlloc {
    // This 'struct' provides a test class capable of holding up to 14
    // parameters of types 'ConstructTestArgNoAlloc[1--14]'.  By default, a
    // 'ConstructTestTypeNoAlloc' is constructed with nil ('N1') values, but
    // instances can be constructed with actual values (e.g., for creating
    // expected values).  A 'ConstructTestTypeNoAlloc' can be invoked with up
    // to 14 parameters, via member functions 'testFunc[1--14]'.  These
    // functions are also called by the overloaded member 'operator()' of the
    // same signatures, and similar global functions 'testFunc[1--14]'.  All
    // invocations support the above 'ConstructTestSlotsNoAlloc' mechanism.
    //
    // This 'struct' intentionally does *not* take an allocator.

    // PRIVATE TYPES
    typedef ConstructTestArgNoAlloc<1>  Arg1;
    typedef ConstructTestArgNoAlloc<2>  Arg2;
    typedef ConstructTestArgNoAlloc<3>  Arg3;
    typedef ConstructTestArgNoAlloc<4>  Arg4;
    typedef ConstructTestArgNoAlloc<5>  Arg5;
    typedef ConstructTestArgNoAlloc<6>  Arg6;
    typedef ConstructTestArgNoAlloc<7>  Arg7;
    typedef ConstructTestArgNoAlloc<8>  Arg8;
    typedef ConstructTestArgNoAlloc<9>  Arg9;
    typedef ConstructTestArgNoAlloc<10> Arg10;
    typedef ConstructTestArgNoAlloc<11> Arg11;
    typedef ConstructTestArgNoAlloc<12> Arg12;
    typedef ConstructTestArgNoAlloc<13> Arg13;
    typedef ConstructTestArgNoAlloc<14> Arg14;
        // Argument types for shortcut.

    enum {
        N1 = -1   // default value for all private data
    };

  public:
    // DATA (exceptionally public, only within a test driver)
    Arg1  d_a1;
    Arg2  d_a2;
    Arg3  d_a3;
    Arg4  d_a4;
    Arg5  d_a5;
    Arg6  d_a6;
    Arg7  d_a7;
    Arg8  d_a8;
    Arg9  d_a9;
    Arg10 d_a10;
    Arg11 d_a11;
    Arg12 d_a12;
    Arg13 d_a13;
    Arg14 d_a14;

    // CREATORS (exceptionally in-line, only within a test driver)
    ConstructTestTypeNoAlloc(
                Arg1  a1  = N1, Arg2  a2  = N1, Arg3  a3  = N1,
                Arg4  a4  = N1, Arg5  a5  = N1, Arg6  a6  = N1, Arg7  a7  = N1,
                Arg8  a8  = N1, Arg9  a9  = N1, Arg10 a10 = N1, Arg11 a11 = N1,
                Arg12 a12 = N1, Arg13 a13 = N1, Arg14 a14 = N1)
    : d_a1(a1), d_a2(a2), d_a3(a3), d_a4(a4), d_a5(a5), d_a6(a6), d_a7(a7)
    , d_a8(a8), d_a9(a9), d_a10(a10), d_a11(a11), d_a12(a12), d_a13(a13)
    , d_a14(a14)
    {
    }
};

// FREE OPERATORS
bool operator==(const ConstructTestTypeNoAlloc& lhs,
                const ConstructTestTypeNoAlloc& rhs)
{
    return lhs.d_a1.d_value  == rhs.d_a1.d_value &&
           lhs.d_a2.d_value  == rhs.d_a2.d_value &&
           lhs.d_a3.d_value  == rhs.d_a3.d_value &&
           lhs.d_a4.d_value  == rhs.d_a4.d_value &&
           lhs.d_a5.d_value  == rhs.d_a5.d_value &&
           lhs.d_a6.d_value  == rhs.d_a6.d_value &&
           lhs.d_a7.d_value  == rhs.d_a7.d_value &&
           lhs.d_a8.d_value  == rhs.d_a8.d_value &&
           lhs.d_a9.d_value  == rhs.d_a9.d_value &&
           lhs.d_a10.d_value == rhs.d_a10.d_value &&
           lhs.d_a11.d_value == rhs.d_a11.d_value &&
           lhs.d_a12.d_value == rhs.d_a12.d_value &&
           lhs.d_a13.d_value == rhs.d_a13.d_value &&
           lhs.d_a14.d_value == rhs.d_a14.d_value;
}

                       // ===========================
                       // class ConstructTestArgAlloc
                       // ===========================

template <int ID>
class ConstructTestArgAlloc : public MyClassDef {
    // This class is used to disambiguate types in passing parameters due to
    // the fact that 'ConstructTestArgNoAlloc<ID1>' is a different type than
    // 'ConstructTestArgNoAlloc<ID2>' is ID1 != ID2.  This class is used for
    // testing proper forwarding of memory allocator.

  public:
    // CREATORS
    explicit
    ConstructTestArgAlloc(int value = -1, bslma::Allocator *allocator = 0);
        // Create an object having the specified 'value'.  Use the specified
        // 'allocator' to supply memory.  If 'allocator' is 0, use the
        // currently installed default allocator.

    ConstructTestArgAlloc(const ConstructTestArgAlloc&  original,
                          bslma::Allocator             *allocator = 0);
        // Create an object having the same value as the specified 'original'.
        // Use the specified 'allocator' to supply memory.  If 'allocator' is
        // 0, use the currently installed default allocator.
};

// TRAITS
namespace BloombergLP {
namespace bslma {

template <int ID>
struct UsesBslmaAllocator<ConstructTestArgAlloc<ID> > : bsl::true_type {};

}  // close package namespace
}  // close enterprise namespace

// CREATORS
template <int ID>
ConstructTestArgAlloc<ID>::ConstructTestArgAlloc(int               value,
                                                 bslma::Allocator *allocator)
{
    d_value = value;
    d_allocator_p = allocator;
}

template <int ID>
ConstructTestArgAlloc<ID>::ConstructTestArgAlloc(
                                       const ConstructTestArgAlloc&  original,
                                       bslma::Allocator             *allocator)
{
    d_value = original.d_value;
    d_allocator_p = allocator;
}

                       // ============================
                       // class ConstructTestTypeAlloc
                       // ============================

class ConstructTestTypeAlloc {
    // This class provides a test class capable of holding up to 14 parameters
    // of types 'ConstructTestArgAlloc[1--14]'.  By default, a
    // 'ConstructTestTypeAlloc' is constructed with nil ('N1') values, but
    // instances can be constructed with actual values (e.g., for creating
    // expected values).  This class intentionally *does* take an allocator.

    // PRIVATE TYPES
    typedef ConstructTestArgAlloc<1>  Arg1;
    typedef ConstructTestArgAlloc<2>  Arg2;
    typedef ConstructTestArgAlloc<3>  Arg3;
    typedef ConstructTestArgAlloc<4>  Arg4;
    typedef ConstructTestArgAlloc<5>  Arg5;
    typedef ConstructTestArgAlloc<6>  Arg6;
    typedef ConstructTestArgAlloc<7>  Arg7;
    typedef ConstructTestArgAlloc<8>  Arg8;
    typedef ConstructTestArgAlloc<9>  Arg9;
    typedef ConstructTestArgAlloc<10> Arg10;
    typedef ConstructTestArgAlloc<11> Arg11;
    typedef ConstructTestArgAlloc<12> Arg12;
    typedef ConstructTestArgAlloc<13> Arg13;
    typedef ConstructTestArgAlloc<14> Arg14;
        // Argument types for shortcut.

    enum {
        N1 = -1   // default value for all private data
    };

  public:
    // DATA (exceptionally public, only within a test driver)
    Arg1  d_a1;
    Arg2  d_a2;
    Arg3  d_a3;
    Arg4  d_a4;
    Arg5  d_a5;
    Arg6  d_a6;
    Arg7  d_a7;
    Arg8  d_a8;
    Arg9  d_a9;
    Arg10 d_a10;
    Arg11 d_a11;
    Arg12 d_a12;
    Arg13 d_a13;
    Arg14 d_a14;

    // CREATORS (exceptionally in-line, only within a test driver)
    ConstructTestTypeAlloc(Arg1  a1, bslma::Allocator *allocator = 0)
    : d_a1(a1, allocator)
    {
    }

    ConstructTestTypeAlloc(Arg1  a1, Arg2  a2, bslma::Allocator *allocator = 0)
    : d_a1(a1, allocator), d_a2(a2, allocator)
    {
    }

    ConstructTestTypeAlloc(Arg1  a1, Arg2  a2, Arg3  a3,
                           bslma::Allocator *allocator = 0)
    : d_a1(a1, allocator), d_a2(a2, allocator), d_a3(a3, allocator)
    {
    }

    ConstructTestTypeAlloc(Arg1  a1, Arg2  a2, Arg3  a3, Arg4  a4,
                           bslma::Allocator *allocator = 0)
    : d_a1(a1, allocator), d_a2(a2, allocator), d_a3(a3, allocator)
    , d_a4(a4, allocator)
    {
    }

    ConstructTestTypeAlloc(Arg1  a1, Arg2  a2, Arg3  a3, Arg4  a4, Arg5  a5,
                           bslma::Allocator *allocator = 0)
    : d_a1(a1, allocator), d_a2(a2, allocator), d_a3(a3, allocator)
    , d_a4(a4, allocator), d_a5(a5, allocator)
    {
    }

    ConstructTestTypeAlloc(Arg1  a1, Arg2  a2, Arg3  a3, Arg4  a4, Arg5  a5,
                           Arg6  a6, bslma::Allocator *allocator = 0)
    : d_a1(a1, allocator), d_a2(a2, allocator), d_a3(a3, allocator)
    , d_a4(a4, allocator), d_a5(a5, allocator), d_a6(a6, allocator)
    {
    }

    ConstructTestTypeAlloc(Arg1  a1, Arg2  a2, Arg3  a3, Arg4  a4, Arg5  a5,
                           Arg6  a6, Arg7  a7, bslma::Allocator *allocator = 0)
    : d_a1(a1, allocator), d_a2(a2, allocator), d_a3(a3, allocator)
    , d_a4(a4, allocator), d_a5(a5, allocator), d_a6(a6, allocator)
    , d_a7(a7, allocator)
    {
    }

    ConstructTestTypeAlloc(Arg1  a1, Arg2  a2, Arg3  a3, Arg4  a4, Arg5  a5,
                           Arg6  a6, Arg7  a7, Arg8  a8,
                           bslma::Allocator *allocator = 0)
    : d_a1(a1, allocator), d_a2(a2, allocator), d_a3(a3, allocator)
    , d_a4(a4, allocator), d_a5(a5, allocator), d_a6(a6, allocator)
    , d_a7(a7, allocator), d_a8(a8, allocator)
    {
    }

    ConstructTestTypeAlloc(Arg1  a1, Arg2  a2, Arg3  a3, Arg4  a4, Arg5  a5,
                           Arg6  a6, Arg7  a7, Arg8  a8, Arg9  a9,
                           bslma::Allocator *allocator = 0)
    : d_a1(a1, allocator), d_a2(a2, allocator), d_a3(a3, allocator)
    , d_a4(a4, allocator), d_a5(a5, allocator), d_a6(a6, allocator)
    , d_a7(a7, allocator), d_a8(a8, allocator), d_a9(a9, allocator)
    {
    }

    ConstructTestTypeAlloc(Arg1  a1, Arg2  a2, Arg3  a3, Arg4  a4, Arg5  a5,
                           Arg6  a6, Arg7  a7, Arg8  a8, Arg9  a9, Arg10 a10,
                           bslma::Allocator *allocator = 0)
    : d_a1 (a1,  allocator), d_a2 (a2,  allocator), d_a3 (a3,  allocator)
    , d_a4 (a4,  allocator), d_a5 (a5,  allocator), d_a6 (a6,  allocator)
    , d_a7 (a7,  allocator), d_a8 (a8,  allocator), d_a9 (a9,  allocator)
    , d_a10(a10, allocator)
    {
    }

    ConstructTestTypeAlloc(Arg1  a1, Arg2  a2, Arg3  a3, Arg4  a4, Arg5  a5,
                           Arg6  a6, Arg7  a7, Arg8  a8, Arg9  a9, Arg10 a10,
                           Arg11 a11, bslma::Allocator *allocator = 0)
    : d_a1 (a1,  allocator), d_a2 (a2,  allocator), d_a3 (a3,  allocator)
    , d_a4 (a4,  allocator), d_a5 (a5,  allocator), d_a6 (a6,  allocator)
    , d_a7 (a7,  allocator), d_a8 (a8,  allocator), d_a9 (a9,  allocator)
    , d_a10(a10, allocator), d_a11(a11, allocator)
    {
    }

    ConstructTestTypeAlloc(Arg1  a1, Arg2  a2, Arg3  a3, Arg4  a4, Arg5  a5,
                           Arg6  a6, Arg7  a7, Arg8  a8, Arg9  a9, Arg10 a10,
                           Arg11 a11, Arg12 a12,
                           bslma::Allocator *allocator = 0)
    : d_a1 (a1,  allocator), d_a2 (a2,  allocator), d_a3 (a3,  allocator)
    , d_a4 (a4,  allocator), d_a5 (a5,  allocator), d_a6 (a6,  allocator)
    , d_a7 (a7,  allocator), d_a8 (a8,  allocator), d_a9 (a9,  allocator)
    , d_a10(a10, allocator), d_a11(a11, allocator), d_a12(a12, allocator)
    {
    }

    ConstructTestTypeAlloc(Arg1  a1,  Arg2  a2,  Arg3  a3, Arg4  a4, Arg5  a5,
                           Arg6  a6,  Arg7  a7,  Arg8  a8, Arg9  a9, Arg10 a10,
                           Arg11 a11, Arg12 a12, Arg13 a13,
                           bslma::Allocator *allocator = 0)
    : d_a1 (a1,  allocator), d_a2 (a2,  allocator), d_a3 (a3,  allocator)
    , d_a4 (a4,  allocator), d_a5 (a5,  allocator), d_a6 (a6,  allocator)
    , d_a7 (a7,  allocator), d_a8 (a8,  allocator), d_a9 (a9,  allocator)
    , d_a10(a10, allocator), d_a11(a11, allocator), d_a12(a12, allocator)
    , d_a13(a13, allocator)
    {
    }

    ConstructTestTypeAlloc(Arg1  a1,  Arg2  a2,  Arg3  a3, Arg4  a4, Arg5  a5,
                           Arg6  a6,  Arg7  a7,  Arg8  a8, Arg9  a9, Arg10 a10,
                           Arg11 a11, Arg12 a12, Arg13 a13, Arg14 a14,
                           bslma::Allocator *allocator = 0)
    : d_a1 (a1,  allocator), d_a2 (a2,  allocator), d_a3 (a3,  allocator)
    , d_a4 (a4,  allocator), d_a5 (a5,  allocator), d_a6 (a6,  allocator)
    , d_a7 (a7,  allocator), d_a8 (a8,  allocator), d_a9 (a9,  allocator)
    , d_a10(a10, allocator), d_a11(a11, allocator), d_a12(a12, allocator)
    , d_a13(a13, allocator), d_a14(a14, allocator)
    {
    }
};

// TRAITS
namespace BloombergLP {
namespace bslma {

template <>
struct UsesBslmaAllocator<ConstructTestTypeAlloc> : bsl::true_type {};

}  // close package namespace
}  // close enterprise namespace

// FREE OPERATORS
bool operator==(const ConstructTestTypeAlloc& lhs,
                const ConstructTestTypeAlloc& rhs)
{
    return lhs.d_a1.d_value  == rhs.d_a1.d_value &&
           lhs.d_a2.d_value  == rhs.d_a2.d_value &&
           lhs.d_a3.d_value  == rhs.d_a3.d_value &&
           lhs.d_a4.d_value  == rhs.d_a4.d_value &&
           lhs.d_a5.d_value  == rhs.d_a5.d_value &&
           lhs.d_a6.d_value  == rhs.d_a6.d_value &&
           lhs.d_a7.d_value  == rhs.d_a7.d_value &&
           lhs.d_a8.d_value  == rhs.d_a8.d_value &&
           lhs.d_a9.d_value  == rhs.d_a9.d_value &&
           lhs.d_a10.d_value == rhs.d_a10.d_value &&
           lhs.d_a11.d_value == rhs.d_a11.d_value &&
           lhs.d_a12.d_value == rhs.d_a12.d_value &&
           lhs.d_a13.d_value == rhs.d_a13.d_value &&
           lhs.d_a14.d_value == rhs.d_a14.d_value;
}

                           // ======================
                           // macros TEST_CONSTRUCT*
                           // ======================

#define TEST_CONSTRUCT(op, expArgs)                                           \
  {                                                                           \
    ConstructTestTypeNoAlloc EXP expArgs;                                     \
    bsls::ObjectBuffer<ConstructTestTypeNoAlloc> rawBuf;                      \
    ConstructTestTypeNoAlloc *objPtr = rawBuf.address();                      \
    ConstructTestTypeNoAlloc& mX = *objPtr;                                   \
    const ConstructTestTypeNoAlloc& X = mX;                                   \
    memset((void *)&mX, 92, sizeof mX);                                       \
    Util:: op ;                                                               \
    ASSERT(EXP == X);                                                         \
  }

#define TEST_CONSTRUCTA(op, expArgs,                                          \
                 a1, a2, a3, a4, a5, a6, a7, a8, a9, a10, a11, a12, a13, a14) \
  {                                                                           \
    ConstructTestTypeAlloc EXP expArgs;                                       \
    bsls::ObjectBuffer<ConstructTestTypeAlloc> rawBuf;                        \
    ConstructTestTypeAlloc *objPtr = rawBuf.address();                        \
    ConstructTestTypeAlloc& mX = *objPtr;                                     \
    const ConstructTestTypeAlloc& X = *objPtr;                                \
    memset((void *)&mX, 92, sizeof mX);                                       \
    Util:: op ;                                                               \
    ASSERT(EXP == X);                                                         \
    ASSERT(a1  == X.d_a1.d_allocator_p);                                      \
    ASSERT(a2  == X.d_a2.d_allocator_p);                                      \
    ASSERT(a3  == X.d_a3.d_allocator_p);                                      \
    ASSERT(a4  == X.d_a4.d_allocator_p);                                      \
    ASSERT(a5  == X.d_a5.d_allocator_p);                                      \
    ASSERT(a6  == X.d_a6.d_allocator_p);                                      \
    ASSERT(a7  == X.d_a7.d_allocator_p);                                      \
    ASSERT(a8  == X.d_a8.d_allocator_p);                                      \
    ASSERT(a9  == X.d_a9.d_allocator_p);                                      \
    ASSERT(a10 == X.d_a10.d_allocator_p);                                     \
    ASSERT(a11 == X.d_a11.d_allocator_p);                                     \
    ASSERT(a12 == X.d_a12.d_allocator_p);                                     \
    ASSERT(a13 == X.d_a13.d_allocator_p);                                     \
    ASSERT(a14 == X.d_a14.d_allocator_p);                                     \
  }

//=============================================================================
//               GLOBAL TYPEDEFS AND CONSTANTS FOR TESTING
//-----------------------------------------------------------------------------
typedef MyPair<MyClass1, MyClass1> MyPair_1_1;
typedef MyPair<MyClass1, MyClass2> MyPair_1_2;
typedef MyPair<MyClass2, MyClass1> MyPair_2_1;
typedef MyPair<MyClass2, MyClass2> MyPair_2_2;
typedef MyPair<MyClass4, MyClass4> MyPair_4_4;

typedef MyPairA<MyClass1, MyClass2> MyPairA_1_2;
typedef MyPairA<MyClass2, MyClass2> MyPairA_2_2;

typedef MyPairAA<MyClass2, MyClass2> MyPairAA_2_2;

typedef MyPairAA<MyClass4, MyClass4> MyPairAA_4_4;

typedef MyPairBB<MyClass4, MyClass4> MyPairBB_4_4;

const MyClass1      V1(1);
const MyClass2      V2(2);
const MyClass2a     V2A(0x2a);
const MyClass3      V3(3);
const MyClass4      V4(4);
const MyClassFussy  VF(5);
const MyClassFussy2 VF2(6);

const MyPair_1_1 PV1V1(V1, V1);
const MyPair_1_2 PV1V2(V1, V2);
const MyPair_2_1 PV2V1(V2, V1);
const MyPair_2_2 PV2V2(V2, V2);
const MyPair_4_4 PV4V4(V4, V4);

const MyPairA_1_2 PAV1V2(V1, V2);
const MyPairA_2_2 PAV2V2(V2, V2);

const MyPairAA_2_2 PAAV2V2(V2, V2);

const MyPairAA_4_4 PAAV4V4(V4, V4);

const MyPairBB_4_4 PBBV4V4(V4, V4);

ConstructTestArgNoAlloc<1>  VNA1(1);
ConstructTestArgNoAlloc<2>  VNA2(2);
ConstructTestArgNoAlloc<3>  VNA3(3);
ConstructTestArgNoAlloc<4>  VNA4(4);
ConstructTestArgNoAlloc<5>  VNA5(5);
ConstructTestArgNoAlloc<6>  VNA6(6);
ConstructTestArgNoAlloc<7>  VNA7(7);
ConstructTestArgNoAlloc<8>  VNA8(8);
ConstructTestArgNoAlloc<9>  VNA9(9);
ConstructTestArgNoAlloc<10> VNA10(10);
ConstructTestArgNoAlloc<11> VNA11(11);
ConstructTestArgNoAlloc<12> VNA12(12);
ConstructTestArgNoAlloc<13> VNA13(13);
ConstructTestArgNoAlloc<14> VNA14(14);

ConstructTestArgAlloc<1>    VA1(1);  // leave default allocator, on purpose
ConstructTestArgAlloc<2>    VA2(2);
ConstructTestArgAlloc<3>    VA3(3);
ConstructTestArgAlloc<4>    VA4(4);
ConstructTestArgAlloc<5>    VA5(5);
ConstructTestArgAlloc<6>    VA6(6);
ConstructTestArgAlloc<7>    VA7(7);
ConstructTestArgAlloc<8>    VA8(8);
ConstructTestArgAlloc<9>    VA9(9);
ConstructTestArgAlloc<10>   VA10(10);
ConstructTestArgAlloc<11>   VA11(11);
ConstructTestArgAlloc<12>   VA12(12);
ConstructTestArgAlloc<13>   VA13(13);
ConstructTestArgAlloc<14>   VA14(14);

                             // ====================
                             // Base Type Qualifiers
                             // ====================

// The following empty classes are used as qualifiers for the base type,
// allowing to modify behavior of the 'bslma::ConstructionUtil::construct'
// functions via different trait values for different base class
// specifications.

class TRIVIAL     {};  // trivially copyable type
class NON_TRIVIAL {};  // non-trivially copyable type
class BSLMA_ALLOC {};  // type using bslma allocator
class ARG_T_ALLOC {};  // tape using special argument with allocator

                             // ==================
                             // class BaseTestType
                             // ==================
template <class T>
class BaseTestType {
    // This class provides a mechanism (static variables) to establish exactly
    // which copy or move constructor is called.

  public:
    // CLASS DATA
    static int s_copyConstructorInvocations;
    static int s_moveConstructorInvocations;
    static int s_copyAllocConstructorInvocations;
    static int s_moveAllocConstructorInvocations;
    static int s_copyArgTConstructorInvocations;
    static int s_moveArgTConstructorInvocations;

    // DATA
    MyClassDef d_def;  // object's value

    // CREATORS
    BaseTestType()
        // Create an object having the null value.
    {
        d_def.d_value = 0;
        d_def.d_allocator_p = 0;
    }

    BaseTestType(int value, bslma::Allocator *alloc = 0)
        // Create an object that has the specified 'value' and that uses the
        // specified 'alloc' to supply memory.
    {
        d_def.d_value = value;
        d_def.d_allocator_p = alloc;
    }

    BaseTestType(const BaseTestType& original)
        // Create an object having the value of the specified 'original'
        // object.
    {
        ++s_copyConstructorInvocations;
        d_def.d_value = original.d_def.d_value;
        d_def.d_allocator_p = 0;
    }

    BaseTestType(const BaseTestType& original, bslma::Allocator *alloc)
        // Create an object that has the value of the specified 'original'
        // object and that uses the specified 'alloc' to supply memory.
    {
        ++s_copyAllocConstructorInvocations;
        d_def.d_value = original.d_def.d_value;
        d_def.d_allocator_p = alloc;
    }

    BaseTestType(const bsl::allocator_arg_t&,
                 bslma::Allocator            *alloc,
                 const BaseTestType&          original)
        // Following the 'allocator_arg_t' construction protocol create an
        // object having the same value as the specified 'original' object that
        // uses the specified 'alloc' to supply memory.
    {
        ++s_copyArgTConstructorInvocations;
        d_def.d_value = original.d_def.d_value;
        d_def.d_allocator_p = alloc;
    }


    BaseTestType(bslmf::MovableRef<BaseTestType> original)
        // Create an object having the same value as the specified
        // 'original' object by moving the contents of 'original' to the
        // newly-created object.
    {
        ++s_moveConstructorInvocations;
        BaseTestType& lvalue = original;
        d_def.d_value = lvalue.d_def.d_value;
        d_def.d_allocator_p = 0;
    }

    BaseTestType(bslmf::MovableRef<BaseTestType>  original,
                 bslma::Allocator                *alloc)
        // Create an object having the same value as the specified 'original'
        // object that uses the specified 'alloc' to supply memory by moving
        // the contents of 'original' to the newly-created object.
     {
        ++s_moveAllocConstructorInvocations;
        BaseTestType& lvalue = original;
        d_def.d_value = lvalue.d_def.d_value;
        d_def.d_allocator_p = alloc;
    }

    BaseTestType(const bsl::allocator_arg_t&,
                 bslma::Allocator                *alloc,
                 bslmf::MovableRef<BaseTestType> original)
        // Following the 'allocator_arg_t' construction protocol create an
        // object having the same value as the specified 'original' object that
        // uses the specified 'alloc' to supply memory by moving the contents
        // of 'original' to the newly-created object.
    {
        ++s_moveArgTConstructorInvocations;
        BaseTestType& lvalue = original;
        d_def.d_value = lvalue.d_def.d_value;
        d_def.d_allocator_p = alloc;
    }

    // ACCESSORS
    int value() const
        // Return the value of this object.
    {
        return d_def.d_value;
    }

    bslma::Allocator *allocator() const
        // Return the allocator used by this object to supply memory.
    {
        return d_def.d_allocator_p;
    }

};

// CLASS DATA
template <class T>
int BaseTestType<T>::s_copyConstructorInvocations = 0;
template <class T>
int BaseTestType<T>::s_moveConstructorInvocations = 0;
template <class T>
int BaseTestType<T>::s_copyAllocConstructorInvocations = 0;
template <class T>
int BaseTestType<T>::s_moveAllocConstructorInvocations = 0;
template <class T>
int BaseTestType<T>::s_copyArgTConstructorInvocations = 0;
template <class T>
int BaseTestType<T>::s_moveArgTConstructorInvocations = 0;

                          // =====================
                          // class TrivialTestType
                          // =====================

typedef BaseTestType<TRIVIAL>     TrivialTestType;

                         // ========================
                         // class NonTrivialTestType
                         // ========================

typedef BaseTestType<NON_TRIVIAL> NonTrivialTestType;

                         // ========================
                         // class BslmaAllocTestType
                         // ========================

typedef BaseTestType<BSLMA_ALLOC> BslmaAllocTestType;

                         // =======================
                         // class ArgTAllocTestType
                         // =======================

typedef BaseTestType<ARG_T_ALLOC> ArgTAllocTestType;

// TRAITS

namespace bsl {
template <>
struct is_trivially_copyable< TrivialTestType    > : true_type {};

template <>
struct is_trivially_copyable< NonTrivialTestType > : false_type {};

template <>
struct is_trivially_copyable< BslmaAllocTestType > : false_type {};

template <>
struct is_trivially_copyable< ArgTAllocTestType  > : false_type {};

}  // close namespace bsl

namespace BloombergLP {
namespace bslma {

template <>
struct UsesBslmaAllocator<BslmaAllocTestType> : bsl::true_type {};

template <>
struct UsesBslmaAllocator<ArgTAllocTestType> : bsl::true_type {};

}  // close namespace bslma

namespace bslmf {

template <>
struct UsesAllocatorArgT<ArgTAllocTestType> : bsl::true_type {};

}  // close namespace bslmf

}  // close enterprise namespace

                             // ==========================
                             // class MoveOnlyBaseTestType
                             // ==========================
template <class T>
class MoveOnlyBaseTestType {
    // This class, having deprecated copy constructors, provides a mechanism
    // (static variables) to establish exactly which copy or move constructor
    // is called.

  private:
    // NOT IMPLEMENTED
    MoveOnlyBaseTestType(const MoveOnlyBaseTestType&);             // = delete;
    MoveOnlyBaseTestType(const MoveOnlyBaseTestType&, bslma::Allocator *);
                                                                   // = delete;
    MoveOnlyBaseTestType(const bsl::allocator_arg_t&,
                         bslma::Allocator            *,
                         const MoveOnlyBaseTestType&);             // = delete;

  public:
    // CLASS DATA
    static int s_copyConstructorInvocations;
    static int s_moveConstructorInvocations;
    static int s_copyAllocConstructorInvocations;
    static int s_moveAllocConstructorInvocations;
    static int s_copyArgTConstructorInvocations;
    static int s_moveArgTConstructorInvocations;

    // DATA
    MyClassDef d_def;  // object's value

    // CREATORS
    MoveOnlyBaseTestType()
        // Create an object having the null value.
    {
        d_def.d_value = 0;
        d_def.d_allocator_p = 0;
    }

    MoveOnlyBaseTestType(int value, bslma::Allocator *alloc = 0)
        // Create an object that has the specified 'value' and that uses the
        // specified 'alloc' to supply memory.
    {
        d_def.d_value = value;
        d_def.d_allocator_p = alloc;
    }

    MoveOnlyBaseTestType(bslmf::MovableRef<MoveOnlyBaseTestType> original)
        // Create an object having the same value as the specified 'original'
        // object by moving the contents of 'original' to the newly-created
        // object.
    {
        ++s_moveConstructorInvocations;
        MoveOnlyBaseTestType& lvalue = original;
        d_def.d_value = lvalue.d_def.d_value;
        d_def.d_allocator_p = 0;
    }

    MoveOnlyBaseTestType(bslmf::MovableRef<MoveOnlyBaseTestType>  original,
                         bslma::Allocator                        *alloc)
        // Create an object having the same value as the specified 'original'
        // object that uses the specified 'alloc' to supply memory by moving
        // the contents of 'original' to the newly-created object.
    {
        ++s_moveAllocConstructorInvocations;
        MoveOnlyBaseTestType& lvalue = original;
        d_def.d_value = lvalue.d_def.d_value;
        d_def.d_allocator_p = alloc;
    }

    MoveOnlyBaseTestType(const bsl::allocator_arg_t&,
                         bslma::Allocator                        *alloc,
                         bslmf::MovableRef<MoveOnlyBaseTestType>  original)
        // Following the 'allocator_arg_t' construction protocol create an
        // object having the same value as the specified 'original' object that
        // uses the specified 'alloc' to supply memory by moving the contents
        // of 'original' to the newly-created object.
    {
        ++s_moveArgTConstructorInvocations;
        MoveOnlyBaseTestType& lvalue = original;
        d_def.d_value = lvalue.d_def.d_value;
        d_def.d_allocator_p = alloc;
    }

    // ACCESSORS
    int value() const
        // Return the value of this object.
    {
        return d_def.d_value;
    }

    bslma::Allocator *allocator() const
        // Return the allocator used by this object to supply memory.
    {
        return d_def.d_allocator_p;
    }
};

// CLASS DATA
template <class T>
int MoveOnlyBaseTestType<T>::s_copyConstructorInvocations = 0;
template <class T>
int MoveOnlyBaseTestType<T>::s_moveConstructorInvocations = 0;
template <class T>
int MoveOnlyBaseTestType<T>::s_copyAllocConstructorInvocations = 0;
template <class T>
int MoveOnlyBaseTestType<T>::s_moveAllocConstructorInvocations = 0;
template <class T>
int MoveOnlyBaseTestType<T>::s_copyArgTConstructorInvocations = 0;
template <class T>
int MoveOnlyBaseTestType<T>::s_moveArgTConstructorInvocations = 0;

                          // =============================
                          // class MoveOnlyTrivialTestType
                          // =============================

typedef MoveOnlyBaseTestType<TRIVIAL> MoveOnlyTrivialTestType;

                         // ================================
                         // class MoveOnlyNonTrivialTestType
                         // ================================

typedef MoveOnlyBaseTestType<NON_TRIVIAL> MoveOnlyNonTrivialTestType;

                         // ================================
                         // class MoveOnlyBslmaAllocTestType
                         // ================================

typedef MoveOnlyBaseTestType<BSLMA_ALLOC> MoveOnlyBslmaAllocTestType;

                         // ===============================
                         // class MoveOnlyArgTAllocTestType
                         // ===============================

typedef MoveOnlyBaseTestType<ARG_T_ALLOC> MoveOnlyArgTAllocTestType;


// TRAITS
namespace bsl {

template <>
struct is_trivially_copyable<MoveOnlyTrivialTestType> : true_type {};

template <>
struct is_trivially_copyable<MoveOnlyNonTrivialTestType> : false_type {};

template <>
struct is_trivially_copyable<MoveOnlyBslmaAllocTestType> : false_type {};

template <>
struct is_trivially_copyable<MoveOnlyArgTAllocTestType> : false_type {};

}  // close namespace bsl

namespace BloombergLP {
namespace bslma {

template <>
struct UsesBslmaAllocator<MoveOnlyBslmaAllocTestType> : bsl::true_type {};

template <>
struct UsesBslmaAllocator<MoveOnlyArgTAllocTestType> : bsl::true_type {};

}  // close namespace bslma

namespace bslmf {

template <>
struct UsesAllocatorArgT<MoveOnlyArgTAllocTestType> : bsl::true_type {};

}  // close namespace bslmf

}  // close enterprise namespace

                             // ==========================
                             // class CopyOnlyBaseTestType
                             // ==========================

template <class T>
class CopyOnlyBaseTestType {
    // This class, that does not support move constructors, provides a
    // mechanism (static variables) to establish exactly which copy or move
    // constructor is called.

  public:
    // CLASS DATA
    static int s_copyConstructorInvocations;
    static int s_moveConstructorInvocations;
    static int s_copyAllocConstructorInvocations;
    static int s_moveAllocConstructorInvocations;
    static int s_copyArgTConstructorInvocations;
    static int s_moveArgTConstructorInvocations;

    // DATA
    MyClassDef d_def;  // object's value

    // CREATORS
    CopyOnlyBaseTestType()
        // Create an object having the null value.
    {
        d_def.d_value = 0;
        d_def.d_allocator_p = 0;
    }

    CopyOnlyBaseTestType(int value, bslma::Allocator *alloc = 0)
        // Create an object that has the specified 'value' and that uses the
        // specified 'alloc' to supply memory.
    {
        d_def.d_value = value;
        d_def.d_allocator_p = alloc;
    }

    CopyOnlyBaseTestType(const CopyOnlyBaseTestType& original)
        // Create an object having the value of the specified 'original'
        // object.
    {
        ++s_copyConstructorInvocations;
        d_def.d_value = original.d_def.d_value;
        d_def.d_allocator_p = 0;
    }

    CopyOnlyBaseTestType(const CopyOnlyBaseTestType&  original,
                         bslma::Allocator            *alloc)
        // Create an object that has the value of the specified 'original'
        // object and that uses the specified 'alloc' to supply memory.
    {
        ++s_copyAllocConstructorInvocations;
        d_def.d_value = original.d_def.d_value;
        d_def.d_allocator_p = alloc;
    }

    CopyOnlyBaseTestType(const bsl::allocator_arg_t&,
                         bslma::Allocator            *alloc,
                         const CopyOnlyBaseTestType&  original)
        // Following the 'allocator_arg_t' construction protocol create an
        // object having the same value as the specified 'original' object that
        // uses the specified 'alloc' to supply memory.
    {
        ++s_copyArgTConstructorInvocations;
        d_def.d_value = original.d_def.d_value;
        d_def.d_allocator_p = alloc;
    }

    // ACCESSORS
    int value() const
        // Return the value of this object.
    {
        return d_def.d_value;
    }

    bslma::Allocator *allocator() const
        // Return the allocator used by this object to supply memory.
    {
        return d_def.d_allocator_p;
    }
};

// CLASS DATA
template <class T>
int CopyOnlyBaseTestType<T>::s_copyConstructorInvocations = 0;
template <class T>
int CopyOnlyBaseTestType<T>::s_moveConstructorInvocations = 0;
template <class T>
int CopyOnlyBaseTestType<T>::s_copyAllocConstructorInvocations = 0;
template <class T>
int CopyOnlyBaseTestType<T>::s_moveAllocConstructorInvocations = 0;
template <class T>
int CopyOnlyBaseTestType<T>::s_copyArgTConstructorInvocations = 0;
template <class T>
int CopyOnlyBaseTestType<T>::s_moveArgTConstructorInvocations = 0;

                          // =============================
                          // class CopyOnlyTrivialTestType
                          // =============================

typedef CopyOnlyBaseTestType<TRIVIAL>     CopyOnlyTrivialTestType;

                         // ================================
                         // class CopyOnlyNonTrivialTestType
                         // ================================

typedef CopyOnlyBaseTestType<NON_TRIVIAL> CopyOnlyNonTrivialTestType;

                         // ================================
                         // class CopyOnlyBslmaAllocTestType
                         // ================================

typedef CopyOnlyBaseTestType<BSLMA_ALLOC> CopyOnlyBslmaAllocTestType;

                         // ===============================
                         // class CopyOnlyArgTAllocTestType
                         // ===============================

typedef CopyOnlyBaseTestType<ARG_T_ALLOC> CopyOnlyArgTAllocTestType;


// TRAITS
namespace bsl {
template <>
struct is_trivially_copyable<CopyOnlyTrivialTestType> : true_type {};

template <>
struct is_trivially_copyable<CopyOnlyNonTrivialTestType> : false_type {};

template <>
struct is_trivially_copyable<CopyOnlyBslmaAllocTestType> : false_type {};

template <>
struct is_trivially_copyable<CopyOnlyArgTAllocTestType> : false_type {};

}  // close namespace bsl

namespace BloombergLP {
namespace bslma {

template <>
struct UsesBslmaAllocator<CopyOnlyBslmaAllocTestType> : bsl::true_type {};

template <>
struct UsesBslmaAllocator<CopyOnlyArgTAllocTestType> : bsl::true_type {};

}  // close namespace bslma

namespace bslmf {

template <>
struct UsesAllocatorArgT<CopyOnlyArgTAllocTestType> : bsl::true_type {};

}  // close namespace bslmf

}  // close enterprise namespace

//=============================================================================
//                            TEST DRIVER TEMPLATE
//-----------------------------------------------------------------------------

                            // ================
                            // class TestDriver
                            // ================

template <class TYPE>
struct TestDriver
    // This template class provides a namespace for testing
    // 'bslma::ConstructionUtil'.  The template parameter 'TYPE' specifies the
    // type to construct.
{

  public:
    // TYPES
    enum ExpectedAllocator {
        DEFAULT  = 0,
        OBJECT   = 1,
        SUPPLIED = 2
    };

    // CLASS METHODS
    static void testCase5Imp(int               expCopyInvocationsNum,
                             int               expMoveInvocationsNum,
                             int               expCopyAllocInvocationsNum,
                             int               expMoveAllocInvocationsNum,
                             int               expCopyArgTInvocationsNum,
                             int               expMoveArgTInvocationsNum,
                             ExpectedAllocator expAlloc,
                             bool              useAllocator
                             );
        // Implementation of the 'testCase5Alloc' and the 'testCase5NoAlloc'.

    static void testCase5NoAlloc(int               expCopyInvocationsNum,
                                 int               expMoveInvocationsNum,
                                 int               expCopyAllocInvocationsNum,
                                 int               expMoveAllocInvocationsNum,
                                 int               expCopyArgTInvocationsNum,
                                 int               expMoveArgTInvocationsNum,
                                 ExpectedAllocator expAlloc);
        // Test 'construct(TYPE *addr, void *a, MovableRef<TYPE> orig)';

    static void testCase5Alloc(int               expCopyInvocationsNum,
                               int               expMoveInvocationsNum,
                               int               expCopyAllocInvocationsNum,
                               int               expMoveAllocInvocationsNum,
                               int               expCopyArgTInvocationsNum,
                               int               expMoveArgTInvocationsNum,
                               ExpectedAllocator expAlloc);
        // Test 'construct(TYPE *addr, Allocator *a, MovableRef<TYPE> orig)';
};
                           //-----------
                           // TEST CASES
                           //-----------

template<class TYPE>
void TestDriver<TYPE>::testCase5Imp(
                                  int               expCopyInvocationsNum,
                                  int               expMoveInvocationsNum,
                                  int               expCopyAllocInvocationsNum,
                                  int               expMoveAllocInvocationsNum,
                                  int               expCopyArgTInvocationsNum,
                                  int               expMoveArgTInvocationsNum,
                                  ExpectedAllocator expAlloc,
                                  bool              useAllocator)
{
    if (veryVerbose) {
        T_ T_ P(bsls::NameOf<TYPE>());
    }

    bslma::TestAllocator  oa;
    TYPE                  fromObj(1, &oa);
    bslma::TestAllocator  sa;
    void                 *VOID_ALLOC     = 0;
    bslma::TestAllocator *SUPPLIED_ALLOC = &sa;
    bslma::TestAllocator *OBJECT_ALLOC   = &oa;

    bslma::TestAllocator *EXP_ALLOC      = 0;
    if (OBJECT == expAlloc) {
        EXP_ALLOC = OBJECT_ALLOC;
    } else if (SUPPLIED == expAlloc) {
        EXP_ALLOC = SUPPLIED_ALLOC;
    }

    MyClassDef rawBuf;
    memset(&rawBuf, 92, sizeof(rawBuf));
    TYPE *objPtr = (TYPE*) &rawBuf;

    // Preparation.

    TYPE::s_copyConstructorInvocations      = 0;
    TYPE::s_moveConstructorInvocations      = 0;
    TYPE::s_copyAllocConstructorInvocations = 0;
    TYPE::s_moveAllocConstructorInvocations = 0;
    TYPE::s_copyArgTConstructorInvocations  = 0;
    TYPE::s_moveArgTConstructorInvocations  = 0;

    // Construction.

    if (useAllocator) {
        Util::construct(objPtr, SUPPLIED_ALLOC, MoveUtil::move(fromObj));
    } else {
        Util::construct(objPtr, VOID_ALLOC,     MoveUtil::move(fromObj));
    }

    // Verification.

    ASSERTV(bsls::NameOf<TYPE>(), TYPE::s_copyConstructorInvocations,
            expCopyInvocationsNum == TYPE::s_copyConstructorInvocations);
    ASSERTV(bsls::NameOf<TYPE>(), TYPE::s_moveConstructorInvocations,
            expMoveInvocationsNum == TYPE::s_moveConstructorInvocations);
    ASSERTV(
        bsls::NameOf<TYPE>(), TYPE::s_copyAllocConstructorInvocations,
        expCopyAllocInvocationsNum == TYPE::s_copyAllocConstructorInvocations);
    ASSERTV(
        bsls::NameOf<TYPE>(), TYPE::s_moveAllocConstructorInvocations,
        expMoveAllocInvocationsNum == TYPE::s_moveAllocConstructorInvocations);
    ASSERTV(
        bsls::NameOf<TYPE>(), TYPE::s_copyArgTConstructorInvocations,
        expCopyArgTInvocationsNum == TYPE::s_copyArgTConstructorInvocations);
    ASSERTV(
        bsls::NameOf<TYPE>(), TYPE::s_moveAllocConstructorInvocations,
        expMoveArgTInvocationsNum == TYPE::s_moveArgTConstructorInvocations);

    ASSERTV(fromObj.value() == objPtr->value());
    ASSERTV(EXP_ALLOC       == objPtr->allocator());

    // Cleanup.

    TYPE::s_copyConstructorInvocations      = 0;
    TYPE::s_moveConstructorInvocations      = 0;
    TYPE::s_copyAllocConstructorInvocations = 0;
    TYPE::s_moveAllocConstructorInvocations = 0;
    TYPE::s_copyArgTConstructorInvocations  = 0;
    TYPE::s_moveArgTConstructorInvocations  = 0;
}

template<class TYPE>
void TestDriver<TYPE>::testCase5Alloc(
                                  int               expCopyInvocationsNum,
                                  int               expMoveInvocationsNum,
                                  int               expCopyAllocInvocationsNum,
                                  int               expMoveAllocInvocationsNum,
                                  int               expCopyArgTInvocationsNum,
                                  int               expMoveArgTInvocationsNum,
                                  ExpectedAllocator expAlloc)
{
    testCase5Imp(expCopyInvocationsNum,
                 expMoveInvocationsNum,
                 expCopyAllocInvocationsNum,
                 expMoveAllocInvocationsNum,
                 expCopyArgTInvocationsNum,
                 expMoveArgTInvocationsNum,
                 expAlloc,
                 true);
}

template<class TYPE>
void TestDriver<TYPE>::testCase5NoAlloc(
                                  int               expCopyInvocationsNum,
                                  int               expMoveInvocationsNum,
                                  int               expCopyAllocInvocationsNum,
                                  int               expMoveAllocInvocationsNum,
                                  int               expCopyArgTInvocationsNum,
                                  int               expMoveArgTInvocationsNum,
                                  ExpectedAllocator expAlloc)
{
    testCase5Imp(expCopyInvocationsNum,
                 expMoveInvocationsNum,
                 expCopyAllocInvocationsNum,
                 expMoveAllocInvocationsNum,
                 expCopyArgTInvocationsNum,
                 expMoveArgTInvocationsNum,
                 expAlloc,
                 false);
}

//=============================================================================
//                              USAGE EXAMPLE
//-----------------------------------------------------------------------------

///Usage
///-----
// This section illustrates intended use of this component.
//
///Example 1: Using 'bslma::ConstructionUtil' to Implement a Container
///- - - - - - - - - - - - - - - - - - - - - - - - - - - - - - - - - -
// This example demonstrates the intended use of 'bslma::ConstructionUtil' to
// implement a simple container class that uses the 'bslma::Allocator' protocol
// for memory management.
//
// First, because allocation and construction are done in two separate steps,
// we need to define a proctor type that will deallocate the allocated memory
// in case the constructor throws an exception:
//..
    template <class TYPE>
    class MyContainerProctor {
        // This class implements a proctor to release memory allocated during
        // the construction of a 'MyContainer' object if the constructor for
        // the container's data element throws an exception.  Such a proctor
        // should be 'release'd once the element is safely constructed.

        // DATA
        bslma::Allocator *d_allocator_p;
        TYPE             *d_address_p;    // proctored memory

      private:
        // NOT IMPLEMENTED
        MyContainerProctor(const MyContainerProctor&);             // = delete
        MyContainerProctor& operator=(const MyContainerProctor&);  // = delete

      public:
        // CREATORS
        MyContainerProctor(bslma::Allocator *allocator, TYPE *address)
            // Create a proctor that conditionally manages the memory at the
            // specified 'address', and that uses the specified 'allocator' to
            // deallocate the block of memory (if not released -- see
            // 'release') upon destruction.  The behavior is undefined unless
            // 'allocator' is non-zero and supplied the memory at 'address'.
        : d_allocator_p(allocator)
        , d_address_p(address)
        {
        }

        ~MyContainerProctor()
            // Destroy this proctor, and deallocate the block of memory it
            // manages (if any) by invoking the 'deallocate' method of the
            // allocator that was supplied at construction of this proctor.  If
            // no memory is currently being managed, this method has no effect.
        {
            if (d_address_p) {
                d_allocator_p->deallocate(d_address_p);
            }
        }

        // MANIPULATORS
            // Release from management the block of memory currently managed by
            // this proctor.  If no memory is currently being managed, this
            // method has no effect.
        void release()
        {
            d_address_p = 0;
        }
    };
//..
// Then, we create a container class that holds a single element and uses
// 'bslma' allocators:
//..
//  #include <bslma_constructionutil.h>
//
    template <class TYPE>
    class MyContainer {
        // This class provides a container that always holds exactly one
        // element, dynamically allocated using the specified 'bslma'
        // allocator.

        // DATA
        TYPE             *d_value_p;
        bslma::Allocator *d_allocator_p;

      public:
        // TRAITS
        BSLMF_NESTED_TRAIT_DECLARATION(MyContainer, bslma::UsesBslmaAllocator);

        // CREATORS
        MyContainer(bslma::Allocator *basicAllocator = 0);
            // Create a container with a default-constructed element.
            // Optionally specify a 'basicAllocator' used to supply memory.  If
            // 'basicAllocator' is 0, the currently installed default allocator
            // is used.

        template <class OTHER>
        explicit MyContainer(
            BSLS_COMPILERFEATURES_FORWARD_REF(OTHER) value,
            typename bsl::enable_if<bsl::is_convertible<OTHER, TYPE>::value,
                                    void *>::type * = 0)
            // Create a container with an element constructed by (perfectly)
            // forwarding the specified 'value' and that uses the currently
            // installed default allocator to supply memory.  Note that this
            // constructor participates in overload resolution only if 'OTHER'
            // is implicitly convertible to 'TYPE'.
        : d_allocator_p(bslma::Default::defaultAllocator())
        {
            d_value_p =
                static_cast<TYPE *>(d_allocator_p->allocate(sizeof(TYPE)));

            MyContainerProctor<TYPE> proctor(d_allocator_p, d_value_p);

            // Call 'construct' by forwarding 'value'.

            bslma::ConstructionUtil::construct(
                d_value_p,
                d_allocator_p,
                BSLS_COMPILERFEATURES_FORWARD(OTHER, value));
            proctor.release();
        }

        template <class OTHER>
        explicit MyContainer(
            BSLS_COMPILERFEATURES_FORWARD_REF(OTHER)  value,
            bslma::Allocator                         *basicAllocator);
            // Create a container with an element constructed by (perfectly)
            // forwarding the specified 'value' and that uses the specified
            // 'basicAllocator' to supply memory.  If 'basicAllocator' is 0,
            // the currently installed default allocator is used.  Note that
            // this constructor participates in overload resolution only if
            // 'OTHER' is implicitly convertible to 'TYPE'.

        MyContainer(const MyContainer&  original,
                    bslma::Allocator   *basicAllocator = 0);
            // Create a container having the same value as the specified
            // 'original' object.  Optionally specify a 'basicAllocator' used
            // to supply memory.  If 'basicAllocator' is 0, the currently
            // installed default allocator is used.

        ~MyContainer();
            // Destroy this object.

        // MANIPULATORS
        MyContainer& operator=(const TYPE& rhs);
        MyContainer& operator=(const MyContainer& rhs);
            // Assign this object a new value

        TYPE& front()
            // Return a non-'const' reference to the element contained in this
            // object.
        {
            return *d_value_p;
        }

        // ACCESSORS
        const TYPE& front() const
            // Return a 'const' reference to the element contained in this
            // object.
        {
            return *d_value_p;
        }

        bslma::Allocator *allocator() const
            // Return the allocator used by this object to supply memory.
        {
            return d_allocator_p;
        }

        // etc.
    };
//..
// Next, we implement the constructors that allocate memory and construct a
// 'TYPE' object in the allocated memory.  We perform the allocation using the
// 'allocate' method of 'bslma::Allocator' and the construction using the
// 'construct' method of 'ConstructionUtil' that provides the correct semantics
// for passing the allocator to the constructed object when appropriate:
//..
    template <class TYPE>
    MyContainer<TYPE>::MyContainer(bslma::Allocator *basicAllocator)
    : d_allocator_p(bslma::Default::allocator(basicAllocator))
    {
        d_value_p = static_cast<TYPE *>(d_allocator_p->allocate(sizeof(TYPE)));
        MyContainerProctor<TYPE> proctor(d_allocator_p, d_value_p);

        // Call 'construct' with no constructor arguments (aside from the
        // allocator).

        bslma::ConstructionUtil::construct(d_value_p, d_allocator_p);
        proctor.release();
    }

    template <class TYPE>
    template <class OTHER>
    MyContainer<TYPE>::MyContainer(
                      BSLS_COMPILERFEATURES_FORWARD_REF(OTHER)  value,
                      bslma::Allocator                         *basicAllocator)
    : d_allocator_p(bslma::Default::allocator(basicAllocator))
    {
        d_value_p = static_cast<TYPE *>(d_allocator_p->allocate(sizeof(TYPE)));
        MyContainerProctor<TYPE> proctor(d_allocator_p, d_value_p);

        // Call 'construct' by forwarding 'value'.

        bslma::ConstructionUtil::construct(
            d_value_p,
            d_allocator_p,
            BSLS_COMPILERFEATURES_FORWARD(OTHER, value));
        proctor.release();
    }
//..
// Then, we define the copy constructor for 'MyContainer'.  Note that we don't
// propagate the allocator from the 'original' container, but use
// 'basicAllocator' instead:
//..
    template <class TYPE>
    MyContainer<TYPE>::MyContainer(const MyContainer&  original,
                                   bslma::Allocator   *basicAllocator)
    : d_allocator_p(bslma::Default::allocator(basicAllocator))
    {
        d_value_p = static_cast<TYPE *>(d_allocator_p->allocate(sizeof(TYPE)));
        MyContainerProctor<TYPE> proctor(d_allocator_p, d_value_p);

        // Call 'construct' so as to copy-construct the element contained by
        // 'original'.

        bslma::ConstructionUtil::construct(d_value_p,
                                           d_allocator_p,
                                           *original.d_value_p);
        proctor.release();
    }
//..
// Now, the destructor destroys the object and deallocates the memory used to
// hold the element using the allocator:
//..
    template <class TYPE>
    MyContainer<TYPE>::~MyContainer()
    {
        d_value_p->~TYPE();
        d_allocator_p->deallocate(d_value_p);
    }

// The assignment needs to take the allocator into account.
//..
    template <class TYPE>
    MyContainer<TYPE>& MyContainer<TYPE>::operator=(const TYPE& rhs)
    {
        *d_value_p  = rhs;
        return *this;
    }
    template <class TYPE>
    MyContainer<TYPE>& MyContainer<TYPE>::operator=(const MyContainer& rhs)
    {
        *d_value_p  = *rhs.d_value_p;
        return *this;
    }

//..
// Finally, we perform a simple test of 'MyContainer', instantiating it with
// element type 'int':
//..
    int usageExample1()
    {
        bslma::TestAllocator testAlloc;
        MyContainer<int>     C1(123, &testAlloc);
        ASSERT(C1.allocator() == &testAlloc);
        ASSERT(C1.front()     == 123);

        MyContainer<int> C2(C1);
        ASSERT(C2.allocator() == bslma::Default::defaultAllocator());
        ASSERT(C2.front()     == 123);

        return 0;
    }
//..
///Example 2: 'bslma' Allocator Propagation
///- - - - - - - - - - - - - - - - - - - -
// This example demonstrates that 'MyContainer' does indeed propagate the
// allocator to its contained element.
//
// First, we create a representative element class, 'MyType', that allocates
// memory using the 'bslma' allocator protocol:
//..
//  #include <bslma_default.h>
//
    class MyType {

        // DATA
        // ...
        bslma::Allocator *d_allocator_p;

      public:
        // TRAITS
        BSLMF_NESTED_TRAIT_DECLARATION(MyType, bslma::UsesBslmaAllocator);

        // CREATORS
        explicit MyType(bslma::Allocator *basicAllocator = 0)
            // Create a 'MyType' object having the default value.  Optionally
            // specify a 'basicAllocator' used to supply memory.  If
            // 'basicAllocator' is 0, the currently installed default allocator
            // is used.
        : d_allocator_p(bslma::Default::allocator(basicAllocator))
        {
            // ...
        }

        MyType(const MyType&/*original*/, bslma::Allocator *basicAllocator = 0)
            // Create a 'MyType' object having the same value as the specified
            // 'original' object.  Optionally specify a 'basicAllocator' used
            // to supply memory.  If 'basicAllocator' is 0, the currently
            // installed default allocator is used.
        : d_allocator_p(bslma::Default::allocator(basicAllocator))
        {
            // ...
        }

        // ...

        // ACCESSORS
        bslma::Allocator *allocator() const
            // Return the allocator used by this object to supply memory.
        {
            return d_allocator_p;
        }

        // ...
    };
//..
// Finally, we instantiate 'MyContainer' using 'MyType' and verify that, when
// we provide the address of an allocator to the constructor of the container,
// the same address is passed to the constructor of the contained element.  We
// also verify that, when the container is copy-constructed without supplying
// an allocator, the copy uses the default allocator, not the allocator from
// the original object.  Moreover, we verify that the element stored in the
// copy also uses the default allocator:
//..
//  #include <bslmf_issame.h>
//
    int usageExample2()
    {
        bslma::TestAllocator testAlloc;
        MyContainer<MyType> C1(&testAlloc);
        ASSERT(C1.allocator()         == &testAlloc);
        ASSERT(C1.front().allocator() == &testAlloc);

        MyContainer<MyType> C2(C1);
        ASSERT(C2.allocator()         != C1.allocator());
        ASSERT(C2.allocator()         == bslma::Default::defaultAllocator());
        ASSERT(C2.front().allocator() != &testAlloc);
        ASSERT(C2.front().allocator() == bslma::Default::defaultAllocator());

        return 0;
    }
//..
///Example 3: Constructing into non-heap memory
///- - - - - - - - - - - - - - - - - - - - - -
// This example demonstrates the use of the 'make' function to implement a
// simple wrapper class that contains a single item that might or might not
// use the bslma allocator protocol.
//
// First we define wrapper class that hold an object and a functor and
// calls the functor (called the listener) each time the wrapped object is
// assigned to. We store the object directly as a member variable, instead of
// using an uninitialised buffer, to avoid the separate construction step :
//..
    template <class TYPE, class FUNC>
    class MyTriggeredWrapper {
        // PRIVATE DATA
        TYPE d_value;
        FUNC d_listener;

    public:
        // CREATORS
        MyTriggeredWrapper(const FUNC& f, bslma::Allocator *alloc = 0);
        MyTriggeredWrapper(const TYPE& v, const FUNC& f,
                           bslma::Allocator *alloc = 0);
        MyTriggeredWrapper(const MyTriggeredWrapper& other,
                           bslma::Allocator *alloc = 0);
        ~MyTriggeredWrapper() { }

        // MANIPULATORS
        MyTriggeredWrapper& operator=(const TYPE& rhs);
        MyTriggeredWrapper& operator=(const MyTriggeredWrapper& rhs);
            // Assign this object a new value and call the listner with the
            // new value after assignment.

        // ACCESSORS
        const TYPE& value() const { return d_value; }
        const FUNC& listener() const { return d_listener; }
    };
//..
// Next we define the constructors such that they initialize 'd_value' using
// the specified allocator if and only if 'TYPE' accepts an allocator. The
// 'bslma::ConstructUtil::make' family of functions encapsulate all of the
// metaprogramming that detects whether or not 'TYPE' uses an allocator and,
// if so, which construction protocol it uses (allocator at the front or at
// the back of the argument list), making all three constructors straight-
// forward:
//..
    template <class TYPE, class FUNC>
    MyTriggeredWrapper<TYPE, FUNC>::MyTriggeredWrapper(const FUNC&       f,
                                                       bslma::Allocator *alloc)
        : d_value(bslma::ConstructionUtil::make<TYPE>(alloc))
        , d_listener(f)
    {
    }

    template <class TYPE, class FUNC>
    MyTriggeredWrapper<TYPE, FUNC>::MyTriggeredWrapper(const TYPE&       v,
                                                       const FUNC&       f,
                                                       bslma::Allocator *alloc)
        : d_value(bslma::ConstructionUtil::make<TYPE>(alloc, v))
        , d_listener(f)
    {
    }

    template <class TYPE, class FUNC>
    MyTriggeredWrapper<TYPE, FUNC>::MyTriggeredWrapper(
                                              const MyTriggeredWrapper&  other,
                                              bslma::Allocator          *alloc)
        : d_value(bslma::ConstructionUtil::make<TYPE>(alloc, other.value()))
        , d_listener(other.d_listener)
    {
    }
//..
// Note that, in order for 'd_value' to be constructed with the correct
// allocator, the compiler must construct the result of 'make' directly into
// the the 'd_value' variable, an optimization formerly known prior to C++17
// as "copy elision".  This optimization is required by the C++17 standard and
// is optional in pre-2017 standards, but is implemented in all of the
// compilers for which this component is expected to be used at Bloomberg.
//
// Next, we implement the assignment operators, which call the listener:
//..
    template <class TYPE, class FUNC>
    MyTriggeredWrapper<TYPE, FUNC>&
    MyTriggeredWrapper<TYPE, FUNC>::operator=(const TYPE& rhs)
    {
        d_value = rhs;
        d_listener(d_value);
        return *this;
    }

    template <class TYPE, class FUNC>
    MyTriggeredWrapper<TYPE, FUNC>&
    MyTriggeredWrapper<TYPE, FUNC>::operator=(const MyTriggeredWrapper& rhs)
    {
        return operator=(rhs.value());
    }
//..
// Finally, we check our work by creating a listener for 'MyContainer<int>'
// that stores its last-seen value in a known location and creating a wrapper
// around 'MyContainer<int>' to test it.
//..
    int lastSeen = 0;
    void myListener(const MyContainer<int>& c) {
        lastSeen = c.front();
    }

    void usageExample3() {
        bslma::TestAllocator testAlloc;
        MyTriggeredWrapper<MyContainer<int>, void (*)(const MyContainer<int> &) >
                      wrappedContainer(myListener, &testAlloc);
        ASSERT(&testAlloc == wrappedContainer.value().allocator());

        wrappedContainer = MyContainer<int>(99);

        ASSERT(99 == lastSeen);
    }
//=============================================================================
//                              MAIN PROGRAM
//-----------------------------------------------------------------------------

int main(int argc, char *argv[])
{
    int            test = argc > 1 ? atoi(argv[1]) : 0;
                verbose = argc > 2;
            veryVerbose = argc > 3;
        veryVeryVerbose = argc > 4;
    veryVeryVeryVerbose = argc > 5;

    forceDestructorCall = veryVeryVerbose;

    bslma::TestAllocator defaultAllocator("default", veryVeryVeryVerbose);
    bslma::DefaultAllocatorGuard dag(&defaultAllocator);

    bslma::TestAllocator globalAllocator("global", veryVeryVeryVerbose);
    bslma::Default::setGlobalAllocator(&globalAllocator);

    setbuf(stdout, NULL);    // Use unbuffered output

    printf("TEST " __FILE__ " CASE %d\n", test);

    switch (test) { case 0:  // Zero is always the leading case.
      case 12: {
<<<<<<< HEAD
          // --------------------------------------------------------------------
          // TESTING 'make' conversion
          //
          // Concerns:
          //   o That the make utility uses move when appropriate.
          //   o That no unnecessary copies are created.
          //
          // Plan:
          //
          //   Create a new object using make facility by copying from an
          //   object of a different type.
          //   Check the value and the allocator of the newly created object
          //   are correct. Check no unnecessary copies of source and
          //   destination type are created.
          //
          //   Create a new object using make facility by moving from an
          //   object of a different type. Check the source object has been
          //   moved from.
          //   Check the value and the allocator of the newly created object
          //   are correct. Check no unnecessary copies of source and
          //   destination type are created.
          //
          // Testing:
          //   make (ANY_TYPE&&, bslma::Allocator*)
          //   make (ANY_TYPE&&, void*)
          // --------------------------------------------------------------------

          if (verbose) printf("\nTESTING 'make' conversion"
                              "\n=========================\n");

          bslma::TestAllocator testAllocator(veryVeryVeryVerbose);
          bslma::TestAllocator *const TA = &testAllocator;
          int                  dummyAllocator;  // not a 'bslma' allocator
          int                  *const XA = &dummyAllocator;
          {
              my_SrcClass src = my_SrcClass(1);
              int SCCI = my_SrcClass::copyConstructorInvocations;
              int SMCI = my_SrcClass::moveConstructorInvocations;
              int CCI = my_Class1::copyConstructorInvocations;
              int MCI = my_Class1::moveConstructorInvocations;

              my_Class1 dest1 = Util::make<my_Class1>(TA, src);
              ASSERTV(dest1.value(), 1 == dest1.value());
              ASSERT(CCI == my_Class1::copyConstructorInvocations);
              ASSERT(MCI == my_Class1::moveConstructorInvocations);
              ASSERTV(src.value(), 1 == src.value());
              ASSERT(SCCI == my_SrcClass::copyConstructorInvocations);
              ASSERT(SMCI == my_SrcClass::moveConstructorInvocations);

              my_Class1 dest2 = Util::make<my_Class1>(TA, MoveUtil::move(src));
              ASSERTV(dest2.value(), 1 == dest2.value());
              ASSERT(CCI == my_Class1::copyConstructorInvocations);
              ASSERT(MCI == my_Class1::moveConstructorInvocations);
              ASSERTV(src.value(), MOVED_FROM_VAL == src.value());
              ASSERT(SCCI == my_SrcClass::copyConstructorInvocations);
              ASSERT(SMCI == my_SrcClass::moveConstructorInvocations);
          }
          {
              my_SrcClass src = my_SrcClass(1);
              int SCCI = my_SrcClass::copyConstructorInvocations;
              int SMCI = my_SrcClass::moveConstructorInvocations;
              int CCI = my_Class1::copyConstructorInvocations;
              int MCI = my_Class1::moveConstructorInvocations;

              my_Class1 dest1 = Util::make<my_Class1>(XA, src);
              ASSERTV(dest1.value(), 1 == dest1.value());
              ASSERT(CCI == my_Class1::copyConstructorInvocations);
              ASSERT(MCI == my_Class1::moveConstructorInvocations);
              ASSERTV(src.value(), 1 == src.value());
              ASSERT(SCCI == my_SrcClass::copyConstructorInvocations);
              ASSERT(SMCI == my_SrcClass::moveConstructorInvocations);

              my_Class1 dest2 = Util::make<my_Class1>(XA, MoveUtil::move(src));
              ASSERTV(dest2.value(), 1 == dest2.value());
              ASSERT(CCI == my_Class1::copyConstructorInvocations);
              ASSERT(MCI == my_Class1::moveConstructorInvocations);
              ASSERTV(src.value(), MOVED_FROM_VAL == src.value());
              ASSERT(SCCI == my_SrcClass::copyConstructorInvocations);
              ASSERT(SMCI == my_SrcClass::moveConstructorInvocations);
          }
          {
              my_SrcClass src = my_SrcClass(1);
              int SCCI = my_SrcClass::copyConstructorInvocations;
              int SMCI = my_SrcClass::moveConstructorInvocations;
              int CCI = my_Class2::copyConstructorInvocations;
              int MCI = my_Class2::moveConstructorInvocations;

              my_Class2 dest1 = Util::make<my_Class2>(TA, src);
              ASSERTV(dest1.value(), 1 == dest1.value());
              ASSERT(CCI == my_Class2::copyConstructorInvocations);
              ASSERT(MCI == my_Class2::moveConstructorInvocations);
              ASSERT(TA == dest1.allocator());
              ASSERTV(src.value(), 1 == src.value());
              ASSERT(SCCI == my_SrcClass::copyConstructorInvocations);
              ASSERT(SMCI == my_SrcClass::moveConstructorInvocations);

              my_Class2 dest2 = Util::make<my_Class2>(TA, MoveUtil::move(src));
              ASSERTV(dest2.value(), 1 == dest2.value());
              ASSERT(CCI == my_Class2::copyConstructorInvocations);
              ASSERT(MCI == my_Class2::moveConstructorInvocations);
              ASSERT(TA == dest2.allocator());
              ASSERTV(src.value(), MOVED_FROM_VAL == src.value());
              ASSERT(SCCI == my_SrcClass::copyConstructorInvocations);
              ASSERT(SMCI == my_SrcClass::moveConstructorInvocations);
          }
          {
              my_SrcClass src = my_SrcClass(1);
              int SCCI = my_SrcClass::copyConstructorInvocations;
              int SMCI = my_SrcClass::moveConstructorInvocations;
              int CCI = my_Class2a::copyConstructorInvocations;
              int MCI = my_Class2a::moveConstructorInvocations;

              my_Class2a dest1 = Util::make<my_Class2a>(TA, src);
              ASSERTV(dest1.value(), 1 == dest1.value());
              ASSERT(CCI == my_Class2a::copyConstructorInvocations);
              ASSERT(MCI == my_Class2a::moveConstructorInvocations);
              ASSERT(TA == dest1.allocator());
              ASSERTV(src.value(), 1 == src.value());
              ASSERT(SCCI == my_SrcClass::copyConstructorInvocations);
              ASSERT(SMCI == my_SrcClass::moveConstructorInvocations);

              my_Class2a dest2 = Util::make<my_Class2a>(TA,
                                                        MoveUtil::move(src));
              ASSERTV(dest2.value(), 1 == dest2.value());
              ASSERT(CCI == my_Class2a::copyConstructorInvocations);
              ASSERT(MCI == my_Class2a::moveConstructorInvocations);
              ASSERT(TA == dest2.allocator());
              ASSERTV(src.value(), MOVED_FROM_VAL == src.value());
              ASSERT(SCCI == my_SrcClass::copyConstructorInvocations);
              ASSERT(SMCI == my_SrcClass::moveConstructorInvocations);
          }
          {
              my_SrcClass src = my_SrcClass(1);
              int SCCI = my_SrcClass::copyConstructorInvocations;
              int SMCI = my_SrcClass::moveConstructorInvocations;
              int CCI = my_Class3::copyConstructorInvocations;

              my_Class3 dest1 = Util::make<my_Class3>(TA, src);
              ASSERTV(dest1.value(), 1 == dest1.value());
              ASSERT(CCI == my_Class3::copyConstructorInvocations);
              ASSERT(TA == dest1.allocator());
              ASSERTV(src.value(), 1 == src.value());
              ASSERT(SCCI == my_SrcClass::copyConstructorInvocations);
              ASSERT(SMCI == my_SrcClass::moveConstructorInvocations);

              // my_Class3 doesn't support move conversion.
              my_Class3 dest2 = Util::make<my_Class3>(TA, MoveUtil::move(src));
              ASSERTV(dest2.value(), 1 == dest2.value());
              ASSERT(CCI == my_Class3::copyConstructorInvocations);
              ASSERT(TA == dest2.allocator());
              ASSERTV(src.value(), 1 == src.value());
              ASSERT(SCCI == my_SrcClass::copyConstructorInvocations);
              ASSERT(SMCI == my_SrcClass::moveConstructorInvocations);
          }
      } break;
      case 11: {
          // --------------------------------------------------------------------
          // TESTING 'make' move construction
          //
          // Concerns:
          //   o That the make utility uses move when appropriate.
          //   o That no unnecessary copies are created.
          //
          // Plan:
          //
          //   Create a new object using make facility by moving from an object
          //   of same type.
          //   Check the value and the allocator of the newly created object
          //   are correct. Check no unnecessary copies are created. Check
          //   move constructor has been called.
          //
          // Testing:
          //   make (ANY_TYPE&&, bslma::Allocator*)
          //   make (ANY_TYPE&&, void*)
          // --------------------------------------------------------------------

          if (verbose) printf("\nTESTING 'make' move construction"
                              "\n================================\n");

          bslma::TestAllocator testAllocator(veryVeryVeryVerbose);
          bslma::TestAllocator *const TA = &testAllocator;
          int                  dummyAllocator;  // not a 'bslma' allocator
          int                  *const XA = &dummyAllocator;
          {
              my_Class1 src = V1;
              int CCI = my_Class1::copyConstructorInvocations;
              int MCI = my_Class1::moveConstructorInvocations;
              my_Class1 dest = Util::make<my_Class1>(TA, MoveUtil::move(src));
              ASSERTV(dest.value(), V1.value() == dest.value());
              ASSERT(CCI == my_Class1::copyConstructorInvocations);
              ASSERT(MCI == my_Class1::moveConstructorInvocations -1);
          }
          {
              my_Class1 src = V1;
              int CCI = my_Class1::copyConstructorInvocations;
              int MCI = my_Class1::moveConstructorInvocations;
              my_Class1 dest = Util::make<my_Class1>(XA, MoveUtil::move(src));
              ASSERTV(dest.value(), V1.value() == dest.value());
              ASSERT(CCI == my_Class1::copyConstructorInvocations);
              ASSERT(MCI == my_Class1::moveConstructorInvocations -1);
          }
          {
              my_Class2 src = V2;
              int CCI = my_Class2::copyConstructorInvocations;
              int MCI = my_Class2::moveConstructorInvocations;
              my_Class2 dest = Util::make<my_Class2>(TA, MoveUtil::move(src));
              ASSERTV(dest.value(), V2.value() == dest.value());
              ASSERT(TA == dest.allocator());
              ASSERT(CCI == my_Class2::copyConstructorInvocations);
              ASSERT(MCI == my_Class2::moveConstructorInvocations -1);
          }
          {
              my_Class2a src = V2A;
              int CCI = my_Class2a::copyConstructorInvocations;
              int MCI = my_Class2a::moveConstructorInvocations;
              my_Class2a dest = Util::make<my_Class2a>(TA,
                                                       MoveUtil::move(src));
              ASSERTV(dest.value(), V2A.value() == dest.value());
              ASSERT(TA == dest.allocator());
              ASSERT(CCI == my_Class2a::copyConstructorInvocations);
              ASSERT(MCI == my_Class2a::moveConstructorInvocations -1);
          }
          {
              my_Class3 src = V3;
              int CCI = my_Class3::copyConstructorInvocations;
              my_Class3 dest = Util::make<my_Class3>(TA,MoveUtil::move(src));
              ASSERTV(dest.value(), V3.value() == dest.value());
              ASSERT(TA == dest.allocator());
              ASSERT(CCI == my_Class3::copyConstructorInvocations -1);
          }
      } break;
     case 10: {
          // --------------------------------------------------------------------
          // TESTING 'make' copy construction
          //
          // Concerns:
          //   o That the make facility properly forwards the allocator
          //     and the value.
          //   o That no unnecessary copies are created.
          //
          // Plan:
          //
          //   Create a new object using make facility by passing an lvalue
          //   object of same type.
          //   Check the value and the allocator of the newly created object
          //   are correct. Check no unnecessary copies are created.
          //
          // Testing:
          //   make (ANY_TYPE&&, bslma::Allocator*)
          //   make (ANY_TYPE&&, void*)
          // --------------------------------------------------------------------

          if (verbose) printf("\nTESTING 'make' copy construction"
                              "\n================================\n");

          bslma::TestAllocator testAllocator(veryVeryVeryVerbose);
          bslma::TestAllocator *const TA = &testAllocator;
          int                  dummyAllocator;  // not a 'bslma' allocator
          int                  *const XA = &dummyAllocator;
          {
              int CCI = my_Class1::copyConstructorInvocations;
              int MCI = my_Class1::moveConstructorInvocations;
              my_Class1 dest = Util::make<my_Class1>(TA, V1);
              ASSERTV(dest.value(), V1.value() == dest.value());
              ASSERT(CCI == my_Class1::copyConstructorInvocations -1);
              ASSERT(MCI == my_Class1::moveConstructorInvocations);
          }
          {
              int CCI = my_Class1::copyConstructorInvocations;
              int MCI = my_Class1::moveConstructorInvocations;
              my_Class1 dest = Util::make<my_Class1>(XA, V1);
              ASSERTV(dest.value(), V1.value() == dest.value());
              ASSERT(CCI == my_Class1::copyConstructorInvocations -1);
              ASSERT(MCI == my_Class1::moveConstructorInvocations);
          }
          {
              int CCI = my_Class2::copyConstructorInvocations;
              int MCI = my_Class2::moveConstructorInvocations;
              my_Class2 dest = Util::make<my_Class2>(TA, V2);
              ASSERTV(dest.value(), V2.value() == dest.value());
              ASSERT(TA == dest.allocator());
              ASSERT(CCI == my_Class2::copyConstructorInvocations -1);
              ASSERT(MCI == my_Class2::moveConstructorInvocations);
          }
          {
              int CCI = my_Class2a::copyConstructorInvocations;
              int MCI = my_Class2a::moveConstructorInvocations;
              my_Class2a dest = Util::make<my_Class2a>(TA, V2A);
              ASSERTV(dest.value(), V2A.value() == dest.value());
              ASSERT(TA == dest.allocator());
              ASSERT(CCI == my_Class2a::copyConstructorInvocations -1);
              ASSERT(MCI == my_Class2a::moveConstructorInvocations);
          }
      } break;
      case 9: {
          // --------------------------------------------------------------------
          // TESTING 'make default construction'
          //
          // Concerns:
          //   o That the default constructor properly forwards the allocator
          //     when appropriate.
          //   o That no unnecessary copies are created.
          //
          // Plan: Construct an object using make utility taking only an
          //    allocator, and verify that the value and allocator of the
          //    object are as expected. Check no unnecessary copies are
          //    created.
          //
          // Testing:
          //   make(bslma::Allocator*)
          //   make(void*)
          // --------------------------------------------------------------------

          if (verbose) printf("\nTESTING 'default make'"
                              "\n==========================\n");

          bslma::TestAllocator testAllocator(veryVeryVeryVerbose);
          bslma::TestAllocator *const TA = &testAllocator;
          int                  dummyAllocator;  // not a 'bslma' allocator
          int                  *const XA = &dummyAllocator;

          {
              int CCI = my_Class1::copyConstructorInvocations;
              int MCI = my_Class1::moveConstructorInvocations;
              my_Class1 dest = Util::make<my_Class1>(XA);
              ASSERTV(dest.value(), 0 == dest.value());
              ASSERT(CCI == my_Class1::copyConstructorInvocations);
              ASSERT(MCI == my_Class1::moveConstructorInvocations);
          }
          {
              int CCI = my_Class1::copyConstructorInvocations;
              int MCI = my_Class1::moveConstructorInvocations;
              my_Class1 dest = Util::make<my_Class1>(TA);
              ASSERTV(dest.value(), 0 == dest.value());
              ASSERT(CCI == my_Class1::copyConstructorInvocations);
              ASSERT(MCI == my_Class1::moveConstructorInvocations);
          }
          {
              int CCI = my_Class2::copyConstructorInvocations;
              int MCI = my_Class2::moveConstructorInvocations;
              my_Class2 dest = Util::make<my_Class2>(TA);
              ASSERTV(dest.value(), 0 == dest.value());
              ASSERT(TA == dest.allocator());
              ASSERT(CCI == my_Class2::copyConstructorInvocations);
              ASSERT(MCI == my_Class2::moveConstructorInvocations);
          }
          {
              int CCI = my_Class2a::copyConstructorInvocations;
              int MCI = my_Class2a::moveConstructorInvocations;
              my_Class2a dest = Util::make<my_Class2a>(TA);
              ASSERTV(dest.value(), 0 == dest.value());
              ASSERT(TA == dest.allocator());
              ASSERT(CCI == my_Class2a::copyConstructorInvocations);
              ASSERT(MCI == my_Class2a::moveConstructorInvocations);
          }
          {
              int CCI = my_Class3::copyConstructorInvocations;
              my_Class3 dest = Util::make<my_Class3>(TA);
              ASSERTV(dest.value(), 0 == dest.value());
              ASSERT(TA == dest.allocator());
              ASSERT(CCI == my_Class3::copyConstructorInvocations);
          }

      } break;
      case 8: {
=======
>>>>>>> 11251331
        // --------------------------------------------------------------------
        // USAGE EXAMPLE
        //
        // Concerns:
        //: 1 The usage example provided in the component header file compiles,
        //:   links, and runs as shown.
        //
        // Plan:
        //: 1 Incorporate usage example from header into test driver, remove
        //:   leading comment characters, and replace 'assert' with 'ASSERT'.
        //:   (C-1)
        //
        // Testing:
        //   USAGE EXAMPLE
        // --------------------------------------------------------------------

        if (verbose) printf("\nUSAGE EXAMPLE"
                            "\n=============\n");

        usageExample1();
        usageExample2();
        usageExample3();

      } break;
      case 11: {
          // --------------------------------------------------------------------
          // TESTING 'make' FROM A DIFFERENT TYPE
          //
          // Concerns:
          //: 1 When constructing from an object of a different type, 'make'
          //:   moves from the source object if the source object is an
          //:   rvalue, and copies from the source object if the source object
          //:   is an lvalue.
          //: 2 That the 'allocator' is ignored if 'UsesBslmaAllocator' is
          //:   'false' for the type being constructed.
          //: 3 That the 'allocator' is passed to the constructor if it
          //:   is a pointer to a class derived from 'bslma::Allocator*' and
          //:   is 'UsesBslmaAllocator' is 'true' for the type being
          //:   constructed, either as the first argument (with
          //:   'bsl::allocator_arg') if 'UsesAllocatorArgT' is 'true' for
          //:   the type being tested; otherwise as the last argument.
          //: 4 That no unnecessary copies are created.
          //
          // Plan:
          //: 1 For concern 1, call the two-argument 'make' passing a test
          //:   allocator for the first argument and an lvalue object of a
          //:   different type as the second argument. Verify that the source
          //:   object is copied from. Repeat, passing an rvalue reference as
          //:   second argument and verify that the source object is moved
          //:   from.
          //: 2 For concern 2, perform step 1 using a target type for which
          //:   'UsesBslmaAllocator' is 'false'. Verify that the 'allocator'
          //:   is ignored.
          //: 3 For concern 3, perform step 1 using a target type for which
          //:   'UsesBslmaAllocator' is 'true' and a target type for which
          //:   'UsesAllocatorArgT' is 'true'. Using an 'allocator' which
          //:   is a pointer to a class derived from 'bslma::Allocator*',
          //:   check that the allocator is forwarded to the extended
          //:   constructor as described above.
          //: 4 For concern 4, perform steps 1-3 and verify that no unnecessary
          //:   copies of the source type and target type are made.
          //
          // Testing:
          //   make(bslma::Allocator                          *allocator,
          //        BSLS_COMPILERFEATURES_FORWARD_REF(ANY_TYPE) original)
          //   make(void                                      *allocator,
          //        BSLS_COMPILERFEATURES_FORWARD_REF(ANY_TYPE) original)
          // ------------------------------------------------------------------

          if (verbose) printf("\nTESTING 'make' FROM A DIFFERENT TYPE"
                              "\n====================================\n");

          bslma::TestAllocator testAllocator(veryVeryVeryVerbose);
          bslma::TestAllocator *const TA = &testAllocator;
          int                  dummyAllocator;  // not a 'bslma' allocator
          int                  *const XA = &dummyAllocator;
          if (veryVerbose) printf("Testing a non AA type with a non 'bslma'"
                                  "allocator \n");
          {
              MySrcClass src(1);
              int SCCI = MySrcClass::copyConstructorInvocations;
              int SMCI = MySrcClass::moveConstructorInvocations;
              int CCI = MyClass1::copyConstructorInvocations;
              int MCI = MyClass1::moveConstructorInvocations;

              MyClass1 dest1 = Util::make<MyClass1>(TA, src);
              ASSERTV(dest1.value(), 1 == dest1.value());
              ASSERT(CCI == MyClass1::copyConstructorInvocations);
              ASSERT(MCI == MyClass1::moveConstructorInvocations);
              ASSERTV(src.value(), 1 == src.value());
              ASSERT(SCCI == MySrcClass::copyConstructorInvocations);
              ASSERT(SMCI == MySrcClass::moveConstructorInvocations);

              MyClass1 dest2 = Util::make<MyClass1>(TA, MoveUtil::move(src));
              ASSERTV(dest2.value(), 1 == dest2.value());
              ASSERT(CCI == MyClass1::copyConstructorInvocations);
              ASSERT(MCI == MyClass1::moveConstructorInvocations);
              ASSERTV(src.value(), MOVED_FROM_VAL == src.value());
              ASSERT(SCCI == MySrcClass::copyConstructorInvocations);
              ASSERT(SMCI == MySrcClass::moveConstructorInvocations);
          }
          if (veryVerbose) printf("Testing a non AA type with a non 'bslma'"
                                  "allocator \n");
          {
              MySrcClass src(1);
              int SCCI = MySrcClass::copyConstructorInvocations;
              int SMCI = MySrcClass::moveConstructorInvocations;
              int CCI = MyClass1::copyConstructorInvocations;
              int MCI = MyClass1::moveConstructorInvocations;

              MyClass1 dest1 = Util::make<MyClass1>(XA, src);
              ASSERTV(dest1.value(), 1 == dest1.value());
              ASSERT(CCI == MyClass1::copyConstructorInvocations);
              ASSERT(MCI == MyClass1::moveConstructorInvocations);
              ASSERTV(src.value(), 1 == src.value());
              ASSERT(SCCI == MySrcClass::copyConstructorInvocations);
              ASSERT(SMCI == MySrcClass::moveConstructorInvocations);

              MyClass1 dest2 = Util::make<MyClass1>(XA, MoveUtil::move(src));
              ASSERTV(dest2.value(), 1 == dest2.value());
              ASSERT(CCI == MyClass1::copyConstructorInvocations);
              ASSERT(MCI == MyClass1::moveConstructorInvocations);
              ASSERTV(src.value(), MOVED_FROM_VAL == src.value());
              ASSERT(SCCI == MySrcClass::copyConstructorInvocations);
              ASSERT(SMCI == MySrcClass::moveConstructorInvocations);
          }
          if (veryVerbose) printf("Testing a 'UsesBslmaAllocator' type \n");
          {
              MySrcClass src(1);
              int SCCI = MySrcClass::copyConstructorInvocations;
              int SMCI = MySrcClass::moveConstructorInvocations;
              int CCI = MyClass2::copyConstructorInvocations;
              int MCI = MyClass2::moveConstructorInvocations;

              MyClass2 dest1 = Util::make<MyClass2>(TA, src);
              ASSERTV(dest1.value(), 1 == dest1.value());
              ASSERT(CCI == MyClass2::copyConstructorInvocations);
              ASSERT(MCI == MyClass2::moveConstructorInvocations);
              ASSERT(TA == dest1.allocator());
              ASSERTV(src.value(), 1 == src.value());
              ASSERT(SCCI == MySrcClass::copyConstructorInvocations);
              ASSERT(SMCI == MySrcClass::moveConstructorInvocations);

              MyClass2 dest2 = Util::make<MyClass2>(TA, MoveUtil::move(src));
              ASSERTV(dest2.value(), 1 == dest2.value());
              ASSERT(CCI == MyClass2::copyConstructorInvocations);
              ASSERT(MCI == MyClass2::moveConstructorInvocations);
              ASSERT(TA == dest2.allocator());
              ASSERTV(src.value(), MOVED_FROM_VAL == src.value());
              ASSERT(SCCI == MySrcClass::copyConstructorInvocations);
              ASSERT(SMCI == MySrcClass::moveConstructorInvocations);
          }
          if (veryVerbose) printf("Testing a 'UsesAllocatorArgT' type \n");
          {
              MySrcClass src(1);
              int SCCI = MySrcClass::copyConstructorInvocations;
              int SMCI = MySrcClass::moveConstructorInvocations;
              int CCI = MyClass2a::copyConstructorInvocations;
              int MCI = MyClass2a::moveConstructorInvocations;

              MyClass2a dest1 = Util::make<MyClass2a>(TA, src);
              ASSERTV(dest1.value(), 1 == dest1.value());
              ASSERT(CCI == MyClass2a::copyConstructorInvocations);
              ASSERT(MCI == MyClass2a::moveConstructorInvocations);
              ASSERT(TA == dest1.allocator());
              ASSERTV(src.value(), 1 == src.value());
              ASSERT(SCCI == MySrcClass::copyConstructorInvocations);
              ASSERT(SMCI == MySrcClass::moveConstructorInvocations);

              MyClass2a dest2 = Util::make<MyClass2a>(TA,
                                                        MoveUtil::move(src));
              ASSERTV(dest2.value(), 1 == dest2.value());
              ASSERT(CCI == MyClass2a::copyConstructorInvocations);
              ASSERT(MCI == MyClass2a::moveConstructorInvocations);
              ASSERT(TA == dest2.allocator());
              ASSERTV(src.value(), MOVED_FROM_VAL == src.value());
              ASSERT(SCCI == MySrcClass::copyConstructorInvocations);
              ASSERT(SMCI == MySrcClass::moveConstructorInvocations);
          }
          if (veryVerbose) printf("Testing a type that doesn't support move "
                                  "construction \n");
          {
              MySrcClass src(1);
              int SCCI = MySrcClass::copyConstructorInvocations;
              int SMCI = MySrcClass::moveConstructorInvocations;
              int CCI = MyClass3::copyConstructorInvocations;

              MyClass3 dest1 = Util::make<MyClass3>(TA, src);
              ASSERTV(dest1.value(), 1 == dest1.value());
              ASSERT(CCI == MyClass3::copyConstructorInvocations);
              ASSERT(TA == dest1.allocator());
              ASSERTV(src.value(), 1 == src.value());
              ASSERT(SCCI == MySrcClass::copyConstructorInvocations);
              ASSERT(SMCI == MySrcClass::moveConstructorInvocations);

              // MyClass3 doesn't support move conversion.
              MyClass3 dest2 = Util::make<MyClass3>(TA, MoveUtil::move(src));
              ASSERTV(dest2.value(), 1 == dest2.value());
              ASSERT(CCI == MyClass3::copyConstructorInvocations);
              ASSERT(TA == dest2.allocator());
              ASSERTV(src.value(), 1 == src.value());
              ASSERT(SCCI == MySrcClass::copyConstructorInvocations);
              ASSERT(SMCI == MySrcClass::moveConstructorInvocations);
          }
      } break;
      case 10: {
        // --------------------------------------------------------------------
        // TESTING 'make' FOR (EXTENDED) MOVE CONSTRUCTION
        //
        //: 1 When creating an object using 'make' method with an rvalue
        //:   of the same type, the resulting object is created by invoking
        //:   the (possibly extended) move constructor. If the type doesn't
        //:   support move construction, copy constructor is invoked instead.
        //: 2 That the 'allocator' is ignored if 'UsesBslmaAllocator' is
        //:   'false' for the type being constructed.
        //: 3 That the 'allocator' is passed to the constructor if it
        //:   is a pointer to a class derived from 'bslma::Allocator*' and
        //:   is 'UsesBslmaAllocator' is 'true' for the type being
        //:   constructed, either as the first argument (with
        //:   'bsl::allocator_arg') if 'UsesAllocatorArgT' is 'true' for
        //:   the type being tested; otherwise as the last argument.
        //: 4 That no unnecessary copies are created.
        //
        // Plan:
        //: 1 For concern 1, using a type that supports move construction,
        //:   call the two-argument 'make' passing a test allocator for the
        //:   first argument and an rvalue object of the same type as the
        //:   second argument. Verify that the source object is moved from.
        //: 2 For concern 2, perform step 1 using a target type for which
        //:   'UsesBslmaAllocator' is 'false'. Verify that the 'allocator'
        //:   is ignored.
        //: 3 For concern 3, perform step 1 using a target type for which
        //:   'UsesBslmaAllocator' is 'true' and a target type for which
        //:   'UsesAllocatorArgT' is 'true'. Using an 'allocator' which
        //:   is a pointer to a class derived from 'bslma::Allocator*',
        //:   check that the allocator is forwarded to the extended
        //:   constructor as described above.
        //: 3 For concern 1, perform step 1 using a target type that only
        //:   supports copy construction. Verify that the source object is
        //:   copied from.
        //: 4 For concern 4, perform steps 1-4 and verify that no unnecessary
        //:   copies of the target type are made.
        //
        // Testing:
        //   make (bslma::Allocator                          *allocator,
        //        BSLS_COMPILERFEATURES_FORWARD_REF(ANY_TYPE) original)
        //   make (void                                      *allocator,
        //        BSLS_COMPILERFEATURES_FORWARD_REF(ANY_TYPE) original)
        // --------------------------------------------------------------------

          if (verbose) printf("\nTESTING 'make' FOR (EXTENDED) MOVE "
                              "CONSTRUCTION"
                              "\n==================================="
                              "============\n");

          bslma::TestAllocator testAllocator(veryVeryVeryVerbose);
          bslma::TestAllocator *const TA = &testAllocator;
          int                  dummyAllocator;  // not a 'bslma' allocator
          int                  *const XA = &dummyAllocator;
          if (veryVerbose) printf("Testing a non AA type with a non 'bslma'"
                                  "allocator \n");
          {
              MyClass1 src = V1;
              int CCI = MyClass1::copyConstructorInvocations;
              int MCI = MyClass1::moveConstructorInvocations;
              MyClass1 dest = Util::make<MyClass1>(TA, MoveUtil::move(src));
              ASSERTV(dest.value(), V1.value() == dest.value());
              ASSERT(CCI == MyClass1::copyConstructorInvocations);
              ASSERT(MCI == MyClass1::moveConstructorInvocations -1);
          }
          if (veryVerbose) printf("Testing a non AA type with a 'bslma'"
                                  "allocator \n");
          {
              MyClass1 src = V1;
              int CCI = MyClass1::copyConstructorInvocations;
              int MCI = MyClass1::moveConstructorInvocations;
              MyClass1 dest = Util::make<MyClass1>(XA, MoveUtil::move(src));
              ASSERTV(dest.value(), V1.value() == dest.value());
              ASSERT(CCI == MyClass1::copyConstructorInvocations);
              ASSERT(MCI == MyClass1::moveConstructorInvocations -1);
          }
          if (veryVerbose) printf("Testing a 'UsesBslmaAllocator' type \n");
          {
              MyClass2 src = V2;
              int CCI = MyClass2::copyConstructorInvocations;
              int MCI = MyClass2::moveConstructorInvocations;
              MyClass2 dest = Util::make<MyClass2>(TA, MoveUtil::move(src));
              ASSERTV(dest.value(), V2.value() == dest.value());
              ASSERT(TA == dest.allocator());
              ASSERT(CCI == MyClass2::copyConstructorInvocations);
              ASSERT(MCI == MyClass2::moveConstructorInvocations -1);
          }
          if (veryVerbose) printf("Testing a 'UsesAllocatorArgT' type \n");
          {
              MyClass2a src = V2A;
              int CCI = MyClass2a::copyConstructorInvocations;
              int MCI = MyClass2a::moveConstructorInvocations;
              MyClass2a dest = Util::make<MyClass2a>(TA,
                                                       MoveUtil::move(src));
              ASSERTV(dest.value(), V2A.value() == dest.value());
              ASSERT(TA == dest.allocator());
              ASSERT(CCI == MyClass2a::copyConstructorInvocations);
              ASSERT(MCI == MyClass2a::moveConstructorInvocations -1);
          }
      } break;
     case 9: {
          // --------------------------------------------------------------------
          // TESTING 'make' FOR (EXTENDED) COPY CONSTRUCTION
          //
          //: 1 When creating an object using 'make' method with an lvalue
          //:   of the same type, the resulting object is created by invoking
          //:   the (possibly extended) copy constructor.
          //: 2 That the 'allocator' is ignored if 'UsesBslmaAllocator' is
          //:   'false' for the type being constructed.
          //: 3 That the 'allocator' is passed to the constructor if it
          //:   is a pointer to a class derived from 'bslma::Allocator*' and
          //:   is 'UsesBslmaAllocator' is 'true' for the type being
          //:   constructed, either as the first argument (with
          //:   'bsl::allocator_arg') if 'UsesAllocatorArgT' is 'true' for
          //:   the type being tested; otherwise as the last argument.
          //: 4 That no unnecessary copies are created.
          //
          // Plan:
          //: 1 For concern 1, call the two-argument 'make' passing a test
          //    allocator for the first argument and an lvalue object of the
          //    same type as the second argument. Verify that the source object
          //    is copied from.
          //: 2 For concern 2, perform step 1 using a target type for which
          //:   'UsesBslmaAllocator' is 'false'. Verify that the 'allocator'
          //:   is ignored.
          //: 3 For concern 3, perform step 1 using a target type for which
          //:   'UsesBslmaAllocator' is 'true' and a target type for which
          //:   'UsesAllocatorArgT' is 'true'. Using an 'allocator' which
          //:   is a pointer to a class derived from 'bslma::Allocator*',
          //:   check that the allocator is forwarded to the extended
          //:   constructor as described above.
          //: 4 For concern 4, perform steps 1-3 and verify that no unnecessary
          //:   copies of the target type are made.
          //
          //
          // Testing:
          //   make (bslma::Allocator                          *allocator,
          //        BSLS_COMPILERFEATURES_FORWARD_REF(ANY_TYPE) original)
          //   make (void                                      *allocator,
          //        BSLS_COMPILERFEATURES_FORWARD_REF(ANY_TYPE) original)
          // --------------------------------------------------------------------

          if (verbose) printf("\nTESTING 'make' FOR (EXTENDED) COPY "
                              "CONSTRUCTION"
                              "\n===================================="
                              "============\n");

          bslma::TestAllocator testAllocator(veryVeryVeryVerbose);
          bslma::TestAllocator *const TA = &testAllocator;
          int                  dummyAllocator;  // not a 'bslma' allocator
          int                  *const XA = &dummyAllocator;
          if (veryVerbose) printf("Testing a non AA type with a non 'bslma'"
                                  "allocator \n");
          {
              int CCI = MyClass1::copyConstructorInvocations;
              int MCI = MyClass1::moveConstructorInvocations;
              MyClass1 dest = Util::make<MyClass1>(TA, V1);
              ASSERTV(dest.value(), V1.value() == dest.value());
              ASSERT(CCI == MyClass1::copyConstructorInvocations -1);
              ASSERT(MCI == MyClass1::moveConstructorInvocations);
          }
          if (veryVerbose) printf("Testing a non AA type with a 'bslma'"
                                  "allocator \n");
          {
              int CCI = MyClass1::copyConstructorInvocations;
              int MCI = MyClass1::moveConstructorInvocations;
              MyClass1 dest = Util::make<MyClass1>(XA, V1);
              ASSERTV(dest.value(), V1.value() == dest.value());
              ASSERT(CCI == MyClass1::copyConstructorInvocations -1);
              ASSERT(MCI == MyClass1::moveConstructorInvocations);
          }
          if (veryVerbose) printf("Testing a 'UsesBslmaAllocator' type \n");
          {
              int CCI = MyClass2::copyConstructorInvocations;
              int MCI = MyClass2::moveConstructorInvocations;
              MyClass2 dest = Util::make<MyClass2>(TA, V2);
              ASSERTV(dest.value(), V2.value() == dest.value());
              ASSERT(TA == dest.allocator());
              ASSERT(CCI == MyClass2::copyConstructorInvocations -1);
              ASSERT(MCI == MyClass2::moveConstructorInvocations);
          }
          if (veryVerbose) printf("Testing a 'UsesAllocatorArgT' type \n");
          {
              int CCI = MyClass2a::copyConstructorInvocations;
              int MCI = MyClass2a::moveConstructorInvocations;
              MyClass2a dest = Util::make<MyClass2a>(TA, V2A);
              ASSERTV(dest.value(), V2A.value() == dest.value());
              ASSERT(TA == dest.allocator());
              ASSERT(CCI == MyClass2a::copyConstructorInvocations -1);
              ASSERT(MCI == MyClass2a::moveConstructorInvocations);
          }
      } break;
      case 8: {
          // --------------------------------------------------------------------
          // TESTING 'make' WITH DEFAULT CONSTRUCTION
          //
          // Concerns:
          //: 1 That 'make' with only an allocator argument will
          //:   default-construct a type that does not use allocators . The
          //:   allocator is ignored.
          //: 2 That 'make' with only a 'bslma::allocator' pointer argument
          //:   will pass that argument to the extended default constructor of
          //:   a type that uses the bslma allocator protocol.
          //: 3 That no unnecessary copies are created.
          //
          // Plan:
          //: 1 Construct an object using 'make' method taking only an
          //:   allocator. Verify that the target object is default
          //:   constructed.
          //: 2 For concern 2, perform step 1 using a target type for which
          //:   'UsesBslmaAllocator' is 'false'. Verify that the 'allocator'
          //:   is ignored.
          //: 3 For concern 3, perform step 1 using a target type for which
          //:   'UsesBslmaAllocator' is 'true' and a target type for which
          //:   'UsesAllocatorArgT' is 'true'. Using an 'allocator' which
          //:   is a pointer to a class derived from 'bslma::Allocator*',
          //:   check that the allocator is forwarded to the extended
          //:   constructor as described above.
          //: 4 For concern 4, perform steps 1-3 and verify that no unnecessary
          //:   copies of the target type are made.
          //
          // Testing:
          //   make(bslma::Allocator*)
          //   make(void*)
          // --------------------------------------------------------------------

          if (verbose) printf("\nTESTING 'make' WITH DEFAULT CONSTRUCTION"
                              "\n========================================\n");

          bslma::TestAllocator testAllocator(veryVeryVeryVerbose);
          bslma::TestAllocator *const TA = &testAllocator;
          int                  dummyAllocator;  // not a 'bslma' allocator
          int                  *const XA = &dummyAllocator;

          if (veryVerbose) printf("Testing a non AA type with a non 'bslma'"
                                  "allocator \n");
          {
              int CCI = MyClass1::copyConstructorInvocations;
              int MCI = MyClass1::moveConstructorInvocations;
              MyClass1 dest = Util::make<MyClass1>(XA);
              ASSERTV(dest.value(), 0 == dest.value());
              ASSERT(CCI == MyClass1::copyConstructorInvocations);
              ASSERT(MCI == MyClass1::moveConstructorInvocations);
          }
          if (veryVerbose) printf("Testing a non AA type with a 'bslma'"
                                  "allocator \n");
          {
              int CCI = MyClass1::copyConstructorInvocations;
              int MCI = MyClass1::moveConstructorInvocations;
              MyClass1 dest = Util::make<MyClass1>(TA);
              ASSERTV(dest.value(), 0 == dest.value());
              ASSERT(CCI == MyClass1::copyConstructorInvocations);
              ASSERT(MCI == MyClass1::moveConstructorInvocations);
          }
          if (veryVerbose) printf("Testing a 'UsesBslmaAllocator' type \n");
          {
              int CCI = MyClass2::copyConstructorInvocations;
              int MCI = MyClass2::moveConstructorInvocations;
              MyClass2 dest = Util::make<MyClass2>(TA);
              ASSERTV(dest.value(), 0 == dest.value());
              ASSERT(TA == dest.allocator());
              ASSERT(CCI == MyClass2::copyConstructorInvocations);
              ASSERT(MCI == MyClass2::moveConstructorInvocations);
          }
          if (veryVerbose) printf("Testing a 'UsesAllocatorArgT' type \n");
          {
              int CCI = MyClass2a::copyConstructorInvocations;
              int MCI = MyClass2a::moveConstructorInvocations;
              MyClass2a dest = Util::make<MyClass2a>(TA);
              ASSERTV(dest.value(), 0 == dest.value());
              ASSERT(TA == dest.allocator());
              ASSERT(CCI == MyClass2a::copyConstructorInvocations);
              ASSERT(MCI == MyClass2a::moveConstructorInvocations);
          }
      } break;
      case 7: {
        // --------------------------------------------------------------------
        // TESTING 'destructiveMove'
        //
        // Concerns:
        //: 1 That the move constructor properly forwards the allocator when
        //:   appropriate.
        //:
        //: 2 That the move constructor uses 'memcpy' when appropriate.
        //
        // Plan:
        //   The test plan is identical to 'copyConstruct', except that we
        //   operate the move from a temporary copy created with the (already
        //   tested) 'copyConstruct' so as not to affect the constants of this
        //   test driver.  We are also careful (for the exception testing) that
        //   this temporary is not destroyed if it has been moved successfully.
        //   Finally, we verify that the original object has been destroyed,
        //   unless it was bitwise-movable.
        //
        // Testing:
        //   destructiveMove(T *dst, T *src, *a);
        // --------------------------------------------------------------------

        if (verbose) printf("\nTESTING 'destructiveMove'"
                            "\n=========================\n");

        bslma::TestAllocator        testAllocator(veryVeryVeryVerbose);
        bslma::TestAllocator *const TA = &testAllocator;
        int                         dummyAllocator;  // not a 'bslma' allocator
        int                  *const XA = &dummyAllocator;

        if (verbose) printf("Value and allocator testing.\n");

        // MyClass #  Operation                            Val Alloc
        // ==========  ==================================== === =====
        {
            MyClassDef  rawBuf;
            MyClass1   *srcPtr = (MyClass1 *)&rawBuf;
            Util::construct(srcPtr, TA, V1);
            TEST_OP(1, destructiveMove(objPtr, TA, srcPtr),  1, 0);
            ASSERT(91 == rawBuf.d_value);
            ASSERT(0  == rawBuf.d_allocator_p);
        }
        {
            MyClassDef  rawBuf;
            MyClass2   *srcPtr = (MyClass2 *)&rawBuf;
            Util::construct(srcPtr, TA, V2);
            TEST_OP(2, destructiveMove(objPtr, TA, srcPtr),  2, TA);
            ASSERT(92 == rawBuf.d_value);
            ASSERT(0  == rawBuf.d_allocator_p);
        }
        {
            MyClassDef  rawBuf;
            MyClass2a  *srcPtr = (MyClass2a *)&rawBuf;
            Util::construct(srcPtr, TA, V2A);
            TEST_OP(2a, destructiveMove(objPtr, TA, srcPtr), 0x2a, TA);
            ASSERT(92 == rawBuf.d_value);
            ASSERT(0  == rawBuf.d_allocator_p);
        }
        {
            MyClassDef  rawBuf;
            MyClass3   *srcPtr = (MyClass3 *)&rawBuf;
            Util::construct(srcPtr, TA, V3);
            TEST_OP(3, destructiveMove(objPtr, TA, srcPtr),  3, TA);
            ASSERT(93 == rawBuf.d_value);
            ASSERT(0  == rawBuf.d_allocator_p);
        }
        {
            MyClassDef  rawBuf;
            MyClass1   *srcPtr = (MyClass1 *)&rawBuf;
            Util::construct(srcPtr, TA, V1);
            TEST_OP(1, destructiveMove(objPtr, XA, srcPtr),  1, 0);
            ASSERT(91 == rawBuf.d_value);
            ASSERT(0  == rawBuf.d_allocator_p);
        }
        {
            MyClassDef  rawBuf;
            MyClass2   *srcPtr = (MyClass2 *)&rawBuf;
            Util::construct(srcPtr, TA, V2);
            // Must use 'TA' so that behavior is the same in C++98 mode (copy,
            // uses default allocator) and C++11 mode (move, copies '*srcPtr'
            // allocator).
            TEST_OP(2, destructiveMove(objPtr, TA, srcPtr),  2, TA);
            ASSERT(92 == rawBuf.d_value);
            ASSERT(0  == rawBuf.d_allocator_p);
        }
        {
            MyClassDef  rawBuf;
            MyClass2a  *srcPtr = (MyClass2a *)&rawBuf;
            Util::construct(srcPtr, TA, V2A);
            // Must use 'TA' so that behavior is the same in C++98 mode (copy,
            // uses default allocator) and C++11 mode (move, copies '*srcPtr'
            // allocator).
            TEST_OP(2a, destructiveMove(objPtr, TA, srcPtr), 0x2a, TA);
            ASSERT(92 == rawBuf.d_value);
            ASSERT(0  == rawBuf.d_allocator_p);
        }
        {
            MyClassDef  rawBuf;
            MyClass3   *srcPtr = (MyClass3 *)&rawBuf;
            Util::construct(srcPtr, TA, V3);
            // Must use 'TA' so that behavior is the same in C++98 mode (copy,
            // uses default allocator) and C++11 mode (move, copies '*srcPtr'
            // allocator).
            TEST_OP(3, destructiveMove(objPtr, TA, srcPtr),  3, TA);
            ASSERT(93 == rawBuf.d_value);
            ASSERT(0  == rawBuf.d_allocator_p);
        }

        if (verbose) printf("Exception testing.\n");

        if (verbose) printf("\t...pair with allocators\n");

        BSLMA_TESTALLOCATOR_EXCEPTION_TEST_BEGIN(testAllocator) {
            MyClassDef    rawBuf[4];
            MyPairAA_4_4 *srcPtr = (MyPairAA_4_4 *)&rawBuf[0];
            Util::construct(srcPtr, TA, PAAV4V4);
            bslma::AutoDestructor<MyPairAA_4_4> guard(srcPtr, 1);
            MyPairAA_4_4 *objPtr = (MyPairAA_4_4 *)&rawBuf[2];
            Util::destructiveMove(objPtr, TA, srcPtr);
            guard.release();
            ASSERT(94 == rawBuf[0].d_value);
            ASSERT(0  == rawBuf[0].d_allocator_p);
            ASSERT(94 == rawBuf[1].d_value);
            ASSERT(0  == rawBuf[1].d_allocator_p);
            ASSERT(4  == rawBuf[2].d_value);
            ASSERT(TA == rawBuf[2].d_allocator_p);
            ASSERT(4  == rawBuf[3].d_value);
            ASSERT(TA == rawBuf[3].d_allocator_p);
            objPtr->~MyPairAA_4_4();
        } BSLMA_TESTALLOCATOR_EXCEPTION_TEST_END

        if (verbose) printf("Trait selection testing.\n");
        {
            MyClassDef    rawBuf[2];
            const int      DI = MyClassFussy::s_destructorInvocations;
            MyClassFussy *srcPtr = (MyClassFussy *) &rawBuf[0];
            Util::construct(srcPtr, XA, VF);
            MyClassFussy *objPtr = (MyClassFussy *) &rawBuf[1];
            Util::destructiveMove(objPtr, XA, srcPtr);
            ASSERT(DI == MyClassFussy::s_destructorInvocations);
            ASSERT(5  == rawBuf[0].d_value);
            ASSERT(0  == rawBuf[0].d_allocator_p);
            ASSERT(5  == rawBuf[1].d_value);
            ASSERT(0  == rawBuf[1].d_allocator_p);
            if (veryVerbose) {
                P_(rawBuf[0].d_value); PP(rawBuf[0].d_allocator_p);
                P_(rawBuf[1].d_value); PP(rawBuf[1].d_allocator_p);
            }
            objPtr->~MyClassFussy();
        }
        {
            MyClassDef     rawBuf[2];
            const int       DI  = MyClassFussy2::s_destructorInvocations;
            MyClassFussy2 *srcPtr = (MyClassFussy2 *) &rawBuf[0];
            Util::construct(srcPtr, XA, VF2);
            const int       CCI = MyClassFussy2::s_copyConstructorInvocations;
            MyClassFussy2 *objPtr = (MyClassFussy2 *) &rawBuf[1];
            Util::destructiveMove(objPtr, XA, srcPtr);
            ASSERT(DI  == MyClassFussy2::s_destructorInvocations);
            ASSERT(CCI == MyClassFussy2::s_copyConstructorInvocations);
            ASSERT(6   == rawBuf[0].d_value);
            ASSERT(0   == rawBuf[0].d_allocator_p);
            ASSERT(6   == rawBuf[1].d_value);
            ASSERT(0   == rawBuf[1].d_allocator_p);
            if (veryVerbose) {
                P_(rawBuf[0].d_value); PP(rawBuf[0].d_allocator_p);
                P_(rawBuf[1].d_value); PP(rawBuf[1].d_allocator_p);
            }
            objPtr->~MyClassFussy2();
        }

      } break;
      case 6: {
        // --------------------------------------------------------------------
        // TESTING 'construct'
        //
        // Concerns:
        //  o That arguments are forwarded in the proper order and
        //    number (typos could easily make a10 become the 11th argument to
        //    the constructor).
        //  o That allocators are forwarded appropriately according to the
        //    traits and to the type ('bslma::Allocator *' or 'void *').
        //  o That even though
        //
        // Plan: Construct an object in some uninitialized buffer, and verify
        //   that the value and allocator is as expected.  In order to
        //   ascertain the proper forwarding of the arguments, use different
        //   types and values.
        //
        // Testing:
        //   construct(T *dst, A[1--N]..., *a);
        // --------------------------------------------------------------------

        if (verbose) printf("\nTESTING 'construct'"
                            "\n===================\n");

        bslma::Allocator     *const DA = bslma::Default::allocator();
        bslma::TestAllocator        testAllocator(veryVeryVeryVerbose);
        bslma::TestAllocator *const TA = &testAllocator;
        int                         dummyAllocator;  // not a 'bslma' allocator
        int                  *const XA = &dummyAllocator;

        if (verbose) printf("TEST_CONSTRUCT (without allocators).\n");

        // OP  = construct(&ConstructTestArgNoAlloc, VNA[1--N], TA)
        // EXP = ConstructTestArgNoAlloc(VNA[1--N])
        // ---   -------------------------------------------------
        TEST_CONSTRUCT(                                                  // OP
                       construct(objPtr, TA, VNA1),
                       (VNA1)                                            // EXP
                      );

        TEST_CONSTRUCT(                                                  // OP
                       construct(objPtr, TA, VNA1, VNA2),
                       (VNA1, VNA2)                                      // EXP
                      );

        TEST_CONSTRUCT(                                                  // OP
                       construct(objPtr, TA, VNA1, VNA2, VNA3),
                       (VNA1, VNA2, VNA3)                                // EXP
                      );

        TEST_CONSTRUCT(                                                  // OP
                       construct(objPtr, TA, VNA1, VNA2, VNA3, VNA4),
                       (VNA1, VNA2, VNA3, VNA4)                          // EXP
                      );

        TEST_CONSTRUCT(construct(objPtr, TA, VNA1, VNA2, VNA3, VNA4, VNA5
                                         ),                              // OP
                       (VNA1, VNA2, VNA3, VNA4, VNA5)                    // EXP
                      );

        TEST_CONSTRUCT(construct(objPtr, TA, VNA1, VNA2, VNA3, VNA4, VNA5,
                                             VNA6),                      // OP
                       (VNA1, VNA2, VNA3, VNA4, VNA5, VNA6)              // EXP
                      );

        TEST_CONSTRUCT(construct(objPtr, TA, VNA1, VNA2, VNA3, VNA4, VNA5,
                                             VNA6, VNA7),                // OP
                       (VNA1, VNA2, VNA3, VNA4, VNA5, VNA6, VNA7)        // EXP
                      );

        TEST_CONSTRUCT(construct(objPtr, TA, VNA1, VNA2, VNA3, VNA4, VNA5,
                                             VNA6, VNA7, VNA8),          // OP
                       (VNA1, VNA2, VNA3, VNA4, VNA5, VNA6, VNA7, VNA8)  // EXP
                      );

        TEST_CONSTRUCT(construct(objPtr, TA, VNA1, VNA2, VNA3, VNA4, VNA5,
                                             VNA6, VNA7, VNA8, VNA9),    // OP
                       (VNA1, VNA2, VNA3, VNA4, VNA5, VNA6, VNA7, VNA8,
                        VNA9)                                            // EXP
                      );

        TEST_CONSTRUCT(construct(objPtr, TA, VNA1, VNA2, VNA3, VNA4, VNA5,
                                             VNA6, VNA7, VNA8, VNA9, VNA10
                                         ),                              // OP
                       (VNA1, VNA2, VNA3, VNA4, VNA5, VNA6, VNA7,
                        VNA8, VNA9, VNA10)                               // EXP
                      );

        TEST_CONSTRUCT(construct(objPtr, TA, VNA1, VNA2, VNA3, VNA4, VNA5,
                                             VNA6, VNA7, VNA8, VNA9, VNA10,
                                             VNA11),                     // OP
                       (VNA1, VNA2, VNA3, VNA4, VNA5, VNA6, VNA7, VNA8,
                        VNA9, VNA10, VNA11)                              // EXP
                      );

        TEST_CONSTRUCT(construct(objPtr, TA, VNA1, VNA2, VNA3, VNA4, VNA5,
                                             VNA6, VNA7, VNA8, VNA9, VNA10,
                                             VNA11, VNA12),              // OP
                       (VNA1, VNA2, VNA3, VNA4, VNA5, VNA6, VNA7, VNA8,
                        VNA9, VNA10, VNA11, VNA12)                       // EXP
                      );

        TEST_CONSTRUCT(construct(objPtr, TA, VNA1, VNA2, VNA3, VNA4, VNA5,
                                             VNA6, VNA7, VNA8, VNA9, VNA10,
                                             VNA11, VNA12, VNA13),       // OP
                       (VNA1, VNA2, VNA3, VNA4, VNA5, VNA6, VNA7, VNA8,
                        VNA9, VNA10, VNA11, VNA12, VNA13)                // EXP
                      );

        TEST_CONSTRUCT(construct(objPtr, TA, VNA1, VNA2, VNA3, VNA4, VNA5,
                                             VNA6, VNA7, VNA8, VNA9, VNA10,
                                             VNA11, VNA12, VNA13, VNA14),// OP
                       (VNA1, VNA2, VNA3, VNA4, VNA5, VNA6, VNA7, VNA8,
                        VNA9, VNA10, VNA11, VNA12, VNA13, VNA14)         // EXP
                      );

        if (verbose) printf("TEST_CONSTRUCTA (with bslma::Allocator*).\n");

        // OP  = construct(&ConstructTestArgAlloc, VA[1--N], TA)
        // EXP = ConstructTestArgAlloc(VA[1--N])
        // ---   -------------------------------------------------
        TEST_CONSTRUCTA(                                                  // OP
                        construct(objPtr, TA, VA1),
                        (VA1),                                         // EXP
                        TA, 0, 0, 0, 0, 0, 0, 0, 0, 0, 0, 0, 0, 0);    // ALLOC

        TEST_CONSTRUCTA(                                                  // OP
                        construct(objPtr, TA, VA1, VA2),
                        (VA1, VA2),                                    // EXP
                        TA, TA, 0, 0, 0, 0, 0, 0, 0, 0, 0, 0, 0, 0);   // ALLOC

        TEST_CONSTRUCTA(                                                  // OP
                        construct(objPtr, TA, VA1, VA2, VA3),
                        (VA1, VA2, VA3),                               // EXP
                        TA, TA, TA, 0, 0, 0, 0, 0, 0, 0, 0, 0, 0, 0);  // ALLOC

        TEST_CONSTRUCTA(                                                  // OP
                        construct(objPtr, TA, VA1, VA2, VA3, VA4),
                        (VA1, VA2, VA3, VA4),                          // EXP
                        TA, TA, TA, TA, 0, 0, 0, 0, 0, 0, 0, 0, 0, 0); // ALLOC

        TEST_CONSTRUCTA(                                                  // OP
                        construct(objPtr, TA, VA1, VA2, VA3, VA4, VA5),
                        (VA1, VA2, VA3, VA4, VA5),                     // EXP
                        TA, TA, TA, TA, TA, 0, 0, 0, 0, 0, 0, 0, 0, 0);// ALLOC

        TEST_CONSTRUCTA(construct(objPtr, TA, VA1, VA2, VA3, VA4, VA5,
                                              VA6),                    // OP
                        (VA1, VA2, VA3, VA4, VA5, VA6),                // EXP
                        TA, TA, TA, TA, TA, TA,
                                              0, 0, 0, 0, 0, 0, 0, 0); // ALLOC

        TEST_CONSTRUCTA(construct(objPtr, TA, VA1, VA2, VA3, VA4, VA5,
                                              VA6, VA7),                // OP
                        (VA1, VA2, VA3, VA4, VA5, VA6, VA7),            // EXP
                        TA, TA, TA, TA, TA, TA, TA,
                                                 0, 0, 0, 0, 0, 0, 0); // ALLOC

        TEST_CONSTRUCTA(construct(objPtr, TA, VA1, VA2, VA3, VA4, VA5,
                                              VA6, VA7, VA8),          // OP
                        (VA1, VA2, VA3, VA4, VA5, VA6, VA7, VA8),      // EXP
                        TA, TA, TA, TA, TA, TA, TA, TA,
                                                    0, 0, 0, 0, 0, 0); // ALLOC

        TEST_CONSTRUCTA(construct(objPtr, TA, VA1, VA2, VA3, VA4, VA5,
                                              VA6, VA7, VA8, VA9),     // OP
                        (VA1, VA2, VA3, VA4, VA5, VA6, VA7, VA8,
                         VA9),                                         // EXP
                        TA, TA, TA, TA, TA, TA, TA, TA, TA,
                                                       0, 0, 0, 0, 0); // ALLOC

        TEST_CONSTRUCTA(construct(objPtr, TA, VA1, VA2, VA3, VA4, VA5,
                                              VA6, VA7, VA8, VA9, VA10
                                           ),                          // OP
                        (VA1, VA2, VA3, VA4, VA5, VA6, VA7,
                         VA8, VA9, VA10),                              // EXP
                        TA, TA, TA, TA, TA, TA, TA, TA, TA, TA,
                                                          0, 0, 0, 0); // ALLOC

        TEST_CONSTRUCTA(construct(objPtr, TA, VA1, VA2, VA3, VA4, VA5,
                                              VA6, VA7, VA8, VA9, VA10,
                                              VA11),                   // OP
                        (VA1, VA2, VA3, VA4, VA5, VA6, VA7, VA8,
                         VA9, VA10, VA11),                             // EXP
                        TA, TA, TA, TA, TA, TA, TA, TA, TA, TA, TA,
                                                             0, 0, 0); // ALLOC

        TEST_CONSTRUCTA(construct(objPtr, TA, VA1, VA2, VA3, VA4, VA5,
                                              VA6, VA7, VA8, VA9, VA10,
                                              VA11, VA12),             // OP
                        (VA1, VA2, VA3, VA4, VA5, VA6, VA7, VA8,
                         VA9, VA10, VA11, VA12),                       // EXP
                        TA, TA, TA, TA, TA, TA, TA, TA, TA, TA, TA, TA,
                                                                0, 0); // ALLOC

        TEST_CONSTRUCTA(construct(objPtr, TA, VA1, VA2, VA3, VA4, VA5,
                                              VA6, VA7, VA8, VA9, VA10,
                                              VA11, VA12, VA13),       // OP
                        (VA1, VA2, VA3, VA4, VA5, VA6, VA7, VA8,
                         VA9, VA10, VA11, VA12, VA13),                 // EXP
                        TA, TA, TA, TA, TA, TA, TA, TA, TA, TA, TA, TA, TA,
                                                                   0); // ALLOC
        TEST_CONSTRUCTA(construct(objPtr, TA, VA1, VA2, VA3, VA4, VA5,
                                              VA6, VA7, VA8, VA9, VA10,
                                              VA11, VA12, VA13, VA14), // OP
                        (VA1, VA2, VA3, VA4, VA5, VA6, VA7, VA8,
                         VA9, VA10, VA11, VA12, VA13, VA14),           // EXP
                        TA, TA, TA, TA, TA, TA, TA, TA, TA, TA, TA, TA, TA,
                                                                  TA); // ALLOC

        if (verbose) printf("TEST_CONSTRUCTA (with void *).\n");

        // OP  = construct(&ConstructTestArgAlloc, VA[1--N], XA)
        // EXP = ConstructTestArgAlloc(VA[1--N])
        // ---   -------------------------------------------------
        TEST_CONSTRUCTA(                                                  // OP
                        construct(objPtr, XA, VA1),
                        (VA1),                                         // EXP
                        0, 0, 0, 0, 0, 0, 0, 0, 0, 0, 0, 0, 0, 0);     // ALLOC

        TEST_CONSTRUCTA(                                                  // OP
                        construct(objPtr, XA, VA1, VA2),
                        (VA1, VA2),                                    // EXP
                        0, 0, 0, 0, 0, 0, 0, 0, 0, 0, 0, 0, 0, 0);     // ALLOC

        TEST_CONSTRUCTA(                                                  // OP
                        construct(objPtr, XA, VA1, VA2, VA3),
                        (VA1, VA2, VA3),                               // EXP
                        0, 0, 0, 0, 0, 0, 0, 0, 0, 0, 0, 0, 0, 0);     // ALLOC

        TEST_CONSTRUCTA(                                                  // OP
                        construct(objPtr, XA, VA1, VA2, VA3, VA4),
                        (VA1, VA2, VA3, VA4),                          // EXP
                        0, 0, 0, 0, 0, 0, 0, 0, 0, 0, 0, 0, 0, 0);     // ALLOC

        TEST_CONSTRUCTA(                                                  // OP
                        construct(objPtr, XA, VA1, VA2, VA3, VA4, VA5),
                        (VA1, VA2, VA3, VA4, VA5),                     // EXP
                        0, 0, 0, 0, 0, 0, 0, 0, 0, 0, 0, 0, 0, 0);     // ALLOC

        TEST_CONSTRUCTA(construct(objPtr, XA, VA1, VA2, VA3, VA4, VA5,
                                              VA6),                    // OP
                        (VA1, VA2, VA3, VA4, VA5, VA6),                // EXP
                        0, 0, 0, 0, 0, 0, 0, 0, 0, 0, 0, 0, 0, 0);     // ALLOC

        TEST_CONSTRUCTA(construct(objPtr, XA, VA1, VA2, VA3, VA4, VA5,
                                              VA6, VA7),               // OP
                        (VA1, VA2, VA3, VA4, VA5, VA6, VA7),           // EXP
                        0, 0, 0, 0, 0, 0, 0, 0, 0, 0, 0, 0, 0, 0);     // ALLOC

        TEST_CONSTRUCTA(construct(objPtr, XA, VA1, VA2, VA3, VA4, VA5,
                                              VA6, VA7, VA8),          // OP
                        (VA1, VA2, VA3, VA4, VA5, VA6, VA7, VA8),      // EXP
                        0, 0, 0, 0, 0, 0, 0, 0, 0, 0, 0, 0, 0, 0);     // ALLOC

        TEST_CONSTRUCTA(construct(objPtr, XA, VA1, VA2, VA3, VA4, VA5,
                                              VA6, VA7, VA8, VA9),     // OP
                        (VA1, VA2, VA3, VA4, VA5, VA6, VA7, VA8,
                         VA9),                                         // EXP
                        0, 0, 0, 0, 0, 0, 0, 0, 0, 0, 0, 0, 0, 0);     // ALLOC

        TEST_CONSTRUCTA(construct(objPtr, XA, VA1, VA2, VA3, VA4, VA5,
                                              VA6, VA7, VA8, VA9, VA10
                                         ),                            // OP
                        (VA1, VA2, VA3, VA4, VA5, VA6, VA7,
                         VA8, VA9, VA10),                              // EXP
                        0, 0, 0, 0, 0, 0, 0, 0, 0, 0, 0, 0, 0, 0);     // ALLOC

        TEST_CONSTRUCTA(construct(objPtr, XA, VA1, VA2, VA3, VA4, VA5,
                                              VA6, VA7, VA8, VA9, VA10,
                                              VA11),                   // OP
                        (VA1, VA2, VA3, VA4, VA5, VA6, VA7, VA8,
                         VA9, VA10, VA11),                             // EXP
                        0, 0, 0, 0, 0, 0, 0, 0, 0, 0, 0, 0, 0, 0);     // ALLOC

        TEST_CONSTRUCTA(construct(objPtr, XA, VA1, VA2, VA3, VA4, VA5,
                                              VA6, VA7, VA8, VA9, VA10,
                                              VA11, VA12),             // OP
                        (VA1, VA2, VA3, VA4, VA5, VA6, VA7, VA8,
                         VA9, VA10, VA11, VA12),                       // EXP
                        0, 0, 0, 0, 0, 0, 0, 0, 0, 0, 0, 0, 0, 0);     // ALLOC

        TEST_CONSTRUCTA(construct(objPtr, XA, VA1, VA2, VA3, VA4, VA5,
                                              VA6, VA7, VA8, VA9, VA10,
                                              VA11, VA12, VA13),       // OP
                        (VA1, VA2, VA3, VA4, VA5, VA6, VA7, VA8,
                         VA9, VA10, VA11, VA12, VA13),                 // EXP
                        0, 0, 0, 0, 0, 0, 0, 0, 0, 0, 0, 0, 0, 0);     // ALLOC

        TEST_CONSTRUCTA(construct(objPtr, XA, VA1, VA2, VA3, VA4, VA5,
                                              VA6, VA7, VA8, VA9, VA10,
                                              VA11, VA12, VA13, VA14), // OP
                        (VA1, VA2, VA3, VA4, VA5, VA6, VA7, VA8,
                         VA9, VA10, VA11, VA12, VA13, VA14),           // EXP
                        0, 0, 0, 0, 0, 0, 0, 0, 0, 0, 0, 0, 0, 0);     // ALLOC

        if (verbose) printf("Exception testing\n");

        if (verbose) printf("\t...constructing pair with allocators\n");

        BSLMA_TESTALLOCATOR_EXCEPTION_TEST_BEGIN(testAllocator) {
            MyClassDef    rawBuf[2];
            MyPairAA_4_4 *objPtr = (MyPairAA_4_4 *)rawBuf;
            Util::construct(objPtr, TA, PAAV4V4);
            ASSERT(4  == rawBuf[0].d_value);
            ASSERT(TA == rawBuf[0].d_allocator_p);
            ASSERT(4  == rawBuf[1].d_value);
            ASSERT(TA == rawBuf[1].d_allocator_p);
            objPtr->~MyPairAA_4_4();
        } BSLMA_TESTALLOCATOR_EXCEPTION_TEST_END

        BSLMA_TESTALLOCATOR_EXCEPTION_TEST_BEGIN(testAllocator) {
            MyClassDef    rawBuf[2];
            MyPairAA_4_4 *objPtr = (MyPairAA_4_4 *)rawBuf;
            Util::construct(objPtr, TA, V4, V4);
            ASSERT(4  == rawBuf[0].d_value);
            ASSERT(TA == rawBuf[0].d_allocator_p);
            ASSERT(4  == rawBuf[1].d_value);
            ASSERT(TA == rawBuf[1].d_allocator_p);
            objPtr->~MyPairAA_4_4();
        } BSLMA_TESTALLOCATOR_EXCEPTION_TEST_END

        if (verbose) printf("\t...constructing pair with IsPair\n");

        // Testing that 'TA' is not passed to the pair constructor and the
        // default allocator is used instead.
        const bsls::Types::Int64 NUM_ALLOC1 = testAllocator.numAllocations();
        BSLMA_TESTALLOCATOR_EXCEPTION_TEST_BEGIN(testAllocator) {
            MyClassDef    rawBuf[2];
            MyPairBB_4_4 *objPtr = (MyPairBB_4_4 *)rawBuf;
            Util::construct(objPtr, TA, PBBV4V4);
            ASSERT(4  == rawBuf[0].d_value);
            ASSERT(DA == rawBuf[0].d_allocator_p);
            ASSERT(4  == rawBuf[1].d_value);
            ASSERT(DA == rawBuf[1].d_allocator_p);
            objPtr->~MyPairBB_4_4();
        } BSLMA_TESTALLOCATOR_EXCEPTION_TEST_END
        ASSERT(NUM_ALLOC1 == testAllocator.numAllocations());

        const bsls::Types::Int64 NUM_ALLOC2 = testAllocator.numAllocations();
        BSLMA_TESTALLOCATOR_EXCEPTION_TEST_BEGIN(testAllocator) {
            MyClassDef    rawBuf[2];
            MyPairBB_4_4 *objPtr = (MyPairBB_4_4 *)rawBuf;
            Util::construct(objPtr, TA, V4, V4);
            ASSERT(4  == rawBuf[0].d_value);
            ASSERT(DA == rawBuf[0].d_allocator_p);
            ASSERT(4  == rawBuf[1].d_value);
            ASSERT(DA == rawBuf[1].d_allocator_p);
            objPtr->~MyPairBB_4_4();
        } BSLMA_TESTALLOCATOR_EXCEPTION_TEST_END
        ASSERT(NUM_ALLOC2 == testAllocator.numAllocations());

        if (verbose) printf("Trait selection testing.\n");
        {
            MyClassDef    rawBuf;
            MyClassFussy *objPtr = (MyClassFussy *) &rawBuf;
            memset(&rawBuf, 92, sizeof rawBuf);
            Util::construct(objPtr, (bslma::Allocator*)TA, VF);
            ASSERT(5 == rawBuf.d_value);
            ASSERT(0 == rawBuf.d_allocator_p);
            if (veryVerbose) { P_(rawBuf.d_value); PP(rawBuf.d_allocator_p); }
        }

        {
            MyClassDef    rawBuf;
            MyClassFussy *objPtr = (MyClassFussy *) &rawBuf;
            memset(&rawBuf, 92, sizeof rawBuf);
            const int CVI = MyClassFussy::s_conversionConstructorInvocations;
            const int VF  = 3;
            Util::construct(objPtr, (bslma::Allocator*)TA, VF);
            ASSERT(CVI < MyClassFussy::s_conversionConstructorInvocations);
            ASSERT(3 == rawBuf.d_value);
            ASSERT(0 == rawBuf.d_allocator_p);
            if (veryVerbose) { P_(rawBuf.d_value); PP(rawBuf.d_allocator_p); }
        }

      } break;
      case 5: {
        // --------------------------------------------------------------------
        // TESTING MOVE CONSTRUCTION
        //
        // Concerns:
        //: 1 The 'construct' function with 'MovableRef' parameter properly
        //:   forwards the allocator to the object constructor when
        //:   appropriate.
        //:
        //: 2 The 'construct' function with 'MovableRef' parameter uses
        //:   'memcpy' instead of constructor call for bitwise copyable
        //:   objects.
        //
        // Plan:
        //: 1 Using special types, construct copies of pre-initialized objects
        //:   into uninitialized buffers using move construction, passing
        //:   allocators of both types 'bslma::Allocator *' and 'void *' types,
        //:   and verify that the value and allocator of the copy are as
        //:   expected.  Ensure that the expected overload of move
        //:   constructor (or copy constructor) is invoked.  (C-1,2)
        //
        // Testing:
        //   void construct(TYPE *addr, Allocator *a, MovableRef<TYPE> orig);
        //   void construct(TYPE *addr, void      *a, MovableRef<TYPE> orig);
        // --------------------------------------------------------------------

        if (verbose) printf("\nTESTING MOVE CONSTRUCTION"
                            "\n=========================\n");

        typedef TestDriver<           TrivialTestType>     T;
        typedef TestDriver<        NonTrivialTestType>    NT;
        typedef TestDriver<        BslmaAllocTestType>   BAT;
        typedef TestDriver<         ArgTAllocTestType>   ATT;

        typedef TestDriver<   MoveOnlyTrivialTestType>   MOT;
        typedef TestDriver<MoveOnlyNonTrivialTestType>  MONT;
        typedef TestDriver<MoveOnlyBslmaAllocTestType> MOBAT;
        typedef TestDriver< MoveOnlyArgTAllocTestType> MOATT;

        typedef TestDriver<   CopyOnlyTrivialTestType>   COT;
        typedef TestDriver<CopyOnlyNonTrivialTestType>  CONT;
        typedef TestDriver<CopyOnlyBslmaAllocTestType> COBAT;
        typedef TestDriver< CopyOnlyArgTAllocTestType> COATT;

        // Legend
        // ------
        // CP   - copy constructor
        // MV   - move constructor
        // CP_B - copy constructor with bslma allocator
        // MV_B - move constructor with bslma allocator
        // CP_A - copy constructor with an argument tag
        // MV_A - move constructor with an argument tag

        if (verbose) printf("\tWithout allocators\n");

        //                      CP   MV   CP_B MV_B CP_A MV_A EXP_ALLOCATOR
        //                      ==   ==   ==== ==== ==== ==== ==============
            T::testCase5NoAlloc(0,   0,   0,   0,   0,   0,       T::OBJECT  );
           NT::testCase5NoAlloc(0,   1,   0,   0,   0,   0,      NT::DEFAULT );
          BAT::testCase5NoAlloc(0,   1,   0,   0,   0,   0,     BAT::DEFAULT );
          ATT::testCase5NoAlloc(0,   1,   0,   0,   0,   0,     ATT::DEFAULT );

          MOT::testCase5NoAlloc(0,   0,   0,   0,   0,   0,     MOT::OBJECT  );
         MONT::testCase5NoAlloc(0,   1,   0,   0,   0,   0,    MONT::DEFAULT );
        MOBAT::testCase5NoAlloc(0,   1,   0,   0,   0,   0,   MOBAT::DEFAULT );
        MOATT::testCase5NoAlloc(0,   1,   0,   0,   0,   0,   MOATT::DEFAULT );

          COT::testCase5NoAlloc(0,   0,   0,   0,   0,   0,     COT::OBJECT  );
         CONT::testCase5NoAlloc(1,   0,   0,   0,   0,   0,    CONT::DEFAULT );
        COBAT::testCase5NoAlloc(1,   0,   0,   0,   0,   0,   COBAT::DEFAULT );
        COATT::testCase5NoAlloc(1,   0,   0,   0,   0,   0,   COATT::DEFAULT );

        if (verbose) printf("\tWith allocators\n");

        //                      CP   MV   CP_B MV_B CP_A MV_A EXP_ALLOCATOR
        //                      ==   ==   ==== ==== ==== ==== ===============
            T::testCase5Alloc(  0,   0,   0,   0,   0,   0,       T::OBJECT  );
           NT::testCase5Alloc(  0,   1,   0,   0,   0,   0,      NT::DEFAULT );
          BAT::testCase5Alloc(  0,   0,   0,   1,   0,   0,     BAT::SUPPLIED);
          ATT::testCase5Alloc(  0,   0,   0,   0,   0,   1,     ATT::SUPPLIED);

          MOT::testCase5Alloc(  0,   0,   0,   0,   0,   0,     MOT::OBJECT  );
         MONT::testCase5Alloc(  0,   1,   0,   0,   0,   0,    MONT::DEFAULT );
        MOBAT::testCase5Alloc(  0,   0,   0,   1,   0,   0,   MOBAT::SUPPLIED);
        MOATT::testCase5Alloc(  0,   0,   0,   0,   0,   1,   MOATT::SUPPLIED);

          COT::testCase5Alloc(  0,   0,   0,   0,   0,   0,     COT::OBJECT  );
         CONT::testCase5Alloc(  1,   0,   0,   0,   0,   0,    CONT::DEFAULT );
        COBAT::testCase5Alloc(  0,   0,   1,   0,   0,   0,   COBAT::SUPPLIED);
        COATT::testCase5Alloc(  0,   0,   0,   0,   1,   0,   COATT::SUPPLIED);
      } break;
      case 4: {
        // --------------------------------------------------------------------
        // TESTING 'copyConstruct'
        //
        // Concerns:
        //   o That the copy constructor properly forwards the allocator
        //     when appropriate.
        //   o That the copy constructor uses 'memcpy' when appropriate.
        //
        // Plan: Construct a copy of pre-initialized objects into an
        //   uninitialized buffer, passing allocators of both types
        //   'bslma::Allocator *' and 'void *' types, and verify that the
        //   values and allocator of the copy are as expected.  Using a fussy
        //   type that has the BitwiseCopyable trait, ensure that the copy
        //   constructor is not invoked.
        //
        // Testing:
        //   copyConstruct(T *dst, const T& src, *a);
        // --------------------------------------------------------------------

        if (verbose) printf("\nTESTING 'copyConstruct'"
                            "\n=======================\n");

        bslma::Allocator     *const DA = bslma::Default::allocator();
        bslma::TestAllocator        testAllocator(veryVeryVeryVerbose);
        bslma::TestAllocator *const TA = &testAllocator;
        int                         dummyAllocator; //not a 'bslma' allocator
        int                  *const XA = &dummyAllocator;

        // MyClass                               Expected
        //      #  Operation                      Val Alloc
        //      =  ============================== === =====
        TEST_OP(1, construct(objPtr, TA, V1),  1, 0);
        TEST_OP(2, construct(objPtr, TA, V2),  2, TA);
        TEST_OP(1, construct(objPtr, XA, V1),  1, 0);
        TEST_OP(2, construct(objPtr, XA, V2),  2, 0);

        if (verbose) printf("Exception testing.\n");

        if (verbose) printf("\t...pair with allocators\n");

        BSLMA_TESTALLOCATOR_EXCEPTION_TEST_BEGIN(testAllocator) {
            MyClassDef    rawBuf[2];
            MyPairAA_4_4 *objPtr = (MyPairAA_4_4 *)rawBuf;
            Util::construct(objPtr, TA, PAAV4V4);
            ASSERT(4  == rawBuf[0].d_value);
            ASSERT(TA == rawBuf[0].d_allocator_p);
            ASSERT(4  == rawBuf[1].d_value);
            ASSERT(TA == rawBuf[1].d_allocator_p);
            objPtr->~MyPairAA_4_4();
        } BSLMA_TESTALLOCATOR_EXCEPTION_TEST_END

        if (verbose) printf("\t...constructing pair with IsPair\n");

        // Testing that 'TA' is not passed to the pair constructor and the
        // default allocator is used instead.
        const bsls::Types::Int64 NUM_ALLOC1 = testAllocator.numAllocations();
        BSLMA_TESTALLOCATOR_EXCEPTION_TEST_BEGIN(testAllocator) {
            MyClassDef    rawBuf[2];
            MyPairBB_4_4 *objPtr = (MyPairBB_4_4 *)rawBuf;
            Util::construct(objPtr, TA, PBBV4V4);
            ASSERT(4  == rawBuf[0].d_value);
            ASSERT(DA == rawBuf[0].d_allocator_p);
            ASSERT(4  == rawBuf[1].d_value);
            ASSERT(DA == rawBuf[1].d_allocator_p);
            objPtr->~MyPairBB_4_4();
        } BSLMA_TESTALLOCATOR_EXCEPTION_TEST_END
        ASSERT(NUM_ALLOC1 == testAllocator.numAllocations());

        if (verbose) printf("Trait selection testing.\n");
        {
            MyClassDef    rawBuf;
            MyClassFussy *objPtr = (MyClassFussy *) &rawBuf;
            memset(&rawBuf, 92, sizeof rawBuf);
            Util::construct(objPtr, XA, VF);
            ASSERT(5 == rawBuf.d_value);
            ASSERT(0 == rawBuf.d_allocator_p);
            if (veryVerbose) { P_(rawBuf.d_value); PP(rawBuf.d_allocator_p); }
        }

      } break;
      case 3: {
        // --------------------------------------------------------------------
        // TESTING 'defaultConstruct'
        //
        // Concerns:
        //   o That the default constructor properly forwards the allocator
        //     when appropriate.
        //   o That a pair type properly forwards to both its members, in an
        //     exception-safe manner.
        //   o That the default constructor uses memset(..,0,..) when
        //     appropriate.
        //
        // Plan: Construct an object into a default state into an uninitialized
        //   buffer, passing allocators of both types 'bslma::Allocator *' and
        //   'void *', and verify that the value and allocator of the object
        //   are as expected.  Using a fussy type that has the
        //   TrivialDefaultConstructor trait (even though the default
        //   constructor is not really trivial), ensure that this constructor
        //   is not invoked.
        //
        // Testing:
        //   defaultConstruct(T *dst, *a);
        // --------------------------------------------------------------------

        if (verbose) printf("\nTESTING 'defaultConstruct'"
                            "\n==========================\n");

        bslma::Allocator     *const DA = bslma::Default::allocator();
        bslma::TestAllocator        testAllocator(veryVeryVeryVerbose);
        bslma::TestAllocator *const TA = &testAllocator;
        int                         dummyAllocator;  // not a 'bslma' allocator
        int                  *const XA = &dummyAllocator;

        if (verbose) printf("Value and allocator testing.\n");

        //   MyClass                             Expected
        //      #      Operation                 Val Alloc
        //      == ============================= === =====
        TEST_OP(1, construct(objPtr, TA),  0, 0);
        TEST_OP(2, construct(objPtr, TA),  0, TA);
        TEST_OP(1, construct(objPtr, XA),  0, 0);
        TEST_OP(2, construct(objPtr, XA),  0, 0);

        // MyPair                                        first    second
        //           #_#   Operation                    Val Alloc Val Alloc
        //          == == ============================= === ===== === =====
        TEST_PAIROP(1, 1, construct(objPtr, TA),  0, 0,     0,  0);
        TEST_PAIROP(1, 2, construct(objPtr, TA),  0, 0,     0,  0);
        TEST_PAIROP(2, 1, construct(objPtr, TA),  0, 0,     0,  0);
        TEST_PAIROP(2, 2, construct(objPtr, TA),  0, 0,     0,  0);

        TEST_PAIROP(1, 1, construct(objPtr, XA),  0, 0,     0,  0);
        TEST_PAIROP(1, 2, construct(objPtr, XA),  0, 0,     0,  0);
        TEST_PAIROP(2, 1, construct(objPtr, XA),  0, 0,     0,  0);
        TEST_PAIROP(2, 2, construct(objPtr, XA),  0, 0,     0,  0);

        // MyPairA                                        first    second
        //            #_#   Operation                    Val Alloc Val Alloc
        //           == == ============================= === ===== === =====
        TEST_PAIRAOP(1, 2, construct(objPtr, TA),  0,  0,    0, TA);
        TEST_PAIRAOP(2, 2, construct(objPtr, TA),  0,  0,    0, TA);

        TEST_PAIRAOP(1, 2, construct(objPtr, XA),  0,  0,    0, 0);
        TEST_PAIRAOP(2, 2, construct(objPtr, XA),  0,  0,    0, 0);

        // MyPairAA                                       first    second
        //            #_#   Operation                    Val Alloc Val Alloc
        //           == == ============================= === ===== === =====
        TEST_PAIRAAOP(2, 2, construct(objPtr, TA),  0, TA,    0, TA);
        TEST_PAIRAAOP(2, 2, construct(objPtr, XA),  0,  0,    0, 0);

        if (verbose) printf("Exception testing.\n");

        if (verbose) printf("\t...constructing pair with allocators\n");

        BSLMA_TESTALLOCATOR_EXCEPTION_TEST_BEGIN(testAllocator) {
            MyClassDef    rawBuf[2];
            MyPairAA_4_4 *objPtr = (MyPairAA_4_4 *)rawBuf;
            Util::construct(objPtr, TA);
            ASSERT(0  == rawBuf[0].d_value);
            ASSERT(TA == rawBuf[0].d_allocator_p);
            ASSERT(0  == rawBuf[1].d_value);
            ASSERT(TA == rawBuf[1].d_allocator_p);
            objPtr->~MyPairAA_4_4();
        } BSLMA_TESTALLOCATOR_EXCEPTION_TEST_END

        if (verbose) printf("\t...constructing pair with IsPair\n");

        // Testing that 'TA' is not passed to the pair constructor and the
        // default allocator is used instead.
        const bsls::Types::Int64 NUM_ALLOC1 = testAllocator.numAllocations();
        BSLMA_TESTALLOCATOR_EXCEPTION_TEST_BEGIN(testAllocator) {
            MyClassDef    rawBuf[2];
            MyPairBB_4_4 *objPtr = (MyPairBB_4_4 *)rawBuf;
            Util::construct(objPtr, TA);
            ASSERT(0  == rawBuf[0].d_value);
            ASSERT(DA == rawBuf[0].d_allocator_p);
            ASSERT(0  == rawBuf[1].d_value);
            ASSERT(DA == rawBuf[1].d_allocator_p);
            objPtr->~MyPairBB_4_4();
        } BSLMA_TESTALLOCATOR_EXCEPTION_TEST_END
        ASSERT(NUM_ALLOC1 == testAllocator.numAllocations());

        if (verbose) printf("Trait selection testing.\n");
        {
            MyClassDef    rawBuf;
            MyClassFussy *objPtr = (MyClassFussy *) &rawBuf;
            memset(&rawBuf, 92, sizeof rawBuf);
            Util::construct(objPtr, XA);
            ASSERT(0 == rawBuf.d_value);
            ASSERT(0 == rawBuf.d_allocator_p);
            if (veryVerbose) { P_(rawBuf.d_value); PP(rawBuf.d_allocator_p); }
        }

      } break;
      case 2: {
        // --------------------------------------------------------------------
        // TESTING TEST APPARATUS
        //
        // Concerns:  The test apparatus must work properly.
        //
        // Plan: Simply test the values of each constant defined.
        //
        // Testing:
        //    TEST APPARATUS
        // --------------------------------------------------------------------

        if (verbose) printf("\nTESTING TEST APPARATUS"
                            "\n======================\n");

        ASSERT(1 == V1.value());
        ASSERT(2 == V2.value());

        ASSERT(1 == PV1V1.first.value());   ASSERT(1 == PV1V1.second.value());
        ASSERT(1 == PV1V2.first.value());   ASSERT(2 == PV1V2.second.value());
        ASSERT(2 == PV2V1.first.value());   ASSERT(1 == PV2V1.second.value());
        ASSERT(2 == PV2V2.first.value());   ASSERT(2 == PV2V2.second.value());

        ASSERT(1 == PAV1V2.first.value());  ASSERT(2 == PAV1V2.second.value());
        ASSERT(2 == PAV2V2.first.value());  ASSERT(2 == PAV2V2.second.value());

        ASSERT(2 == PAAV2V2.first.value());
                                           ASSERT(2 == PAAV2V2.second.value());

      } break;
      case 1: {
        // --------------------------------------------------------------------
        // BREATHING TEST
        //
        // Concerns:
        //: 1 That the templates can be instantiated without errors.
        //
        // Plan:
        //   Simply instantiate the templates in very simple examples,
        //   constructing or destroying an object stored in some buffer.  No
        //   thorough testing is performed, beyond simply asserting the call
        //   was forwarded properly by examining the value of the buffer
        //   storing the object.
        //
        // Testing:
        //   BREATHING TEST
        // --------------------------------------------------------------------

        if (verbose) printf("\nBREATHING TEST"
                            "\n==============\n");

        MyClass1 v1(1);        ASSERT(1 == v1.value());
        MyClass2 v2(2);        ASSERT(2 == v2.value());

        MyClassDef             rawBuf;
        bslma::TestAllocator    testAllocator(veryVeryVeryVerbose);
        bslma::Allocator *const theAlloc = &testAllocator;

        // 'defaultConstruct' invokes default constructor, with defaulted
        // arguments, even if type does not take an allocator.

        memset(&rawBuf, 92, sizeof(rawBuf));
        Util::construct((MyClass1*) &rawBuf, theAlloc);
        ASSERT(0 == rawBuf.d_allocator_p);
        ASSERT(0 == rawBuf.d_value);

        // 'copyConstruct' invokes copy constructor, even if type does not take
        // an allocator.

        memset(&rawBuf, 92, sizeof(rawBuf));
        Util::construct((MyClass1*) &rawBuf, theAlloc, v1);
        ASSERT(0 == rawBuf.d_allocator_p);
        ASSERT(1 == rawBuf.d_value);

        // 'copyConstruct' invokes copy constructor, passing the allocator if
        // type takes an allocator.

        memset(&rawBuf, 92, sizeof(rawBuf));
        Util::construct((MyClass2*) &rawBuf, theAlloc, v2);
        ASSERT(theAlloc == rawBuf.d_allocator_p);
        ASSERT(2 == rawBuf.d_value);

        // 'construct' invokes constructor, even if type does not take an
        // allocator.

        memset(&rawBuf, 92, sizeof(rawBuf));
        Util::construct((MyClass1*) &rawBuf, theAlloc, 3);
        ASSERT(0 == rawBuf.d_allocator_p);
        ASSERT(3 == rawBuf.d_value);

        // 'destroy' invokes destructor ... with no particular constraints.

        memset(&rawBuf, 92, sizeof(rawBuf));
        DestructionUtil::destroy((MyClass1*) &rawBuf);
        ASSERT(0  == rawBuf.d_allocator_p);
        ASSERT(91 == rawBuf.d_value);

        // 'construct' invokes constructor, passing the allocator if type takes
        // an allocator.

        memset(&rawBuf, 92, sizeof(rawBuf));
        Util::construct((MyClass2*) &rawBuf, theAlloc, 4);
        ASSERT(theAlloc == rawBuf.d_allocator_p);
        ASSERT(4 == rawBuf.d_value);

        // 'destroy' invokes destructor ... with no particular constraints.

        memset(&rawBuf, 92, sizeof(rawBuf));
        DestructionUtil::destroy((MyClass2*) &rawBuf);
        ASSERT(0  == rawBuf.d_allocator_p);
        ASSERT(92 == rawBuf.d_value);

      } break;
      default: {
        fprintf(stderr, "WARNING: CASE `%d' NOT FOUND.\n", test);
        testStatus = -1;
      }
    }

    if (testStatus > 0) {
        fprintf(stderr, "Error, non-zero test status = %d.\n", testStatus);
    }

    return testStatus;
}

// ----------------------------------------------------------------------------
// Copyright 2013 Bloomberg Finance L.P.
//
// Licensed under the Apache License, Version 2.0 (the "License");
// you may not use this file except in compliance with the License.
// You may obtain a copy of the License at
//
//     http://www.apache.org/licenses/LICENSE-2.0
//
// Unless required by applicable law or agreed to in writing, software
// distributed under the License is distributed on an "AS IS" BASIS,
// WITHOUT WARRANTIES OR CONDITIONS OF ANY KIND, either express or implied.
// See the License for the specific language governing permissions and
// limitations under the License.
// ----------------------------- END-OF-FILE ----------------------------------<|MERGE_RESOLUTION|>--- conflicted
+++ resolved
@@ -163,26 +163,15 @@
 }
 
                              // =================
-<<<<<<< HEAD
-                             // class my_SrcClass
-                             // =================
-
-class my_SrcClass {
-=======
                              // class MySrcClass
                              // =================
 
 class MySrcClass {
->>>>>>> 11251331
     // Class to be used as a 'convert from' type.
 
   public:
     // DATA
-<<<<<<< HEAD
-    my_ClassDef d_def;
-=======
     MyClassDef d_def;
->>>>>>> 11251331
 
     // DATA
     static int copyConstructorInvocations;
@@ -190,47 +179,29 @@
 
     // CREATORS
     explicit
-<<<<<<< HEAD
-    my_SrcClass(int v = 0)
-=======
     MySrcClass(int v = 0)
->>>>>>> 11251331
     {
         d_def.d_value = v;
         d_def.d_allocator_p = 0;
     }
 
-<<<<<<< HEAD
-    my_SrcClass(const my_SrcClass& rhs)
-=======
     MySrcClass(const MySrcClass& rhs)
->>>>>>> 11251331
     {
         d_def.d_value = rhs.d_def.d_value;
         d_def.d_allocator_p = 0;
         ++copyConstructorInvocations;
     }
 
-<<<<<<< HEAD
-    my_SrcClass(bslmf::MovableRef<my_SrcClass> rhs)
-    {
-        my_SrcClass& lvalue = rhs;
-=======
     MySrcClass(bslmf::MovableRef<MySrcClass> rhs)
     {
         MySrcClass& lvalue = rhs;
->>>>>>> 11251331
         d_def.d_value = lvalue.d_def.d_value;
         lvalue.d_def.d_value = MOVED_FROM_VAL;
         d_def.d_allocator_p = 0;
         ++moveConstructorInvocations;
     }
 
-<<<<<<< HEAD
-    ~my_SrcClass()
-=======
     ~MySrcClass()
->>>>>>> 11251331
     {
         ASSERT(d_def.d_value != 91);
         d_def.d_value = 91;
@@ -238,11 +209,7 @@
         dumpClassDefState(d_def);
     }
 
-<<<<<<< HEAD
-    my_SrcClass& operator=(const my_SrcClass& rhs)
-=======
     MySrcClass& operator=(const MySrcClass& rhs)
->>>>>>> 11251331
     {
         d_def.d_value = rhs.d_def.d_value;
         return *this;
@@ -253,13 +220,8 @@
 };
 
 // CLASS DATA
-<<<<<<< HEAD
-int my_SrcClass::copyConstructorInvocations       = 0;
-int my_SrcClass::moveConstructorInvocations       = 0;
-=======
 int MySrcClass::copyConstructorInvocations       = 0;
 int MySrcClass::moveConstructorInvocations       = 0;
->>>>>>> 11251331
 
                              // ===============
                              // class MyClass1
@@ -301,25 +263,15 @@
         ++moveConstructorInvocations;
     }
 
-<<<<<<< HEAD
-    my_Class1(const my_SrcClass& rhs)
-=======
     MyClass1(const MySrcClass& rhs)
->>>>>>> 11251331
     {
         d_def.d_value = rhs.value();
         d_def.d_allocator_p = 0;
     }
 
-<<<<<<< HEAD
-    my_Class1(bslmf::MovableRef<my_SrcClass> rhs)
-    {
-        my_SrcClass& lvalue = rhs;
-=======
     MyClass1(bslmf::MovableRef<MySrcClass> rhs)
     {
         MySrcClass& lvalue = rhs;
->>>>>>> 11251331
         d_def.d_value = lvalue.value();
         lvalue.d_def.d_value = MOVED_FROM_VAL;
         d_def.d_allocator_p = 0;
@@ -344,13 +296,8 @@
 };
 
 // CLASS DATA
-<<<<<<< HEAD
-int my_Class1::copyConstructorInvocations       = 0;
-int my_Class1::moveConstructorInvocations       = 0;
-=======
 int MyClass1::copyConstructorInvocations       = 0;
 int MyClass1::moveConstructorInvocations       = 0;
->>>>>>> 11251331
 
                              // ===============
                              // class MyClass2
@@ -404,25 +351,15 @@
         ++moveConstructorInvocations;
     }
 
-<<<<<<< HEAD
-    my_Class2(const my_SrcClass& rhs, bslma::Allocator *a = 0)
-=======
     MyClass2(const MySrcClass& rhs, bslma::Allocator *a = 0)
->>>>>>> 11251331
     {
         d_def.d_value = rhs.d_def.d_value;
         d_def.d_allocator_p = a;
     }
 
-<<<<<<< HEAD
-    my_Class2(bslmf::MovableRef<my_SrcClass> rhs, bslma::Allocator *a = 0)
-    {
-        my_SrcClass& lvalue = rhs;
-=======
     MyClass2(bslmf::MovableRef<MySrcClass> rhs, bslma::Allocator *a = 0)
     {
         MySrcClass& lvalue = rhs;
->>>>>>> 11251331
         d_def.d_value = lvalue.d_def.d_value;
         lvalue.d_def.d_value = MOVED_FROM_VAL;
         d_def.d_allocator_p = a;
@@ -450,13 +387,8 @@
 };
 
 // CLASS DATA
-<<<<<<< HEAD
-int my_Class2::copyConstructorInvocations       = 0;
-int my_Class2::moveConstructorInvocations       = 0;
-=======
 int MyClass2::copyConstructorInvocations       = 0;
 int MyClass2::moveConstructorInvocations       = 0;
->>>>>>> 11251331
 
 // TRAITS
 namespace BloombergLP {
@@ -536,28 +468,16 @@
         ++moveConstructorInvocations;
     }
 
-<<<<<<< HEAD
-    my_Class2a(bsl::allocator_arg_t  ,
-               bslma::Allocator     *a,
-               const my_SrcClass&     rhs)
-=======
     MyClass2a(bsl::allocator_arg_t  ,
               bslma::Allocator     *a,
               const MySrcClass&     rhs)
->>>>>>> 11251331
     : d_data(rhs, a)
     {
     }
 
-<<<<<<< HEAD
-    my_Class2a(bsl::allocator_arg_t,
-               bslma::Allocator              *a,
-               bslmf::MovableRef<my_SrcClass>  rhs)
-=======
     MyClass2a(bsl::allocator_arg_t,
               bslma::Allocator              *a,
               bslmf::MovableRef<MySrcClass>  rhs)
->>>>>>> 11251331
     : d_data(MoveUtil::move(rhs), a)
     {
     }
@@ -581,13 +501,8 @@
 };
 
 // CLASS DATA
-<<<<<<< HEAD
-int my_Class2a::copyConstructorInvocations       = 0;
-int my_Class2a::moveConstructorInvocations       = 0;
-=======
 int MyClass2a::copyConstructorInvocations       = 0;
 int MyClass2a::moveConstructorInvocations       = 0;
->>>>>>> 11251331
 
 // TRAITS
 namespace BloombergLP {
@@ -638,15 +553,6 @@
         d_def.d_value = rhs.d_def.d_value;
         d_def.d_allocator_p = a;
         ++copyConstructorInvocations;
-<<<<<<< HEAD
-    }
-
-    my_Class3(const my_SrcClass& rhs, bslma::Allocator *a = 0)
-    {
-        d_def.d_value = rhs.d_def.d_value;
-        d_def.d_allocator_p = a;
-=======
->>>>>>> 11251331
     }
 
     MyClass3(const MySrcClass& rhs, bslma::Allocator *a = 0)
@@ -676,11 +582,7 @@
     bslma::Allocator *allocator() const { return d_def.d_allocator_p; }
 };
 // CLASS DATA
-<<<<<<< HEAD
-int my_Class3::copyConstructorInvocations       = 0;
-=======
 int MyClass3::copyConstructorInvocations       = 0;
->>>>>>> 11251331
 
 // TRAITS
 namespace BloombergLP {
@@ -3132,374 +3034,6 @@
 
     switch (test) { case 0:  // Zero is always the leading case.
       case 12: {
-<<<<<<< HEAD
-          // --------------------------------------------------------------------
-          // TESTING 'make' conversion
-          //
-          // Concerns:
-          //   o That the make utility uses move when appropriate.
-          //   o That no unnecessary copies are created.
-          //
-          // Plan:
-          //
-          //   Create a new object using make facility by copying from an
-          //   object of a different type.
-          //   Check the value and the allocator of the newly created object
-          //   are correct. Check no unnecessary copies of source and
-          //   destination type are created.
-          //
-          //   Create a new object using make facility by moving from an
-          //   object of a different type. Check the source object has been
-          //   moved from.
-          //   Check the value and the allocator of the newly created object
-          //   are correct. Check no unnecessary copies of source and
-          //   destination type are created.
-          //
-          // Testing:
-          //   make (ANY_TYPE&&, bslma::Allocator*)
-          //   make (ANY_TYPE&&, void*)
-          // --------------------------------------------------------------------
-
-          if (verbose) printf("\nTESTING 'make' conversion"
-                              "\n=========================\n");
-
-          bslma::TestAllocator testAllocator(veryVeryVeryVerbose);
-          bslma::TestAllocator *const TA = &testAllocator;
-          int                  dummyAllocator;  // not a 'bslma' allocator
-          int                  *const XA = &dummyAllocator;
-          {
-              my_SrcClass src = my_SrcClass(1);
-              int SCCI = my_SrcClass::copyConstructorInvocations;
-              int SMCI = my_SrcClass::moveConstructorInvocations;
-              int CCI = my_Class1::copyConstructorInvocations;
-              int MCI = my_Class1::moveConstructorInvocations;
-
-              my_Class1 dest1 = Util::make<my_Class1>(TA, src);
-              ASSERTV(dest1.value(), 1 == dest1.value());
-              ASSERT(CCI == my_Class1::copyConstructorInvocations);
-              ASSERT(MCI == my_Class1::moveConstructorInvocations);
-              ASSERTV(src.value(), 1 == src.value());
-              ASSERT(SCCI == my_SrcClass::copyConstructorInvocations);
-              ASSERT(SMCI == my_SrcClass::moveConstructorInvocations);
-
-              my_Class1 dest2 = Util::make<my_Class1>(TA, MoveUtil::move(src));
-              ASSERTV(dest2.value(), 1 == dest2.value());
-              ASSERT(CCI == my_Class1::copyConstructorInvocations);
-              ASSERT(MCI == my_Class1::moveConstructorInvocations);
-              ASSERTV(src.value(), MOVED_FROM_VAL == src.value());
-              ASSERT(SCCI == my_SrcClass::copyConstructorInvocations);
-              ASSERT(SMCI == my_SrcClass::moveConstructorInvocations);
-          }
-          {
-              my_SrcClass src = my_SrcClass(1);
-              int SCCI = my_SrcClass::copyConstructorInvocations;
-              int SMCI = my_SrcClass::moveConstructorInvocations;
-              int CCI = my_Class1::copyConstructorInvocations;
-              int MCI = my_Class1::moveConstructorInvocations;
-
-              my_Class1 dest1 = Util::make<my_Class1>(XA, src);
-              ASSERTV(dest1.value(), 1 == dest1.value());
-              ASSERT(CCI == my_Class1::copyConstructorInvocations);
-              ASSERT(MCI == my_Class1::moveConstructorInvocations);
-              ASSERTV(src.value(), 1 == src.value());
-              ASSERT(SCCI == my_SrcClass::copyConstructorInvocations);
-              ASSERT(SMCI == my_SrcClass::moveConstructorInvocations);
-
-              my_Class1 dest2 = Util::make<my_Class1>(XA, MoveUtil::move(src));
-              ASSERTV(dest2.value(), 1 == dest2.value());
-              ASSERT(CCI == my_Class1::copyConstructorInvocations);
-              ASSERT(MCI == my_Class1::moveConstructorInvocations);
-              ASSERTV(src.value(), MOVED_FROM_VAL == src.value());
-              ASSERT(SCCI == my_SrcClass::copyConstructorInvocations);
-              ASSERT(SMCI == my_SrcClass::moveConstructorInvocations);
-          }
-          {
-              my_SrcClass src = my_SrcClass(1);
-              int SCCI = my_SrcClass::copyConstructorInvocations;
-              int SMCI = my_SrcClass::moveConstructorInvocations;
-              int CCI = my_Class2::copyConstructorInvocations;
-              int MCI = my_Class2::moveConstructorInvocations;
-
-              my_Class2 dest1 = Util::make<my_Class2>(TA, src);
-              ASSERTV(dest1.value(), 1 == dest1.value());
-              ASSERT(CCI == my_Class2::copyConstructorInvocations);
-              ASSERT(MCI == my_Class2::moveConstructorInvocations);
-              ASSERT(TA == dest1.allocator());
-              ASSERTV(src.value(), 1 == src.value());
-              ASSERT(SCCI == my_SrcClass::copyConstructorInvocations);
-              ASSERT(SMCI == my_SrcClass::moveConstructorInvocations);
-
-              my_Class2 dest2 = Util::make<my_Class2>(TA, MoveUtil::move(src));
-              ASSERTV(dest2.value(), 1 == dest2.value());
-              ASSERT(CCI == my_Class2::copyConstructorInvocations);
-              ASSERT(MCI == my_Class2::moveConstructorInvocations);
-              ASSERT(TA == dest2.allocator());
-              ASSERTV(src.value(), MOVED_FROM_VAL == src.value());
-              ASSERT(SCCI == my_SrcClass::copyConstructorInvocations);
-              ASSERT(SMCI == my_SrcClass::moveConstructorInvocations);
-          }
-          {
-              my_SrcClass src = my_SrcClass(1);
-              int SCCI = my_SrcClass::copyConstructorInvocations;
-              int SMCI = my_SrcClass::moveConstructorInvocations;
-              int CCI = my_Class2a::copyConstructorInvocations;
-              int MCI = my_Class2a::moveConstructorInvocations;
-
-              my_Class2a dest1 = Util::make<my_Class2a>(TA, src);
-              ASSERTV(dest1.value(), 1 == dest1.value());
-              ASSERT(CCI == my_Class2a::copyConstructorInvocations);
-              ASSERT(MCI == my_Class2a::moveConstructorInvocations);
-              ASSERT(TA == dest1.allocator());
-              ASSERTV(src.value(), 1 == src.value());
-              ASSERT(SCCI == my_SrcClass::copyConstructorInvocations);
-              ASSERT(SMCI == my_SrcClass::moveConstructorInvocations);
-
-              my_Class2a dest2 = Util::make<my_Class2a>(TA,
-                                                        MoveUtil::move(src));
-              ASSERTV(dest2.value(), 1 == dest2.value());
-              ASSERT(CCI == my_Class2a::copyConstructorInvocations);
-              ASSERT(MCI == my_Class2a::moveConstructorInvocations);
-              ASSERT(TA == dest2.allocator());
-              ASSERTV(src.value(), MOVED_FROM_VAL == src.value());
-              ASSERT(SCCI == my_SrcClass::copyConstructorInvocations);
-              ASSERT(SMCI == my_SrcClass::moveConstructorInvocations);
-          }
-          {
-              my_SrcClass src = my_SrcClass(1);
-              int SCCI = my_SrcClass::copyConstructorInvocations;
-              int SMCI = my_SrcClass::moveConstructorInvocations;
-              int CCI = my_Class3::copyConstructorInvocations;
-
-              my_Class3 dest1 = Util::make<my_Class3>(TA, src);
-              ASSERTV(dest1.value(), 1 == dest1.value());
-              ASSERT(CCI == my_Class3::copyConstructorInvocations);
-              ASSERT(TA == dest1.allocator());
-              ASSERTV(src.value(), 1 == src.value());
-              ASSERT(SCCI == my_SrcClass::copyConstructorInvocations);
-              ASSERT(SMCI == my_SrcClass::moveConstructorInvocations);
-
-              // my_Class3 doesn't support move conversion.
-              my_Class3 dest2 = Util::make<my_Class3>(TA, MoveUtil::move(src));
-              ASSERTV(dest2.value(), 1 == dest2.value());
-              ASSERT(CCI == my_Class3::copyConstructorInvocations);
-              ASSERT(TA == dest2.allocator());
-              ASSERTV(src.value(), 1 == src.value());
-              ASSERT(SCCI == my_SrcClass::copyConstructorInvocations);
-              ASSERT(SMCI == my_SrcClass::moveConstructorInvocations);
-          }
-      } break;
-      case 11: {
-          // --------------------------------------------------------------------
-          // TESTING 'make' move construction
-          //
-          // Concerns:
-          //   o That the make utility uses move when appropriate.
-          //   o That no unnecessary copies are created.
-          //
-          // Plan:
-          //
-          //   Create a new object using make facility by moving from an object
-          //   of same type.
-          //   Check the value and the allocator of the newly created object
-          //   are correct. Check no unnecessary copies are created. Check
-          //   move constructor has been called.
-          //
-          // Testing:
-          //   make (ANY_TYPE&&, bslma::Allocator*)
-          //   make (ANY_TYPE&&, void*)
-          // --------------------------------------------------------------------
-
-          if (verbose) printf("\nTESTING 'make' move construction"
-                              "\n================================\n");
-
-          bslma::TestAllocator testAllocator(veryVeryVeryVerbose);
-          bslma::TestAllocator *const TA = &testAllocator;
-          int                  dummyAllocator;  // not a 'bslma' allocator
-          int                  *const XA = &dummyAllocator;
-          {
-              my_Class1 src = V1;
-              int CCI = my_Class1::copyConstructorInvocations;
-              int MCI = my_Class1::moveConstructorInvocations;
-              my_Class1 dest = Util::make<my_Class1>(TA, MoveUtil::move(src));
-              ASSERTV(dest.value(), V1.value() == dest.value());
-              ASSERT(CCI == my_Class1::copyConstructorInvocations);
-              ASSERT(MCI == my_Class1::moveConstructorInvocations -1);
-          }
-          {
-              my_Class1 src = V1;
-              int CCI = my_Class1::copyConstructorInvocations;
-              int MCI = my_Class1::moveConstructorInvocations;
-              my_Class1 dest = Util::make<my_Class1>(XA, MoveUtil::move(src));
-              ASSERTV(dest.value(), V1.value() == dest.value());
-              ASSERT(CCI == my_Class1::copyConstructorInvocations);
-              ASSERT(MCI == my_Class1::moveConstructorInvocations -1);
-          }
-          {
-              my_Class2 src = V2;
-              int CCI = my_Class2::copyConstructorInvocations;
-              int MCI = my_Class2::moveConstructorInvocations;
-              my_Class2 dest = Util::make<my_Class2>(TA, MoveUtil::move(src));
-              ASSERTV(dest.value(), V2.value() == dest.value());
-              ASSERT(TA == dest.allocator());
-              ASSERT(CCI == my_Class2::copyConstructorInvocations);
-              ASSERT(MCI == my_Class2::moveConstructorInvocations -1);
-          }
-          {
-              my_Class2a src = V2A;
-              int CCI = my_Class2a::copyConstructorInvocations;
-              int MCI = my_Class2a::moveConstructorInvocations;
-              my_Class2a dest = Util::make<my_Class2a>(TA,
-                                                       MoveUtil::move(src));
-              ASSERTV(dest.value(), V2A.value() == dest.value());
-              ASSERT(TA == dest.allocator());
-              ASSERT(CCI == my_Class2a::copyConstructorInvocations);
-              ASSERT(MCI == my_Class2a::moveConstructorInvocations -1);
-          }
-          {
-              my_Class3 src = V3;
-              int CCI = my_Class3::copyConstructorInvocations;
-              my_Class3 dest = Util::make<my_Class3>(TA,MoveUtil::move(src));
-              ASSERTV(dest.value(), V3.value() == dest.value());
-              ASSERT(TA == dest.allocator());
-              ASSERT(CCI == my_Class3::copyConstructorInvocations -1);
-          }
-      } break;
-     case 10: {
-          // --------------------------------------------------------------------
-          // TESTING 'make' copy construction
-          //
-          // Concerns:
-          //   o That the make facility properly forwards the allocator
-          //     and the value.
-          //   o That no unnecessary copies are created.
-          //
-          // Plan:
-          //
-          //   Create a new object using make facility by passing an lvalue
-          //   object of same type.
-          //   Check the value and the allocator of the newly created object
-          //   are correct. Check no unnecessary copies are created.
-          //
-          // Testing:
-          //   make (ANY_TYPE&&, bslma::Allocator*)
-          //   make (ANY_TYPE&&, void*)
-          // --------------------------------------------------------------------
-
-          if (verbose) printf("\nTESTING 'make' copy construction"
-                              "\n================================\n");
-
-          bslma::TestAllocator testAllocator(veryVeryVeryVerbose);
-          bslma::TestAllocator *const TA = &testAllocator;
-          int                  dummyAllocator;  // not a 'bslma' allocator
-          int                  *const XA = &dummyAllocator;
-          {
-              int CCI = my_Class1::copyConstructorInvocations;
-              int MCI = my_Class1::moveConstructorInvocations;
-              my_Class1 dest = Util::make<my_Class1>(TA, V1);
-              ASSERTV(dest.value(), V1.value() == dest.value());
-              ASSERT(CCI == my_Class1::copyConstructorInvocations -1);
-              ASSERT(MCI == my_Class1::moveConstructorInvocations);
-          }
-          {
-              int CCI = my_Class1::copyConstructorInvocations;
-              int MCI = my_Class1::moveConstructorInvocations;
-              my_Class1 dest = Util::make<my_Class1>(XA, V1);
-              ASSERTV(dest.value(), V1.value() == dest.value());
-              ASSERT(CCI == my_Class1::copyConstructorInvocations -1);
-              ASSERT(MCI == my_Class1::moveConstructorInvocations);
-          }
-          {
-              int CCI = my_Class2::copyConstructorInvocations;
-              int MCI = my_Class2::moveConstructorInvocations;
-              my_Class2 dest = Util::make<my_Class2>(TA, V2);
-              ASSERTV(dest.value(), V2.value() == dest.value());
-              ASSERT(TA == dest.allocator());
-              ASSERT(CCI == my_Class2::copyConstructorInvocations -1);
-              ASSERT(MCI == my_Class2::moveConstructorInvocations);
-          }
-          {
-              int CCI = my_Class2a::copyConstructorInvocations;
-              int MCI = my_Class2a::moveConstructorInvocations;
-              my_Class2a dest = Util::make<my_Class2a>(TA, V2A);
-              ASSERTV(dest.value(), V2A.value() == dest.value());
-              ASSERT(TA == dest.allocator());
-              ASSERT(CCI == my_Class2a::copyConstructorInvocations -1);
-              ASSERT(MCI == my_Class2a::moveConstructorInvocations);
-          }
-      } break;
-      case 9: {
-          // --------------------------------------------------------------------
-          // TESTING 'make default construction'
-          //
-          // Concerns:
-          //   o That the default constructor properly forwards the allocator
-          //     when appropriate.
-          //   o That no unnecessary copies are created.
-          //
-          // Plan: Construct an object using make utility taking only an
-          //    allocator, and verify that the value and allocator of the
-          //    object are as expected. Check no unnecessary copies are
-          //    created.
-          //
-          // Testing:
-          //   make(bslma::Allocator*)
-          //   make(void*)
-          // --------------------------------------------------------------------
-
-          if (verbose) printf("\nTESTING 'default make'"
-                              "\n==========================\n");
-
-          bslma::TestAllocator testAllocator(veryVeryVeryVerbose);
-          bslma::TestAllocator *const TA = &testAllocator;
-          int                  dummyAllocator;  // not a 'bslma' allocator
-          int                  *const XA = &dummyAllocator;
-
-          {
-              int CCI = my_Class1::copyConstructorInvocations;
-              int MCI = my_Class1::moveConstructorInvocations;
-              my_Class1 dest = Util::make<my_Class1>(XA);
-              ASSERTV(dest.value(), 0 == dest.value());
-              ASSERT(CCI == my_Class1::copyConstructorInvocations);
-              ASSERT(MCI == my_Class1::moveConstructorInvocations);
-          }
-          {
-              int CCI = my_Class1::copyConstructorInvocations;
-              int MCI = my_Class1::moveConstructorInvocations;
-              my_Class1 dest = Util::make<my_Class1>(TA);
-              ASSERTV(dest.value(), 0 == dest.value());
-              ASSERT(CCI == my_Class1::copyConstructorInvocations);
-              ASSERT(MCI == my_Class1::moveConstructorInvocations);
-          }
-          {
-              int CCI = my_Class2::copyConstructorInvocations;
-              int MCI = my_Class2::moveConstructorInvocations;
-              my_Class2 dest = Util::make<my_Class2>(TA);
-              ASSERTV(dest.value(), 0 == dest.value());
-              ASSERT(TA == dest.allocator());
-              ASSERT(CCI == my_Class2::copyConstructorInvocations);
-              ASSERT(MCI == my_Class2::moveConstructorInvocations);
-          }
-          {
-              int CCI = my_Class2a::copyConstructorInvocations;
-              int MCI = my_Class2a::moveConstructorInvocations;
-              my_Class2a dest = Util::make<my_Class2a>(TA);
-              ASSERTV(dest.value(), 0 == dest.value());
-              ASSERT(TA == dest.allocator());
-              ASSERT(CCI == my_Class2a::copyConstructorInvocations);
-              ASSERT(MCI == my_Class2a::moveConstructorInvocations);
-          }
-          {
-              int CCI = my_Class3::copyConstructorInvocations;
-              my_Class3 dest = Util::make<my_Class3>(TA);
-              ASSERTV(dest.value(), 0 == dest.value());
-              ASSERT(TA == dest.allocator());
-              ASSERT(CCI == my_Class3::copyConstructorInvocations);
-          }
-
-      } break;
-      case 8: {
-=======
->>>>>>> 11251331
         // --------------------------------------------------------------------
         // USAGE EXAMPLE
         //
