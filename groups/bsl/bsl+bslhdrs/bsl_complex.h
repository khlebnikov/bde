--- conflicted
+++ resolved
@@ -60,11 +60,7 @@
     using native_std::locale;
     using native_std::ostreambuf_iterator;
 #endif  // BDE_OMIT_INTERNAL_DEPRECATED
-<<<<<<< HEAD
-}
-=======
 }  // close package namespace
->>>>>>> 377fd5f6
 
 #endif
 
