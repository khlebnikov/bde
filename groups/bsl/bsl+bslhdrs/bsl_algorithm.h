// bsl_algorithm.h                                                    -*-C++-*-
#ifndef INCLUDED_BSL_ALGORITHM
#define INCLUDED_BSL_ALGORITHM

#ifndef INCLUDED_BSLS_IDENT
#include <bsls_ident.h>
#endif
BSLS_IDENT("$Id: $")

//@PURPOSE: Provide functionality of the corresponding C++ Standard header.
//
//@SEE_ALSO: package bsl+stdhdrs
//
//@AUTHOR: Arthur Chiu (achiu21)
//
//@DESCRIPTION: Provide types, in the 'bsl' namespace, equivalent to those
// defined in the corresponding C++ standard header.  Include the native
// compiler-provided standard header, and also directly include Bloomberg's
// implementation of the C++ standard type (if one exists).  Finally, place the
// included symbols from the 'std' namespace (if any) into the 'bsl' namespace.

#ifndef INCLUDED_BSLS_NATIVESTD
#include <bsls_nativestd.h>
#endif

#ifndef INCLUDED_BSLS_PLATFORM
#include <bsls_platform.h>
#endif

#include <algorithm>

namespace bsl {

    // Import selected symbols into bsl namespace
    using native_std::adjacent_find;
    using native_std::binary_search;
    using native_std::copy;
    using native_std::copy_backward;

    // 'count' and 'count_if' are provided in 'bslstl_algorithmworkaround' in
    // order to work-around the Sun standard library, libCstd.
    //
    // using native_std::count;
    // using native_std::count_if;

    using native_std::equal;
    using native_std::equal_range;
    using native_std::fill;
    using native_std::fill_n;
    using native_std::find;
    using native_std::find_end;
    using native_std::find_first_of;
    using native_std::find_if;
    using native_std::for_each;
    using native_std::generate;
    using native_std::generate_n;
    using native_std::includes;
    using native_std::inplace_merge;
    using native_std::iter_swap;
    using native_std::lexicographical_compare;
    using native_std::lower_bound;
    using native_std::make_heap;
    using native_std::max;
    using native_std::max_element;
    using native_std::merge;
    using native_std::min;
    using native_std::min_element;
    using native_std::mismatch;
    using native_std::next_permutation;
    using native_std::nth_element;
    using native_std::partial_sort;
    using native_std::partial_sort_copy;
    using native_std::partition;
    using native_std::pop_heap;
    using native_std::prev_permutation;
    using native_std::push_heap;
    using native_std::random_shuffle;
    using native_std::remove;
    using native_std::remove_copy;
    using native_std::remove_copy_if;
    using native_std::remove_if;
    using native_std::replace;
    using native_std::replace_copy;
    using native_std::replace_copy_if;
    using native_std::replace_if;
    using native_std::reverse;
    using native_std::reverse_copy;
    using native_std::rotate;
    using native_std::rotate_copy;
    using native_std::search;
    using native_std::search_n;
    using native_std::set_difference;
    using native_std::set_intersection;
    using native_std::set_new_handler;
    using native_std::set_symmetric_difference;
    using native_std::set_union;
    using native_std::sort;
    using native_std::sort_heap;
    using native_std::stable_partition;
    using native_std::stable_sort;
    using native_std::swap;
    using native_std::swap_ranges;
    using native_std::transform;
    using native_std::unique;
    using native_std::unique_copy;
    using native_std::upper_bound;

#ifndef BDE_OMIT_INTERNAL_DEPRECATED
    // Import additional names expected by existing code, but not mandated by
    // the standard header.
    using native_std::advance;
    using native_std::bad_alloc;
    using native_std::bidirectional_iterator_tag;
    using native_std::forward_iterator_tag;
    using native_std::get_temporary_buffer;
    using native_std::input_iterator_tag;
    using native_std::iterator;
    using native_std::new_handler;
    using native_std::nothrow;
    using native_std::nothrow_t;
    using native_std::output_iterator_tag;
    using native_std::random_access_iterator_tag;
    using native_std::return_temporary_buffer;
#endif  // BDE_OMIT_INTERNAL_DEPRECATED
<<<<<<< HEAD
}  // close namespace bsl
=======
}  // close package namespace

>>>>>>> 377fd5f6


// Include Bloomberg's implementation, unless compilation is configured to
// override native types in the 'std' namespace with Bloomberg's
// implementation, in which case the implementation file will be included by
// the Bloomberg supplied standard header file.

#ifndef BSL_OVERRIDES_STD
#include <bslstl_algorithmworkaround.h>
#endif

#ifndef BDE_OPENSOURCE_PUBLICATION // STP
#ifndef BSL_OVERRIDES_STD
#include <bslstp_exalgorithm.h>
#endif
#endif  // BDE_OPENSOURCE_PUBLICATION -- STP

#endif

// ----------------------------------------------------------------------------
// Copyright 2013 Bloomberg Finance L.P.
//
// Licensed under the Apache License, Version 2.0 (the "License");
// you may not use this file except in compliance with the License.
// You may obtain a copy of the License at
//
//     http://www.apache.org/licenses/LICENSE-2.0
//
// Unless required by applicable law or agreed to in writing, software
// distributed under the License is distributed on an "AS IS" BASIS,
// WITHOUT WARRANTIES OR CONDITIONS OF ANY KIND, either express or implied.
// See the License for the specific language governing permissions and
// limitations under the License.
// ----------------------------- END-OF-FILE ----------------------------------<|MERGE_RESOLUTION|>--- conflicted
+++ resolved
@@ -122,12 +122,7 @@
     using native_std::random_access_iterator_tag;
     using native_std::return_temporary_buffer;
 #endif  // BDE_OMIT_INTERNAL_DEPRECATED
-<<<<<<< HEAD
-}  // close namespace bsl
-=======
 }  // close package namespace
-
->>>>>>> 377fd5f6
 
 
 // Include Bloomberg's implementation, unless compilation is configured to
