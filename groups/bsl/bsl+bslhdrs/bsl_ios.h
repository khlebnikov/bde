// bsl_ios.h                                                          -*-C++-*-
#ifndef INCLUDED_BSL_IOS
#define INCLUDED_BSL_IOS

#ifndef INCLUDED_BSLS_IDENT
#include <bsls_ident.h>
#endif
BSLS_IDENT("$Id: $")

//@PURPOSE: Provide functionality of the corresponding C++ Standard header.
//
//@SEE_ALSO: package bsl+stdhdrs
//
//@AUTHOR: Arthur Chiu (achiu21)
//
//@DESCRIPTION: Provide types, in the 'bsl' namespace, equivalent to those
// defined in the corresponding C++ standard header.  Include the native
// compiler-provided standard header, and also directly include Bloomberg's
// implementation of the C++ standard type (if one exists).  Finally, place the
// included symbols from the 'std' namespace (if any) into the 'bsl' namespace.

#ifndef INCLUDED_BSLS_NATIVESTD
#include <bsls_nativestd.h>
#endif

#ifndef INCLUDED_BSL_IOSFWD
#include <bsl_iosfwd.h>
#endif

#ifndef INCLUDED_BSLS_PLATFORM
#include <bsls_platform.h>
#endif

#include <ios>

namespace bsl
{
    // Import selected symbols into bsl namespace

    using native_std::basic_ios;
    using native_std::fpos;
    using native_std::ios;
    using native_std::ios_base;
    using native_std::wios;
    using native_std::streamoff;
    using native_std::streamsize;
    using native_std::streampos;
    using native_std::wstreampos;

#ifndef BDE_OMIT_INTERNAL_DEPRECATED
    using native_std::bad_exception;
    using native_std::basic_streambuf;
    using native_std::bidirectional_iterator_tag;
    using native_std::ctype;
    using native_std::ctype_base;
    using native_std::ctype_byname;
    using native_std::exception;
    using native_std::forward_iterator_tag;
    using native_std::input_iterator_tag;
    using native_std::istreambuf_iterator;
    using native_std::iterator;
    using native_std::locale;

# ifndef BSLS_PLATFORM_OS_DARWIN
<<<<<<< HEAD
// This alias isn't available from <ios> in Maverick (OS X 10.9).  See DRQS 
=======
// This alias isn't available from <ios> in Maverick (OS X 10.9).  See DRQS
>>>>>>> 377fd5f6
// 54913937.
    using native_std::num_get;
# endif

    using native_std::numpunct;
    using native_std::numpunct_byname;
    using native_std::ostreambuf_iterator;
    using native_std::output_iterator_tag;
    using native_std::random_access_iterator_tag;
    using native_std::set_terminate;
    using native_std::set_unexpected;
    using native_std::swap;
    using native_std::terminate;
    using native_std::terminate_handler;
    using native_std::uncaught_exception;
    using native_std::unexpected;
    using native_std::unexpected_handler;
    using native_std::use_facet;
#endif  // BDE_OMIT_INTERNAL_DEPRECATED

    // The following using declarations result in link time errors with the
    // gcc 4.1.2 compiler (due to a compiler bug).  See DRQS 31108406.
#if !(defined(BSLS_PLATFORM_CMP_GNU)               \
    && (BSLS_PLATFORM_CMP_VER_MAJOR >= 40000)      \
    && (BSLS_PLATFORM_CMP_VER_MAJOR  < 40300))

    using native_std::boolalpha;
    using native_std::dec;
    using native_std::fixed;
    using native_std::hex;
    using native_std::internal;
    using native_std::left;
    using native_std::oct;
    using native_std::right;
    using native_std::scientific;
    using native_std::showbase;
    using native_std::showpoint;
    using native_std::showpos;
    using native_std::skipws;
    using native_std::unitbuf;
    using native_std::uppercase;
    using native_std::noboolalpha;
    using native_std::noshowbase;
    using native_std::noshowpoint;
    using native_std::noshowpos;
    using native_std::noskipws;
    using native_std::nounitbuf;
    using native_std::nouppercase;
#else
    inline bsl::ios_base& boolalpha(ios_base& str) {
        return native_std::boolalpha(str);
    }

    inline bsl::ios_base& dec(ios_base& str) {
        return native_std::dec(str);
    }

    inline bsl::ios_base& fixed(ios_base& str) {
        return native_std::fixed(str);
    }

    inline bsl::ios_base& hex(ios_base& str) {
        return native_std::hex(str);
    }

    inline bsl::ios_base& internal(ios_base& str) {
        return native_std::internal(str);
    }

    inline bsl::ios_base& left(ios_base& str) {
        return native_std::left(str);
    }

    inline bsl::ios_base& oct(ios_base& str) {
        return native_std::oct(str);
    }

    inline bsl::ios_base& right(ios_base& str) {
        return native_std::right(str);
    }

    inline bsl::ios_base& scientific(ios_base& str) {
        return native_std::scientific(str);
    }

    inline bsl::ios_base& showbase(ios_base& str) {
        return native_std::showbase(str);
    }

    inline bsl::ios_base& showpoint(ios_base& str) {
        return native_std::showpoint(str);
    }

    inline bsl::ios_base& showpos(ios_base& str) {
        return native_std::showpos(str);
    }

    inline bsl::ios_base& skipws(ios_base& str) {
        return native_std::skipws(str);
    }

    inline bsl::ios_base& unitbuf(ios_base& str) {
        return native_std::unitbuf(str);
    }

    inline bsl::ios_base& uppercase(ios_base& str) {
        return native_std::uppercase(str);
    }

    inline bsl::ios_base& noboolalpha(ios_base& str) {
        return native_std::noboolalpha(str);
    }

    inline bsl::ios_base& noshowbase(ios_base& str) {
        return native_std::noshowbase(str);
    }

    inline bsl::ios_base& noshowpoint(ios_base& str) {
        return native_std::noshowpoint(str);
    }

    inline bsl::ios_base& noshowpos(ios_base& str) {
        return native_std::noshowpos(str);
    }

    inline bsl::ios_base& noskipws(ios_base& str) {
        return native_std::noskipws(str);
    }

    inline bsl::ios_base& nounitbuf(ios_base& str) {
        return native_std::nounitbuf(str);
    }

    inline bsl::ios_base& nouppercase(ios_base& str) {
        return native_std::nouppercase(str);
    }
#endif
}  // close package namespace

#endif

// ----------------------------------------------------------------------------
// Copyright 2013 Bloomberg Finance L.P.
//
// Licensed under the Apache License, Version 2.0 (the "License");
// you may not use this file except in compliance with the License.
// You may obtain a copy of the License at
//
//     http://www.apache.org/licenses/LICENSE-2.0
//
// Unless required by applicable law or agreed to in writing, software
// distributed under the License is distributed on an "AS IS" BASIS,
// WITHOUT WARRANTIES OR CONDITIONS OF ANY KIND, either express or implied.
// See the License for the specific language governing permissions and
// limitations under the License.
// ----------------------------- END-OF-FILE ----------------------------------<|MERGE_RESOLUTION|>--- conflicted
+++ resolved
@@ -62,11 +62,7 @@
     using native_std::locale;
 
 # ifndef BSLS_PLATFORM_OS_DARWIN
-<<<<<<< HEAD
-// This alias isn't available from <ios> in Maverick (OS X 10.9).  See DRQS 
-=======
 // This alias isn't available from <ios> in Maverick (OS X 10.9).  See DRQS
->>>>>>> 377fd5f6
 // 54913937.
     using native_std::num_get;
 # endif
