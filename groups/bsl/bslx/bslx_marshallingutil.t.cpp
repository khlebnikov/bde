--- conflicted
+++ resolved
@@ -3532,15 +3532,6 @@
         { // negative testing
             char  BUFFER[32];
             char *ZCHARPTR = static_cast<char *>(0);
-<<<<<<< HEAD
-            T    *ZTPTR = static_cast<T *>(0);
-            U    *ZUPTR = static_cast<U *>(0);
-            S    *ZSPTR = static_cast<S *>(0);
-            int   V     = 0;
-            T     TV    = 0;
-            U     TU    = 0;
-            S     TS    = 0;
-=======
             T    *ZTPTR    = static_cast<T *>(0);
             U    *ZUPTR    = static_cast<U *>(0);
             S    *ZSPTR    = static_cast<S *>(0);
@@ -3548,7 +3539,6 @@
             T     TV       = 0;
             U     TU       = 0;
             S     TS       = 0;
->>>>>>> 881953bd
 
             bsls::AssertFailureHandlerGuard
                                           hG(bsls::AssertTest::failTestDriver);
