 bslx.txt

@PURPOSE: Define externalization protocols and provide implementations.

@MNEMONIC: Basic Standard Library eXternalization (bslx)

@DESCRIPTION: The 'bslx' package defines (via documentation) the BDEX
 protocol for externalization (i.e., for an "out stream") and
 "unexternalization" (i.e., for an "in stream"), and provides concrete
 byte-array-based stream implementations of each kind of stream, including
 streams for testing.  In general, concrete streams must be used in matched
 pairs, as described in more detail below.

/Hierarchical Synopsis
/---------------------
<<<<<<< HEAD
 The 'bslx' package currently has 10 components having 5 levels of physical
 dependency.  The list below shows the hierarchical ordering of the components.
 The order of components within each level is not architecturally significant,
 just alphabetical.
..
  5. bslx_testinstream

  4. bslx_byteinstream
     bslx_testoutstream

  3. bslx_byteoutstream
=======
 'bslx' has 14 components having five levels of dependency.  The table below
 shows the hierarchical ordering of the components.  The package prefix and
 underscore ('bslx_') are omitted from the full component names for layout
 efficiency:
..
  Level
    5:  testinstream         streambufinstream

    4:  byteinstream         genericinstream       testoutstream
        streambufoutstream

    3:  byteoutstream        genericoutstream
>>>>>>> 881953bd

  2. bslx_instreamfunctions
     bslx_outstreamfunctions
     bslx_testinstreamexception

  1. bslx_marshallingutil
     bslx_typecode
     bslx_versionfunctions
..

/Component Synopsis
/------------------
<<<<<<< HEAD
: 'bslx_byteinstream':
:      Provide a stream class for unexternalization of fundamental types.
:
: 'bslx_byteoutstream':
:      Provide a stream class for externalization of fundamental types.
:
: 'bslx_instreamfunctions':
:      Facilitate uniform unexternalization of user and fundamental types.
:
: 'bslx_marshallingutil':
:      Support platform-independent marshalling of fundamental types.
:
: 'bslx_outstreamfunctions':
:      Facilitate uniform externalization of user and fundamental types.
:
: 'bslx_testinstream':
:      Enable unexternalization of fundamental types with identification.
:
: 'bslx_testinstreamexception':
:      Provide an exception class for unexternalization operations.
:
: 'bslx_testoutstream':
:      Enable externalization of fundamental types with identification.
:
: 'bslx_typecode':
:      Enumerate the fundamental types supported by BDEX.
:
: 'bslx_versionfunctions':
:      Provide functions to return BDEX version information for types.
=======
 The following is a brief synopsis of the components in 'bslx':
..
  bslx_byteinstream            - primary production input stream

  bslx_byteoutstream           - primary production output stream

  bslx_genericinstream         - parameterized buffer input stream

  bslx_genericoutstream        - parameterized buffer output stream

  bslx_instreamfunctions       - parameterized validator/wrapper for the
                                 'bdexStreamIn' method required of
                                 BDEX-compliant types

  bslx_marshallingutil         - utilities to put/get fundamental and array
                                 values to/from a character buffer

  bslx_outstreamfunctions      - parameterized validator/wrapper for the
                                 'bdexStreamOut' method required of
                                 BDEX-compliant types

  bslx_streambufinstream       - 'bsl::streambuf'-based input stream

  bslx_streambufoutstream      - 'bsl::streambuf'-based output stream

  bslx_testinstream            - instrumented input stream, primarily for
                                 testing

  bslx_testinstreamexception   - exception object, primarily for testing

  bslx_testoutstream           - instrumented output stream, primarily for
                                 testing

  bslx_typecode                - enumeration of fundamental streamable types

  bslx_versionfunctions        - parameterized utility to compute serialization
                                 version during use of 'operator<<'
..
 Components providing concrete streams define classes whose names are the
 appropriate mixed-case spellings of the component names.  For example,
 'bslx_byteinstream' provides the 'bslx::ByteInStream' object, a concrete input
 stream.
>>>>>>> 881953bd

/Externalization
/---------------
 Externalization is the process of creating another representation for an
 in-memory object (also referred to as an "in-core" object) that can be, but
 need not be, stored external to processor memory.  Often this is done by
 streaming the object as a sequence (or array) of bytes, sometimes called
 "flattening" the object, because of the one-dimensional structure of a
 sequence or array.  Such flattening allows easy externalization of the object,
 since a byte sequence can be written to a disk file without further
 modification.  It is similarly the native *format* for other externalization
 *mechanisms*, such as OS sockets, and in conjunction with these can be used to
 stream the object outside of processor memory.  Other externalizations include
 storing the relevant data members among various tables and fields of a
 relational database.

 The 'bslx' streams provide better support for externalization than 'iostream'
 objects because BDEX specifies a canonical, optimized representation for
 fundamental types, provides component authors the tools to externalize in
 a platform-neutral way any in-core object, and allows versioning of
 types not directly supported by BDEX.

 When externalizing data, the version to be used must be supplied to the
 objects directly serialized (objects nested within these "top-level" objects
 obtain their version from the parent object explicitly), and this version is
 typically externalized as well.  Likewise, the unexternalization process
 typically obtains the version information from the data for the top-level
 objects and the implementation of these top-level objects provides the
 corresponding version information for nested objects.

 As such, any implementation of 'bdexStreamOut' is required to use only the
 methods provided by the BDEX-compliant stream and the methods defined in
 'bslx::OutStreamFunctions' that require a version to be specified.  For
 externalization of types not needing a version, the value
 'bslx::VersionFunctions::k_NO_VERSION' should be supplied for this parameter.

 However, when using 'operator<<' it is impractical to directly supply the
 version to be used with each top-level object.  As such, an indirect method
 of versioning is employed, which incorporates data provided to the stream
 during the stream's construction, the 'versionSelector'.  One requirement
 of all BDEX-compliant serializable types is to implement the
 'maxSupportedBdexVersion' method, which converts this 'versionSelector' to the
 needed version on a per object-type basis.  While the list of versions
 supported by an object is typically a sequential set of numbers starting with
 1, the 'versionSelector' is expected to be formatted as "YYYYMMDD", a date
 representation.  For example, an integral 'versionSelector' value of 20140402
 represents the date 2014/04/02 (April 2, 2014).

 If a top-level object is of a type directly supported by the BDEX-compliant
 stream, no version is externalized for the data.  For the stream-supported
 arrays, no version is externalized and the unexternalization of this data must
 use the corresponding stream-supported array unexternalization method.  All
 'vector' externalizations include a version, which, for directly supported
 types, is explicitly the value 1.  For nested vectors, the most-nested type is
 used to determine the version.  If this type is directly supported by the
 stream, the value 1 is used; otherwise, the 'maxSupportedBdexVersion' method
 provided for that type is used to obtain the version information.

/Supported Types
/---------------
 The supported types and required content are listed in the table below.
 All of the fundamental types in the table may be streamed as scalar values or
 as homogeneous arrays.  'bsl::string' is streamed as an 'int' representing the
 string's length and a homogeneous 'char' array for the string's data.  Note
 that 'Int64' and 'Uint64' denote 'bsls::Types::Int64' and
 'bsls::Types::Uint64', respectively, which in turn are 'typedef' names
 for the signed and unsigned 64-bit integer types, respectively, on the host
 platform:
..
  C++ TYPE          REQUIRED CONTENT OF ANY PLATFORM-NEUTRAL FORMAT
  --------------    -----------------------------------------------
  Int64             64 bits (signed)
  Uint64            64 bits (unsigned)
  int               32 bits (signed)
  unsigned int      32 bits (unsigned)
  short             16 bits (signed)
  unsigned short    16 bits (unsigned)
  char               8 bits (platform-dependent)
  signed char        8 bits (signed)
  unsigned char      8 bits (unsigned)
  double            IEEE standard 8-byte floating-point value
  float             IEEE standard 4-byte floating-point value

  bsl::string       BDE implementation of the STL string class
..
 BDEX also supports compact streaming of integer types.  In particular,
 64-bit integers can be streamed as 40-, 48-, 56-, or 64-bit values, and 32-bit
 integers can be streamed as 24- or 32-bit values, at the user's discretion.
 In all cases, the least-significant bytes of the fundamental integer type are
 written to the stream.  Therefore, outputting a signed value may not preserve
 the sign of the original value; it is the user's responsibility to choose
 output methods appropriate to the data.  On input, however, the non-standard
 bit patterns are sign-extended, so that correctly-written values will always
 be correctly read.

@The BDEX Protocols
 The BDEX protocols are primarily "documentation-only" protocols whereby
 BDEX-compliant value-semantic types and streams each adhere to a published
 documentation standard (this document) in order to interoperate correctly.
 The protocols specify what types that wish to support BDEX streaming must
 provide (three specifically-named methods), and what services the type can
 expect from all compliant streams (various "put" and "get" methods).  In
 addition, BDEX also documents two interfaces, 'InStream' and 'OutStream',
 that serve as the "documentation protocols" for input and output streams,
 respectively.

/Requirements for a BDEX-Compliant Class to be Streamable
/--------------------------------------------------------
 In this section we give a brief synopsis of the required member functions for
 a class in order to be BDEX-streamable.  See the "Using BDEX with Your Own
 Class" section below for implementation details.

 The required signatures and typical documentation (some behavioral details may
 be implementation-specific) of the three required methods for a
 BDEX-compliant class are as follows:
..
    // CLASS METHODS
    static int maxSupportedBdexVersion(int versionSelector);
        // Return the maximum valid BDEX format version, as indicated by the
        // specified 'versionSelector', to be passed to the 'bdexStreamOut'
        // method.  Note that it is highly recommended that 'versionSelector'
        // be formatted as "YYYYMMDD", a date representation.  Also note that
        // 'versionSelector' should be a *compile*-time-chosen value that
        // selects a format version supported by both externalizer and
        // unexternalizer.  See the 'bslx' package-level documentation for more
        // information on BDEX streaming of value-semantic types and
        // containers.

    // MANIPULATORS
    template <class STREAM>
    STREAM& bdexStreamIn(STREAM& stream, int version);
        // Assign to this object the value read from the specified input
        // 'stream' using the specified 'version' format, and return a
        // reference to 'stream'.  If 'stream' is initially invalid, this
        // operation has no effect.  If 'version' is not supported, this object
        // is unaltered and 'stream' is invalidated, but otherwise unmodified.
        // If 'version' is supported but 'stream' becomes invalid during this
        // operation, this object has an undefined, but valid, state.  Note
        // that no version is read from 'stream'.  See the 'bslx' package-level
        // documentation for more information on BDEX streaming of
        // value-semantic types and containers.

    // ACCESSORS
    template <class STREAM>
    STREAM& bdexStreamOut(STREAM& stream, int version) const;
        // Write the value of this object, using the specified 'version'
        // format, to the specified output 'stream', and return a reference to
        // 'stream'.  If 'stream' is initially invalid, this operation has no
        // effect.  If 'version' is not supported, 'stream' is invalidated, but
        // otherwise unmodified.  Note that 'version' is not written to
        // 'stream'.  See the 'bslx' package-level documentation for more
        // information on BDEX streaming of value-semantic types and
        // containers.
..

/Selection of Streams
/- - - - - - - - - -
 At present, there are two pairs of concrete BDEX-compliant streams in 'bslx':
..
   Out Stream               In Stream              Informal Designation
   -------------------      ------------------     --------------------
   bslx::ByteOutStream      bslx::ByteInStream     "Production Streams"
   bslx::TestOutStream      bslx::TestInStream     "Test Streams"
..
 The informal designations are used throughout this document.

 In general, the concrete "in streams" and "out streams" must be used in
 matched pairs.  For example, the user should not expect correct behavior if an
 object is externalized to a 'bslx::TestOutStream' and then unexternalized from
 a seemingly-appropriately-constructed 'bslx::ByteInStream'.  Each pair of
 streams is designed with different aims in mind, and so their exact formats
 may vary.

 The typical user will probably be content to use the production streams for
 most purposes.  We will assume that the production stream is the "correct"
 choice without further explicit discussion in most usage examples.  See the
 individual stream component documentation for specific details about using
 test streams.  The test streams are meant for testing *only*.


/Using BDEX with Your Own Class
/------------------------------
 We will show a very brief example of a fictitious 'MyPoint' class whose
 intended purpose is to hold a pair of 'int' values representing a point in a
 two-dimensional rectilinear coordinate space.  We will first define the class
 without BDEX support and then add that support.  Note that, in this example,
 most of the required documentation and some required methods and free
 operators are omitted for ease of viewing.

 A simple implementation of 'MyPoint' might be:
..
 class MyPoint {
     int d_x;
     int d_y;

   public:
     // CREATORS
     MyPoint() : d_x(0), d_y(0) { }
     MyPoint(int x, int y) : d_x(x), d_y(y) { }
     MyPoint(const MyPoint& original)
       : d_x(original.d_x), d_y(original.d_y) { }
     ~MyPoint() { }

     // MANIPULATORS
     MyPoint& operator=(const MyPoint& rhs)
         { d_x = rhs.d_x;  d_y = rhs.d_y;  return *this; }
     void setX(int x) { d_x = x; }
     void setY(int y) { d_y = y; }

     // ACCESSORS
     int x() const { return d_x; }
     int y() const { return d_y; }
 };
..
 Putting other design decisions to one side for this discussion, we may ask:
 How would we incorporate BDEX streaming into such a class?  We observe that
 the actual data footprint of such a point class is two 'int' values.  If
 BDEX succeeds in externalizing these two 'int' values (preserving their
 order), then the task is accomplished.

 The function-level documentation should make the purpose of each method clear,
 and we will show the implementations for 'MyPoint' soon, but first let's just
 say a few words about "version".  In a nutshell, the version is set to 1 in
 the initial release of the class, and in the best of all worlds, the version
 stays 1 forever.  If, however, for some reason the developer wishes to alter
 the BDEX streaming contract (e.g., for some performance reasons), the explicit
 version maintains backward compatibility.

 Adding the three methods to 'MyPoint' that are required for BDEX-compliance is
 straightforward:
..
 class MyPoint {
     int d_x;
     int d_y;

   public:
     // CLASS METHODS
     static int maxSupportedBdexVersion(int versionSelector);
         // Return the maximum valid BDEX format version, as indicated by the
         // specified 'versionSelector', to be passed to the 'bdexStreamOut'
         // method.  Note that it is highly recommended that 'versionSelector'
         // be formatted as "YYYYMMDD", a date representation.  Also note that
         // 'versionSelector' should be a *compile*-time-chosen value that
         // selects a format version supported by both externalizer and
         // unexternalizer.  See the 'bslx' package-level documentation for
         // more information on BDEX streaming of value-semantic types and
         // containers.

     // CREATORS
     MyPoint() : d_x(0), d_y(0) { }
     MyPoint(int x, int y) : d_x(x), d_y(y) { }
     MyPoint(const MyPoint& original)
       : d_x(original.d_x), d_y(original.d_y) { }
     ~MyPoint() { }

     // MANIPULATORS
     MyPoint& operator=(const MyPoint& rhs)
         { d_x = rhs.d_x;  d_y = rhs.d_y;  return *this; }
     void setX(int x) { d_x = x; }
     void setY(int y) { d_y = y; }

     template <class STREAM>
     STREAM& bdexStreamIn(STREAM& stream, int version);
         // Assign to this object the value read from the specified input
         // 'stream' using the specified 'version' format, and return a
         // reference to 'stream'.  If 'stream' is initially invalid, this
         // operation has no effect.  If 'version' is not supported, this
         // object is unaltered and 'stream' is invalidated, but otherwise
         // unmodified.  If 'version' is supported but 'stream' becomes invalid
         // during this operation, this object has an undefined, but valid,
         // state.  Note that no version is read from 'stream'.  See the 'bslx'
         // package-level documentation for more information on BDEX streaming
         // of value-semantic types and containers.

     // ACCESSORS
     int x() const { return d_x; }
     int y() const { return d_y; }

     template <class STREAM>
     STREAM& bdexStreamOut(STREAM& stream, int version) const;
         // Write the value of this object, using the specified 'version'
         // format, to the specified output 'stream', and return a reference to
         // 'stream'.  If 'stream' is initially invalid, this operation has no
         // effect.  If 'version' is not supported, 'stream' is invalidated,
         // but otherwise unmodified.  Note that 'version' is not written to
         // 'stream'.  See the 'bslx' package-level documentation for more
         // information on BDEX streaming of value-semantic types and
         // containers.
 };
..
 The implementations of the new BDEX-required methods might be as follows.
 The 'maxSupportedBdexVersion' method simply returns the value 1 regardless of
 the 'versionSelector' requested:
..
 inline
 int MyPoint::maxSupportedBdexVersion(int versionSelector)
 {
     return 1;
 }
..
 The 'bdexStreamOut' method is an accessor (i.e., a 'const' instance method),
 and is therefore a bit simpler, so we'll show that one first.  Anyway, it's a
 bit more logical to see the output format before implementing the input
 format.  The method is a template method parameterized by 'STREAM', and the
 "protocol" of that 'STREAM' must be compatible with the BDEX contract.  We
 can therefore safely assume that the 'stream' object has the required methods.
 See the "The BDEX Protocols" section above for the contracts.  The heart of
 the method is the two sequential calls to 'putInt32', which externalize the
 'x' and 'y' coordinates of the point value, in that order.  These two lines
 are all the "new" code that the developer must understand and implement.
 Except for changing the class name from our 'MyPoint' example, the rest of the
 code can be copied into the new component implementation directly.  Note that
 this template method is implemented in the header of the component defining
 'MyClass':
..
 template <class STREAM>
 STREAM& MyPoint::bdexStreamOut(STREAM& stream, int version) const
 {
     switch (version) {
       case 1: { // Implementation-specific code goes here.
         stream.putInt32(d_x);
         stream.putInt32(d_y);
       } break;
       default: {
         stream.invalidate();
       } break;
     }
     return stream;
 }
..
 Having implemented 'bdexStreamOut', implementing 'bdexStreamIn' is extremely
 straightforward, involving a template member function whose body can be safely
 copied from this example or from any appropriate component.  Note that the two
 sequential calls to 'getInt32' must match, in both method selection and data
 member order, the 'putInt32' methods used in the 'bdexStreamOut' method:
..
 template <class STREAM>
 STREAM& MyPoint::bdexStreamIn(STREAM& stream, int version)
 {
     if (stream) {
         switch (version) {
             // switch on the schema version (starting with 1)
           case 1: { // Implementation-specific code goes here.
             stream.getInt32(d_x);
             stream.getInt32(d_y);
           } break;
           default: {
             stream.invalidate();
           } break;
         }
     }
     return stream;
 }
..
 The above implementation is sufficient for our point class, and with a very
 few additional considerations, illustrates the general recipe for
 incorporating BDEX streaming into a class that has an externalizable value.

 Very briefly, we will mention two considerations that may be important when
 implementing a type that is more complicated than our simple point class.

 For our first consideration, notice that, for our simple point class, any
 pattern of bits within the two 'int' data members represents a valid value.
 However, in general, since we require the state of an object to be valid in
 the face of a stream error (e.g., an exception being thrown during streaming
 in), the manipulator method 'bdexStreamIn' must validate the input data, set
 the object to some valid state in the case of an error, and invalidate the
 stream before returning.

 The second consideration is that if the new type being implemented has as a
 data member a type that is already BDEX-compliant, the new implementation
 would use that data member's BDEX methods rather than the stream's methods
 directly.  This is important for encapsulation.

/Recommended Selection of 'versionSelector'
/------------------------------------------
 BDEX provides two concepts that support versioning the BDEX serialization
 format of a type: 'version' and 'versionSelector'.  A 'version' is a 1-based
 integer indicating one of the supported formats (e.g., format 1, format 2,
 etc.).  A 'versionSelector' is a value that is mapped to a 'version' for a
 type by the type's implementation of 'maxSupportedBdexVersion'.

 Selecting a value for a 'versionSelector' is required at two different points:
 (1) when implementing a new 'version' format within the 'bdexStreamIn' and
 'bdexStreamOut' methods of a type, and (2) when implementing code that
 constructs a BDEX 'OutStream'.  In both cases, the value should be a
 *compile*-time-selected value.

 When a new 'version' format is implemented within the 'bdexStreamIn' and
 'bdexStreamOut' methods of a type, a new mapping in 'maxSupportedBdexVersion'
 should be created to expose this new 'version' with a 'versionSelector'.  A
 simple - and the recommended - approach is to use a value having the pattern
 "YYYYMMDD", where "YYYYMMDD" corresponds to the "go-live" date of the
 corresponding 'version' format.

 When constructing an 'OutStream', a simple approach is to use the current date
 as a *compile*-time constant value (but see {Updating Production Systems}).
 In combination with the recommended selection of 'versionSelector' values for
 'maxSupportedBdexVersion', this will result in consistent and predictable
 behavior while externalizing types.  Note that this recommendation is chosen
 for its simplicity: to ensure the largest possible audience for an
 externalized representation, clients can select the minimum date value that
 will result in the desired version of all types externalized with 'operator<<'
 being selected.

 Clients streaming one or more objects with BDEX create a stream and supply a
 'versionSelector':
  ..
    MyObject foo( /* some value */ );
    bslx::ByteOutStream stream(20140725);   // The minimum date that will
                                            // result in all streamed types
                                            // using the correct versions
                                            // during externalization.
    stream << foo;
  ..
 Notice that the 'versionSelector' is a *compile*-time-selected value (in this
 case, the minimum date that will result in all streamed types using the
 correct versions during externalization) that can be mapped to the
 serialization format version of the types being serialized.  The receiver of
 this information must support all these versions as well.  Specifying future
 dates or allowing a run-time selection of 'versionSelector' is error prone:
 tasks exchanging serialized data are often compiled and deployed at different
 times, which would result in serialization errors if they were selecting a
 serialization version at run-time (there is no guarantee the receiver has been
 rebuilt to accept the updated format version).

 For an example, assume the 'MyPoint' class is determined to need 64-bit
 storage for the coordinate values.  The new 'bdexStreamIn' and 'bdexStreamOut'
 code might be implemented as:
..
 template <class STREAM>
 STREAM& MyPoint::bdexStreamIn(STREAM& stream, int version)
 {
     if (stream) {
         switch (version) {
             // switch on the schema version (starting with 1)
           case 2: { // Implementation-specific code goes here.
             stream.getInt64(d_x);
             stream.getInt64(d_y);
           } break;
           case 1: { // NOTE: 'd_x' and 'd_y' were switched to 64-bit
             int tmp;
             stream.getInt32(tmp);
             d_x = static_cast<bsls::Types::Int64>(tmp);
             stream.getInt32(tmp);
             d_y = static_cast<bsls::Types::Int64>(tmp);
           } break;
           default: {
             stream.invalidate();
           } break;
         }
     }
     return stream;
 }

 template <class STREAM>
 STREAM& MyPoint::bdexStreamOut(STREAM& stream, int version) const
 {
     switch (version) {
       case 2: {
         stream.putInt64(d_x);
         stream.putInt64(d_y);
       } break;
       case 1: { // NOTE: 'd_x' and 'd_y' were switched to 64-bit
         stream.putInt32(static_cast<int>(d_x));
         stream.putInt32(static_cast<int>(d_y));
       } break;
       default: {
         stream.invalidate();
       } break;
     }
     return stream;
 }
..
 The corresponding 'maxSupportedBdexVersion', where 2014/04/02 is the date on
 which the new version is introduced, might look something like:
..
 inline
 int MyPoint::maxSupportedBdexVersion(int versionSelector)
 {
     if (versionSelector >= 20140402) {
         return 2;                                                // RETURN
     }
     return 1;
 }
..

/Updating Production Systems
----------------------------
 The basic recommendation for choosing a 'versionSelector' (which is supplied
 to the BDEX 'OutStream' constructor) is to use the current date as a 
 *compile*-time constant value.  Using the current date will select the most 
 recent BDEX version.  However, in environments were multiple tasks may be 
 reading the resulting serialized value, it is important to ensure that all
 the tasks participating in the system are capable of reading that BDEX version
 before selecting it as an output version.  

 The roll-out of a new BDEX version for an existing type ('A') in a production
 system typically involves these steps:

 1. Update Type 'A', introducing a new BDEX version, and version selector
    for that version that is the date the change is expected to "go-live".

 2. Rebuild and redeploy all the tasks that de-serialize 'A'.

 3. Update the version selector for tasks that serialize 'A' (choosing the date
    used in step 1).

 4. Rebuild and redeploy all the tasks that serialize 'A'.

/Overloading BDEX Free Functions
/-------------------------------
 For third-party components, and potentially enumerations, three free functions
 are available for overloading to allow BDEX streaming of these types.
 Overloading these methods takes priority over any class methods defined for
 similar functionality.  Note that either none or all three must be overloaded
 to ensure proper behavior.

 Within the component's namespace, the following methods may be overloaded:
..
 template <class STREAM, class TYPE>
 STREAM& bdexStreamIn(STREAM& stream, TYPE& variable, int version);
     // Assign to the specified 'variable' the 'TYPE' value read from the
     // specified input 'stream' using the specified 'version' format, and
     // return a reference to 'stream'.  If 'stream' is initially invalid, this
     // operation has no effect.  If 'version' is not supported by 'TYPE',
     // 'variable' is unaltered and 'stream' is invalidated, but otherwise
     // unmodified.  If 'version' is supported by 'TYPE' but 'stream' becomes
     // invalid during this operation, 'variable' has an undefined, but valid,
     // state.  The behavior is undefined unless 'STREAM' and 'TYPE' are
     // BDEX-compliant.  Note that no version is read from 'stream'.  See the
     // 'bslx' package-level documentation for more information on BDEX
     // streaming of value-semantic types and containers.

 template <class STREAM, class TYPE>
 STREAM& bdexStreamOut(STREAM& stream, const TYPE& value, int version);
     // Write the specified 'value', using the specified 'version' format, to
     // the specified output 'stream', and return a reference to 'stream'.  If
     // 'stream' is initially invalid, this operation has no effect.  If
     // 'version' is not supported by 'TYPE', 'stream' is invalidated, but
     // otherwise unmodified.  The behavior is undefined unless 'STREAM' and
     // 'TYPE' are BDEX-compliant.  Note that 'version' is not written to
     // 'stream'.  See the 'bslx' package-level documentation for more
     // information on BDEX streaming of value-semantic types and containers.

 template <class TYPE>
 int maxSupportedBdexVersion(const TYPE *, int versionSelector);
     // Return the maximum valid BDEX format version, as indicated by the
     // specified 'versionSelector', to be passed to the 'bdexStreamOut'
     // method while streaming an object of the (template parameter) type
     // 'TYPE'.  Note that it is highly recommended that 'versionSelector' be
     // formatted as "YYYYMMDD", a date representation.  Also note that
     // 'versionSelector' should be a *compile*-time-chosen value that selects
     // a format version supported by both externalizer and unexternalizer.
     // See the 'bslx' package-level documentation for more information on BDEX
     // streaming of value-semantic types and containers.
..

 As a brief example, consider the following enumeration that is to be streamed
 as an 8-bit integer as opposed to the default 32-bit integer:
..
 namespace ThirdParty {

 struct MyStruct {
   public:
     enum Value {
         e_A = 7,
         e_B = 8,
         e_C = 9
     };
 };

 template <class STREAM>
 STREAM& bdexStreamIn(STREAM& stream, MyStruct::Value& value, int version)
 {
     using bslx::InStreamFunctions::bdexStreamIn;

     if (stream) {
         switch (version) {
           case 1: {
             char newValue;
             stream.getInt8(newValue);
             if (stream) {
                 value = static_cast<MyStruct::Value>(newValue);
             }
           } break;
           default: {
             stream.invalidate();
           } break;
         }
     }
     return stream;
 }

 template <class STREAM>
 STREAM& bdexStreamOut(STREAM&                stream,
                       const MyStruct::Value& value,
                       int                    version)
 {
     using bslx::OutStreamFunctions::bdexStreamOut;

     if (stream) {
         switch (version) {
           case 1: {
             stream.putInt8(static_cast<char>(value));
           } break;
           default: {
             stream.invalidate();
           } break;
         }
     }
     return stream;
 }

 inline
 int maxSupportedBdexVersion(const MyStruct::Value *,
                             int                    versionSelector)
 {
     using bslx::VersionFunctions::maxSupportedBdexVersion;

     return 1;
 }

 }  // close ThirdParty namespace
..

/Backward Compatibility with Older BDEX Serialization Packages
/-------------------------------------------------------------
 Users of the previous implementation of the BDEX concept can find
 documentation on compatibility in the older package documentation.

@Appendix I: The BDEX 'OutStream' Protocol
 In this section we present the function documentation of BDEX 'OutStream',
 which serves as the "documentation protocol" for all BDEX-compliant output
 streams:
..
     // MANIPULATORS
     void invalidate();
         // Put this output stream in an invalid state.  This function has no
         // effect if this stream is already invalid.

     OutStream& putLength(int length);
         // If the specified 'length' is less than 128, write to this stream
         // the one-byte integer comprised of the least-significant one byte of
         // the 'length'; otherwise, write to this stream the four-byte, two's
         // complement integer (in network byte order) comprised of the
         // least-significant four bytes of the 'length' (in host byte order)
         // with the most-significant bit set.  Return a reference to this
         // stream.  If this stream is initially invalid, this operation has no
         // effect.  The behavior is undefined unless '0 <= length'.

     OutStream& putVersion(int version);
         // Write to this stream the one-byte, two's complement unsigned
         // integer comprised of the least-significant one byte of the
         // specified 'version', and return a reference to this stream.  If
         // this stream is initially invalid, this operation has no effect.

     void reserveCapacity(int newCapacity);
         // Set the internal buffer size of this stream to be at least the
         // specified 'newCapacity' (in bytes).  The behavior is undefined
         // unless '0 <= newCapacity'.

     void reset();
         // Remove all content in this stream and validate this stream if it is
         // currently invalid.

                       // *** scalar integer values ***

     OutStream& putInt64(bsls::Types::Int64 value);
         // Write to this stream the eight-byte, two's complement integer (in
         // network byte order) comprised of the least-significant eight bytes
         // of the specified 'value' (in host byte order), and return a
         // reference to this stream.  If this stream is initially invalid,
         // this operation has no effect.

     OutStream& putUint64(bsls::Types::Uint64 value);
         // Write to this stream the eight-byte, two's complement unsigned
         // integer (in network byte order) comprised of the least-significant
         // eight bytes of the specified 'value' (in host byte order), and
         // return a reference to this stream.  If this stream is initially
         // invalid, this operation has no effect.

     OutStream& putInt56(bsls::Types::Int64 value);
         // Write to this stream the seven-byte, two's complement integer (in
         // network byte order) comprised of the least-significant seven bytes
         // of the specified 'value' (in host byte order), and return a
         // reference to this stream.  If this stream is initially invalid,
         // this operation has no effect.

     OutStream& putUint56(bsls::Types::Uint64 value);
         // Write to this stream the seven-byte, two's complement unsigned
         // integer (in network byte order) comprised of the least-significant
         // seven bytes of the specified 'value' (in host byte order), and
         // return a reference to this stream.  If this stream is initially
         // invalid, this operation has no effect.

     OutStream& putInt48(bsls::Types::Int64 value);
         // Write to this stream the six-byte, two's complement integer (in
         // network byte order) comprised of the least-significant six bytes of
         // the specified 'value' (in host byte order), and return a reference
         // to this stream.  If this stream is initially invalid, this
         // operation has no effect.

     OutStream& putUint48(bsls::Types::Uint64 value);
         // Write to this stream the six-byte, two's complement unsigned
         // integer (in network byte order) comprised of the least-significant
         // six bytes of the specified 'value' (in host byte order), and return
         // a reference to this stream.  If this stream is initially invalid,
         // this operation has no effect.

     OutStream& putInt40(bsls::Types::Int64 value);
         // Write to this stream the five-byte, two's complement integer (in
         // network byte order) comprised of the least-significant five bytes
         // of the specified 'value' (in host byte order), and return a
         // reference to this stream.  If this stream is initially invalid,
         // this operation has no effect.

     OutStream& putUint40(bsls::Types::Uint64 value);
         // Write to this stream the five-byte, two's complement unsigned
         // integer (in network byte order) comprised of the least-significant
         // five bytes of the specified 'value' (in host byte order), and
         // return a reference to this stream.  If this stream is initially
         // invalid, this operation has no effect.

     OutStream& putInt32(int value);
         // Write to this stream the four-byte, two's complement integer (in
         // network byte order) comprised of the least-significant four bytes
         // of the specified 'value' (in host byte order), and return a
         // reference to this stream.  If this stream is initially invalid,
         // this operation has no effect.

     OutStream& putUint32(unsigned int value);
         // Write to this stream the four-byte, two's complement unsigned
         // integer (in network byte order) comprised of the least-significant
         // four bytes of the specified 'value' (in host byte order), and
         // return a reference to this stream.  If this stream is initially
         // invalid, this operation has no effect.

     OutStream& putInt24(int value);
         // Write to this stream the three-byte, two's complement integer (in
         // network byte order) comprised of the least-significant three bytes
         // of the specified 'value' (in host byte order), and return a
         // reference to this stream.  If this stream is initially invalid,
         // this operation has no effect.

     OutStream& putUint24(unsigned int value);
         // Write to this stream the three-byte, two's complement unsigned
         // integer (in network byte order) comprised of the least-significant
         // three bytes of the specified 'value' (in host byte order), and
         // return a reference to this stream.  If this stream is initially
         // invalid, this operation has no effect.

     OutStream& putInt16(int value);
         // Write to this stream the two-byte, two's complement integer (in
         // network byte order) comprised of the least-significant two bytes of
         // the specified 'value' (in host byte order), and return a reference
         // to this stream.  If this stream is initially invalid, this
         // operation has no effect.

     OutStream& putUint16(unsigned int value);
         // Write to this stream the two-byte, two's complement unsigned
         // integer (in network byte order) comprised of the least-significant
         // two bytes of the specified 'value' (in host byte order), and return
         // a reference to this stream.  If this stream is initially invalid,
         // this operation has no effect.

     OutStream& putInt8(int value);
         // Write to this stream the one-byte, two's complement integer
         // comprised of the least-significant one byte of the specified
         // 'value', and return a reference to this stream.  If this stream is
         // initially invalid, this operation has no effect.

     OutStream& putUint8(unsigned int value);
         // Write to this stream the one-byte, two's complement unsigned
         // integer comprised of the least-significant one byte of the
         // specified 'value', and return a reference to this stream.  If this
         // stream is initially invalid, this operation has no effect.

                       // *** scalar floating-point values ***

     OutStream& putFloat64(double value);
         // Write to this stream the eight-byte IEEE double-precision
         // floating-point number (in network byte order) comprised of the
         // most-significant eight bytes of the specified 'value' (in host byte
         // order), and return a reference to this stream.  If this stream is
         // initially invalid, this operation has no effect.  Note that for
         // non-conforming platforms, this operation may be lossy.

     OutStream& putFloat32(float value);
         // Write to this stream the four-byte IEEE single-precision
         // floating-point number (in network byte order) comprised of the
         // most-significant four bytes of the specified 'value' (in host byte
         // order), and return a reference to this stream.  If this stream is
         // initially invalid, this operation has no effect.  Note that for
         // non-conforming platforms, this operation may be lossy.

                       // *** string values ***

     OutStream& putString(const bsl::string& value);
         // Write to this stream the length of the specified 'value' (see
         // 'putLength') and an array of one-byte, two's complement unsigned
         // integers comprised of the least-significant one byte of each
         // character in the 'value', and return a reference to this stream.
         // If this stream is initially invalid, this operation has no effect.

                       // *** arrays of integer values ***

     OutStream& putArrayInt64(const bsls::Types::Int64 *values,
                              int                       numValues);
         // Write to this stream the consecutive eight-byte, two's complement
         // integers (in network byte order) comprised of the least-significant
         // eight bytes of each of the specified 'numValues' leading entries in
         // the specified 'values' (in host byte order), and return a reference
         // to this stream.  If this stream is initially invalid, this
         // operation has no effect.  The behavior is undefined unless
         // '0 <= numValues' and 'values' has sufficient contents.

     OutStream& putArrayUint64(const bsls::Types::Uint64 *values,
                               int                        numValues);
         // Write to this stream the consecutive eight-byte, two's complement
         // unsigned integers (in network byte order) comprised of the
         // least-significant eight bytes of each of the specified 'numValues'
         // leading entries in the specified 'values' (in host byte order), and
         // return a reference to this stream.  If this stream is initially
         // invalid, this operation has no effect.  The behavior is undefined
         // unless '0 <= numValues' and 'values' has sufficient contents.

     OutStream& putArrayInt56(const bsls::Types::Int64 *values,
                              int                       numValues);
         // Write to this stream the consecutive seven-byte, two's complement
         // integers (in network byte order) comprised of the least-significant
         // seven bytes of each of the specified 'numValues' leading entries in
         // the specified 'values' (in host byte order), and return a reference
         // to this stream.  If this stream is initially invalid, this
         // operation has no effect.  The behavior is undefined unless
         // '0 <= numValues' and 'values' has sufficient contents.

     OutStream& putArrayUint56(const bsls::Types::Uint64 *values,
                               int                        numValues);
         // Write to this stream the consecutive seven-byte, two's complement
         // unsigned integers (in network byte order) comprised of the
         // least-significant seven bytes of each of the specified 'numValues'
         // leading entries in the specified 'values' (in host byte order), and
         // return a reference to this stream.  If this stream is initially
         // invalid, this operation has no effect.  The behavior is undefined
         // unless '0 <= numValues' and 'values' has sufficient contents.

     OutStream& putArrayInt48(const bsls::Types::Int64 *values,
                              int                       numValues);
         // Write to this stream the consecutive six-byte, two's complement
         // integers (in network byte order) comprised of the least-significant
         // six bytes of each of the specified 'numValues' leading entries in
         // the specified 'values' (in host byte order), and return a reference
         // to this stream.  If this stream is initially invalid, this
         // operation has no effect.  The behavior is undefined unless
         // '0 <= numValues' and 'values' has sufficient contents.

     OutStream& putArrayUint48(const bsls::Types::Uint64 *values,
                               int                        numValues);
         // Write to this stream the consecutive six-byte, two's complement
         // unsigned integers (in network byte order) comprised of the
         // least-significant six bytes of each of the specified 'numValues'
         // leading entries in the specified 'values' (in host byte order), and
         // return a reference to this stream.  If this stream is initially
         // invalid, this operation has no effect.  The behavior is undefined
         // unless '0 <= numValues' and 'values' has sufficient contents.

     OutStream& putArrayInt40(const bsls::Types::Int64 *values,
                              int                       numValues);
         // Write to this stream the consecutive five-byte, two's complement
         // integers (in network byte order) comprised of the least-significant
         // five bytes of each of the specified 'numValues' leading entries in
         // the specified 'values' (in host byte order), and return a reference
         // to this stream.  If this stream is initially invalid, this
         // operation has no effect.  The behavior is undefined unless
         // '0 <= numValues' and 'values' has sufficient contents.

     OutStream& putArrayUint40(const bsls::Types::Uint64 *values,
                               int                        numValues);
         // Write to this stream the consecutive five-byte, two's complement
         // unsigned integers (in network byte order) comprised of the
         // least-significant five bytes of each of the specified 'numValues'
         // leading entries in the specified 'values' (in host byte order), and
         // return a reference to this stream.  If this stream is initially
         // invalid, this operation has no effect.  The behavior is undefined
         // unless '0 <= numValues' and 'values' has sufficient contents.

     OutStream& putArrayInt32(const int *values, int numValues);
         // Write to this stream the consecutive four-byte, two's complement
         // integers (in network byte order) comprised of the least-significant
         // four bytes of each of the specified 'numValues' leading entries in
         // the specified 'values' (in host byte order), and return a reference
         // to this stream.  If this stream is initially invalid, this
         // operation has no effect.  The behavior is undefined unless
         // '0 <= numValues' and 'values' has sufficient contents.

     OutStream& putArrayUint32(const unsigned int *values, int numValues);
         // Write to this stream the consecutive four-byte, two's complement
         // unsigned integers (in network byte order) comprised of the
         // least-significant four bytes of each of the specified 'numValues'
         // leading entries in the specified 'values' (in host byte order), and
         // return a reference to this stream.  If this stream is initially
         // invalid, this operation has no effect.  The behavior is undefined
         // unless '0 <= numValues' and 'values' has sufficient contents.

     OutStream& putArrayInt24(const int *values, int numValues);
         // Write to this stream the consecutive three-byte, two's complement
         // integers (in network byte order) comprised of the least-significant
         // three bytes of each of the specified 'numValues' leading entries in
         // the specified 'values' (in host byte order), and return a reference
         // to this stream.  If this stream is initially invalid, this
         // operation has no effect.  The behavior is undefined unless
         // '0 <= numValues' and 'values' has sufficient contents.

     OutStream& putArrayUint24(const unsigned int *values, int numValues);
         // Write to this stream the consecutive three-byte, two's complement
         // unsigned integers (in network byte order) comprised of the
         // least-significant three bytes of each of the specified 'numValues'
         // leading entries in the specified 'values' (in host byte order), and
         // return a reference to this stream.  If this stream is initially
         // invalid, this operation has no effect.  The behavior is undefined
         // unless '0 <= numValues' and 'values' has sufficient contents.

     OutStream& putArrayInt16(const short *values, int numValues);
         // Write to this stream the consecutive two-byte, two's complement
         // integers (in network byte order) comprised of the least-significant
         // two bytes of each of the specified 'numValues' leading entries in
         // the specified 'values' (in host byte order), and return a reference
         // to this stream.  If this stream is initially invalid, this
         // operation has no effect.  The behavior is undefined unless
         // '0 <= numValues' and 'values' has sufficient contents.

     OutStream& putArrayUint16(const unsigned short *values, int numValues);
         // Write to this stream the consecutive two-byte, two's complement
         // unsigned integers (in network byte order) comprised of the
         // least-significant two bytes of each of the specified 'numValues'
         // leading entries in the specified 'values' (in host byte order), and
         // return a reference to this stream.  If this stream is initially
         // invalid, this operation has no effect.  The behavior is undefined
         // unless '0 <= numValues' and 'values' has sufficient contents.

     OutStream& putArrayInt8(const char        *values, int numValues);
     OutStream& putArrayInt8(const signed char *values, int numValues);
         // Write to this stream the consecutive one-byte, two's complement
         // integers comprised of the least-significant one byte of each of the
         // specified 'numValues' leading entries in the specified 'values',
         // and return a reference to this stream.  If this stream is initially
         // invalid, this operation has no effect.  The behavior is undefined
         // unless '0 <= numValues' and 'values' has sufficient contents.

     OutStream& putArrayUint8(const char          *values, int numValues);
     OutStream& putArrayUint8(const unsigned char *values, int numValues);
         // Write to this stream the consecutive one-byte, two's complement
         // unsigned integers comprised of the least-significant one byte of
         // each of the specified 'numValues' leading entries in the specified
         // 'values', and return a reference to this stream.  If this stream is
         // initially invalid, this operation has no effect.  The behavior is
         // undefined unless '0 <= numValues' and 'values' has sufficient
         // contents.

                       // *** arrays of floating-point values ***

     OutStream& putArrayFloat64(const double *values, int numValues);
         // Write to this stream the consecutive eight-byte IEEE
         // double-precision floating-point numbers (in network byte order)
         // comprised of the most-significant eight bytes of each of the
         // specified 'numValues' leading entries in the specified 'values' (in
         // host byte order), and return a reference to this stream.  If this
         // stream is initially invalid, this operation has no effect.  The
         // behavior is undefined unless '0 <= numValues' and 'values' has
         // sufficient contents.  Note that for non-conforming platforms, this
         // operation may be lossy.

     OutStream& putArrayFloat32(const float *values, int numValues);
         // Write to this stream the consecutive four-byte IEEE
         // single-precision floating-point numbers (in network byte order)
         // comprised of the most-significant four bytes of each of the
         // specified 'numValues' leading entries in the specified 'values' (in
         // host byte order), and return a reference to this stream.  If this
         // stream is initially invalid, this operation has no effect.  The
         // behavior is undefined unless '0 <= numValues' and 'values' has
         // sufficient contents.  Note that for non-conforming platforms, this
         // operation may be lossy.

     // ACCESSORS
     operator const void *() const;
         // Return a non-zero value if this stream is valid, and 0 otherwise.
         // An invalid stream is a stream for which an output operation was
         // detected to have failed or 'invalidate' was called.

     int bdexVersionSelector() const;
         // Return the 'versionSelector' to be used with 'operator<<' for BDEX
         // streaming as per the 'bslx' package-level documentation.

     const char *data() const;
         // Return the address of the contiguous, non-modifiable internal
         // memory buffer of this stream.  The address will remain valid as
         // long as this stream is not destroyed or modified.  The behavior of
         // accessing elements outside the range
         // '[ data() .. data() + (length() - 1) ]' is undefined.

     bool isValid() const;
         // Return 'true' if this stream is valid, and 'false' otherwise.  An
         // invalid stream is a stream for which an output operation was
         // detected to have failed or 'invalidate' was called.

     bsl::size_t length() const;
         // Return the number of bytes in this stream.

 // FREE OPERATORS
 template <class TYPE>
 OutStream& operator<<(OutStream& stream, const TYPE& value);
     // Write the specified 'value' to the specified output 'stream' following
     // the requirements of the BDEX protocol (see the 'bslx' package-level
     // documentation), and return a reference to 'stream'.  The behavior is
     // undefined unless 'TYPE' is BDEX-compliant.
..

@Appendix II: The BDEX 'InStream' Protocol
 In this section we present the function documentation of BDEX 'InStream',
 which serves as the "documentation protocol" for all BDEX-compliant input
 streams:
..
     // MANIPULATORS
     InStream& getLength(int& length);
         // If the most-significant bit of the one byte of this stream at the
         // current cursor location is set, assign to the specified 'length'
         // the four-byte, two's complement integer (in host byte order)
         // comprised of the four bytes of this stream at the current cursor
         // location (in network byte order) with the most-significant bit
         // unset; otherwise, assign to 'length' the one-byte, two's complement
         // integer comprised of the one byte of this stream at the current
         // cursor location.  Update the cursor location and return a reference
         // to this stream.  If this stream is initially invalid, this
         // operation has no effect.  If this function otherwise fails to
         // extract a valid value, this stream is marked invalid and the value
         // of 'length' is undefined.  Note that the value will be
         // zero-extended.

     InStream& getVersion(int& version);
         // Assign to the specified 'version' the one-byte, two's complement
         // unsigned integer comprised of the one byte of this stream at the
         // current cursor location, update the cursor location, and return a
         // reference to this stream.  If this stream is initially invalid,
         // this operation has no effect.  If this function otherwise fails to
         // extract a valid value, this stream is marked invalid and the value
         // of 'version' is undefined.  Note that the value will be
         // zero-extended.

     void invalidate();
         // Put this input stream in an invalid state.  This function has no
         // effect if this stream is already invalid.  Note that this function
         // should be called whenever a value extracted from this stream is
         // determined to be invalid, inconsistent, or otherwise incorrect.

     void reset();
         // Set the index of the next byte to be extracted from this stream to
         // 0 (i.e., the beginning of the stream) and validate this stream if
         // it is currently invalid.

     void reset(const char *buffer, bsl::size_t numBytes);
         // Reset this stream to extract from the specified 'buffer' containing
         // the specified 'numBytes', set the index of the next byte to be
         // extracted to 0 (i.e., the beginning of the stream), and validate
         // this stream if it is currently invalid.  The behavior is undefined
         // unless '0 == numBytes' if '0 == buffer'.

     void reset(const bslstl::StringRef& srcData);
         // Reset this stream to extract from the specified 'srcData', set the
         // index of the next byte to be extracted to 0 (i.e., the beginning of
         // the stream), and validate this stream if it is currently invalid.

                       // *** scalar integer values ***

     InStream& getInt64(bsls::Types::Int64& variable);
         // Assign to the specified 'variable' the eight-byte, two's complement
         // integer (in host byte order) comprised of the eight bytes of this
         // stream at the current cursor location (in network byte order),
         // update the cursor location, and return a reference to this stream.
         // If this stream is initially invalid, this operation has no effect.
         // If this function otherwise fails to extract a valid value, this
         // stream is marked invalid and the value of 'variable' is undefined.
         // Note that the value will be sign-extended.

     InStream& getUint64(bsls::Types::Uint64& variable);
         // Assign to the specified 'variable' the eight-byte, two's complement
         // unsigned integer (in host byte order) comprised of the eight bytes
         // of this stream at the current cursor location (in network byte
         // order), update the cursor location, and return a reference to this
         // stream.  If this stream is initially invalid, this operation has no
         // effect.  If this function otherwise fails to extract a valid value,
         // this stream is marked invalid and the value of 'variable' is
         // undefined.  Note that the value will be zero-extended.

     InStream& getInt56(bsls::Types::Int64& variable);
         // Assign to the specified 'variable' the seven-byte, two's complement
         // integer (in host byte order) comprised of the seven bytes of this
         // stream at the current cursor location (in network byte order),
         // update the cursor location, and return a reference to this stream.
         // If this stream is initially invalid, this operation has no effect.
         // If this function otherwise fails to extract a valid value, this
         // stream is marked invalid and the value of 'variable' is undefined.
         // Note that the value will be sign-extended.

     InStream& getUint56(bsls::Types::Uint64& variable);
         // Assign to the specified 'variable' the seven-byte, two's complement
         // unsigned integer (in host byte order) comprised of the seven bytes
         // of this stream at the current cursor location (in network byte
         // order), update the cursor location, and return a reference to this
         // stream.  If this stream is initially invalid, this operation has no
         // effect.  If this function otherwise fails to extract a valid value,
         // this stream is marked invalid and the value of 'variable' is
         // undefined.  Note that the value will be zero-extended.

     InStream& getInt48(bsls::Types::Int64& variable);
         // Assign to the specified 'variable' the six-byte, two's complement
         // integer (in host byte order) comprised of the six bytes of this
         // stream at the current cursor location (in network byte order),
         // update the cursor location, and return a reference to this stream.
         // If this stream is initially invalid, this operation has no effect.
         // If this function otherwise fails to extract a valid value, this
         // stream is marked invalid and the value of 'variable' is undefined.
         // Note that the value will be sign-extended.

     InStream& getUint48(bsls::Types::Uint64& variable);
         // Assign to the specified 'variable' the six-byte, two's complement
         // unsigned integer (in host byte order) comprised of the six bytes of
         // this stream at the current cursor location (in network byte order),
         // update the cursor location, and return a reference to this stream.
         // If this stream is initially invalid, this operation has no effect.
         // If this function otherwise fails to extract a valid value, this
         // stream is marked invalid and the value of 'variable' is undefined.
         // Note that the value will be zero-extended.

     InStream& getInt40(bsls::Types::Int64& variable);
         // Assign to the specified 'variable' the five-byte, two's complement
         // integer (in host byte order) comprised of the five bytes of this
         // stream at the current cursor location (in network byte order),
         // update the cursor location, and return a reference to this stream.
         // If this stream is initially invalid, this operation has no effect.
         // If this function otherwise fails to extract a valid value, this
         // stream is marked invalid and the value of 'variable' is undefined.
         // Note that the value will be sign-extended.

     InStream& getUint40(bsls::Types::Uint64& variable);
         // Assign to the specified 'variable' the five-byte, two's complement
         // unsigned integer (in host byte order) comprised of the five bytes
         // of this stream at the current cursor location (in network byte
         // order), update the cursor location, and return a reference to this
         // stream.  If this stream is initially invalid, this operation has no
         // effect.  If this function otherwise fails to extract a valid value,
         // this stream is marked invalid and the value of 'variable' is
         // undefined.  Note that the value will be zero-extended.

     InStream& getInt32(int& variable);
         // Assign to the specified 'variable' the four-byte, two's complement
         // integer (in host byte order) comprised of the four bytes of this
         // stream at the current cursor location (in network byte order),
         // update the cursor location, and return a reference to this stream.
         // If this stream is initially invalid, this operation has no effect.
         // If this function otherwise fails to extract a valid value, this
         // stream is marked invalid and the value of 'variable' is undefined.
         // Note that the value will be sign-extended.

     InStream& getUint32(unsigned int& variable);
         // Assign to the specified 'variable' the four-byte, two's complement
         // unsigned integer (in host byte order) comprised of the four bytes
         // of this stream at the current cursor location (in network byte
         // order), update the cursor location, and return a reference to this
         // stream.  If this stream is initially invalid, this operation has no
         // effect.  If this function otherwise fails to extract a valid value,
         // this stream is marked invalid and the value of 'variable' is
         // undefined.  Note that the value will be zero-extended.

     InStream& getInt24(int& variable);
         // Assign to the specified 'variable' the three-byte, two's complement
         // integer (in host byte order) comprised of the three bytes of this
         // stream at the current cursor location (in network byte order),
         // update the cursor location, and return a reference to this stream.
         // If this stream is initially invalid, this operation has no effect.
         // If this function otherwise fails to extract a valid value, this
         // stream is marked invalid and the value of 'variable' is undefined.
         // Note that the value will be sign-extended.

     InStream& getUint24(unsigned int& variable);
         // Assign to the specified 'variable' the three-byte, two's complement
         // unsigned integer (in host byte order) comprised of the three bytes
         // of this stream at the current cursor location (in network byte
         // order), update the cursor location, and return a reference to this
         // stream.  If this stream is initially invalid, this operation has no
         // effect.  If this function otherwise fails to extract a valid value,
         // this stream is marked invalid and the value of 'variable' is
         // undefined.  Note that the value will be zero-extended.

     InStream& getInt16(short& variable);
         // Assign to the specified 'variable' the two-byte, two's complement
         // integer (in host byte order) comprised of the two bytes of this
         // stream at the current cursor location (in network byte order),
         // update the cursor location, and return a reference to this stream.
         // If this stream is initially invalid, this operation has no effect.
         // If this function otherwise fails to extract a valid value, this
         // stream is marked invalid and the value of 'variable' is undefined.
         // Note that the value will be sign-extended.

     InStream& getUint16(unsigned short& variable);
         // Assign to the specified 'variable' the two-byte, two's complement
         // unsigned integer (in host byte order) comprised of the two bytes of
         // this stream at the current cursor location (in network byte order),
         // update the cursor location, and return a reference to this stream.
         // If this stream is initially invalid, this operation has no effect.
         // If this function otherwise fails to extract a valid value, this
         // stream is marked invalid and the value of 'variable' is undefined.
         // Note that the value will be zero-extended.

     InStream& getInt8(char&        variable);
     InStream& getInt8(signed char& variable);
         // Assign to the specified 'variable' the one-byte, two's complement
         // integer comprised of the one byte of this stream at the current
         // cursor location, update the cursor location, and return a reference
         // to this stream.  If this stream is initially invalid, this
         // operation has no effect.  If this function otherwise fails to
         // extract a valid value, this stream is marked invalid and the value
         // of 'variable' is undefined.  Note that the value will be
         // sign-extended.

     InStream& getUint8(char&          variable);
     InStream& getUint8(unsigned char& variable);
         // Assign to the specified 'variable' the one-byte, two's complement
         // unsigned integer comprised of the one byte of this stream at the
         // current cursor location, update the cursor location, and return a
         // reference to this stream.  If this stream is initially invalid,
         // this operation has no effect.  If this function otherwise fails to
         // extract a valid value, this stream is marked invalid and the value
         // of 'variable' is undefined.  Note that the value will be
         // zero-extended.

                       // *** scalar floating-point values ***

     InStream& getFloat64(double& variable);
         // Assign to the specified 'variable' the eight-byte IEEE
         // double-precision floating-point number (in host byte order)
         // comprised of the eight bytes of this stream at the current cursor
         // location (in network byte order), update the cursor location, and
         // return a reference to this stream.  If this stream is initially
         // invalid, this operation has no effect.  If this function otherwise
         // fails to extract a valid value, this stream is marked invalid and
         // the value of 'variable' is undefined.

     InStream& getFloat32(float& variable);
         // Assign to the specified 'variable' the four-byte IEEE
         // single-precision floating-point number (in host byte order)
         // comprised of the four bytes of this stream at the current cursor
         // location (in network byte order), update the cursor location, and
         // return a reference to this stream.  If this stream is initially
         // invalid, this operation has no effect.  If this function otherwise
         // fails to extract a valid value, this stream is marked invalid and
         // the value of 'variable' is undefined.

                       // *** string values ***

     InStream& getString(bsl::string& variable);
         // Assign to the specified 'variable' the string comprised of the
         // length of the string (see 'getLength') and the string data (see
         // 'getUint8'), update the cursor location, and return a reference to
         // this stream.  If this stream is initially invalid, this operation
         // has no effect.  If this function otherwise fails to extract a valid
         // value, this stream is marked invalid and the value of 'variable' is
         // undefined.

                       // *** arrays of integer values ***

     InStream& getArrayInt64(bsls::Types::Int64 *variables, int numVariables);
         // Assign to the specified 'variables' the consecutive eight-byte,
         // two's complement integers (in host byte order) comprised of each of
         // the specified 'numVariables' eight-byte sequences of this stream at
         // the current cursor location (in network byte order), update the
         // cursor location, and return a reference to this stream.  If this
         // stream is initially invalid, this operation has no effect.  If this
         // function otherwise fails to extract a valid value, this stream is
         // marked invalid and the value of 'variables' is undefined.  The
         // behavior is undefined unless '0 <= numVariables' and 'variables'
         // has sufficient capacity.  Note that each of the values will be
         // sign-extended.

     InStream& getArrayUint64(bsls::Types::Uint64 *variables,
                              int                  numVariables);
         // Assign to the specified 'variables' the consecutive eight-byte,
         // two's complement unsigned integers (in host byte order) comprised
         // of each of the specified 'numVariables' eight-byte sequences of
         // this stream at the current cursor location (in network byte order),
         // update the cursor location, and return a reference to this stream.
         // If this stream is initially invalid, this operation has no effect.
         // If this function otherwise fails to extract a valid value, this
         // stream is marked invalid and the value of 'variables' is undefined.
         // The behavior is undefined unless '0 <= numVariables' and
         // 'variables' has sufficient capacity.  Note that each of the values
         // will be zero-extended.

     InStream& getArrayInt56(bsls::Types::Int64 *variables, int numVariables);
         // Assign to the specified 'variables' the consecutive seven-byte,
         // two's complement integers (in host byte order) comprised of each of
         // the specified 'numVariables' seven-byte sequences of this stream at
         // the current cursor location (in network byte order), update the
         // cursor location, and return a reference to this stream.  If this
         // stream is initially invalid, this operation has no effect.  If this
         // function otherwise fails to extract a valid value, this stream is
         // marked invalid and the value of 'variables' is undefined.  The
         // behavior is undefined unless '0 <= numVariables' and 'variables'
         // has sufficient capacity.  Note that each of the values will be
         // sign-extended.

     InStream& getArrayUint56(bsls::Types::Uint64 *variables,
                              int                  numVariables);
         // Assign to the specified 'variables' the consecutive seven-byte,
         // two's complement unsigned integers (in host byte order) comprised
         // of each of the specified 'numVariables' seven-byte sequences of
         // this stream at the current cursor location (in network byte order),
         // update the cursor location, and return a reference to this stream.
         // If this stream is initially invalid, this operation has no effect.
         // If this function otherwise fails to extract a valid value, this
         // stream is marked invalid and the value of 'variables' is undefined.
         // The behavior is undefined unless '0 <= numVariables' and
         // 'variables' has sufficient capacity.  Note that each of the values
         // will be zero-extended.

     InStream& getArrayInt48(bsls::Types::Int64 *variables, int numVariables);
         // Assign to the specified 'variables' the consecutive six-byte, two's
         // complement integers (in host byte order) comprised of each of the
         // specified 'numVariables' six-byte sequences of this stream at the
         // current cursor location (in network byte order), update the cursor
         // location, and return a reference to this stream.  If this stream is
         // initially invalid, this operation has no effect.  If this function
         // otherwise fails to extract a valid value, this stream is marked
         // invalid and the value of 'variables' is undefined.  The behavior is
         // undefined unless '0 <= numVariables' and 'variables' has sufficient
         // capacity.  Note that each of the values will be sign-extended.

     InStream& getArrayUint48(bsls::Types::Uint64 *variables,
                              int                  numVariables);
         // Assign to the specified 'variables' the consecutive six-byte, two's
         // complement unsigned integers (in host byte order) comprised of each
         // of the specified 'numVariables' six-byte sequences of this stream
         // at the current cursor location (in network byte order), update the
         // cursor location, and return a reference to this stream.  If this
         // stream is initially invalid, this operation has no effect.  If this
         // function otherwise fails to extract a valid value, this stream is
         // marked invalid and the value of 'variables' is undefined.  The
         // behavior is undefined unless '0 <= numVariables' and 'variables'
         // has sufficient capacity.  Note that each of the values will be
         // zero-extended.

     InStream& getArrayInt40(bsls::Types::Int64 *variables, int numVariables);
         // Assign to the specified 'variables' the consecutive five-byte,
         // two's complement integers (in host byte order) comprised of each of
         // the specified 'numVariables' five-byte sequences of this stream at
         // the current cursor location (in network byte order), update the
         // cursor location, and return a reference to this stream.  If this
         // stream is initially invalid, this operation has no effect.  If this
         // function otherwise fails to extract a valid value, this stream is
         // marked invalid and the value of 'variables' is undefined.  The
         // behavior is undefined unless '0 <= numVariables' and 'variables'
         // has sufficient capacity.  Note that each of the values will be
         // sign-extended.

     InStream& getArrayUint40(bsls::Types::Uint64 *variables,
                              int                  numVariables);
         // Assign to the specified 'variables' the consecutive five-byte,
         // two's complement unsigned integers (in host byte order) comprised
         // of each of the specified 'numVariables' five-byte sequences of this
         // stream at the current cursor location (in network byte order),
         // update the cursor location, and return a reference to this stream.
         // If this stream is initially invalid, this operation has no effect.
         // If this function otherwise fails to extract a valid value, this
         // stream is marked invalid and the value of 'variables' is undefined.
         // The behavior is undefined unless '0 <= numVariables' and
         // 'variables' has sufficient capacity.  Note that each of the values
         // will be zero-extended.

     InStream& getArrayInt32(int *variables, int numVariables);
         // Assign to the specified 'variables' the consecutive four-byte,
         // two's complement integers (in host byte order) comprised of each of
         // the specified 'numVariables' four-byte sequences of this stream at
         // the current cursor location (in network byte order), update the
         // cursor location, and return a reference to this stream.  If this
         // stream is initially invalid, this operation has no effect.  If this
         // function otherwise fails to extract a valid value, this stream is
         // marked invalid and the value of 'variables' is undefined.  The
         // behavior is undefined unless '0 <= numVariables' and 'variables'
         // has sufficient capacity.  Note that each of the values will be
         // sign-extended.

     InStream& getArrayUint32(unsigned int *variables, int numVariables);
         // Assign to the specified 'variables' the consecutive four-byte,
         // two's complement unsigned integers (in host byte order) comprised
         // of each of the specified 'numVariables' four-byte sequences of this
         // stream at the current cursor location (in network byte order),
         // update the cursor location, and return a reference to this stream.
         // If this stream is initially invalid, this operation has no effect.
         // If this function otherwise fails to extract a valid value, this
         // stream is marked invalid and the value of 'variables' is undefined.
         // The behavior is undefined unless '0 <= numVariables' and
         // 'variables' has sufficient capacity.  Note that each of the values
         // will be zero-extended.

     InStream& getArrayInt24(int *variables, int numVariables);
         // Assign to the specified 'variables' the consecutive three-byte,
         // two's complement integers (in host byte order) comprised of each of
         // the specified 'numVariables' three-byte sequences of this stream at
         // the current cursor location (in network byte order), update the
         // cursor location, and return a reference to this stream.  If this
         // stream is initially invalid, this operation has no effect.  If this
         // function otherwise fails to extract a valid value, this stream is
         // marked invalid and the value of 'variables' is undefined.  The
         // behavior is undefined unless '0 <= numVariables' and 'variables'
         // has sufficient capacity.  Note that each of the values will be
         // sign-extended.

     InStream& getArrayUint24(unsigned int *variables, int numVariables);
         // Assign to the specified 'variables' the consecutive three-byte,
         // two's complement unsigned integers (in host byte order) comprised
         // of each of the specified 'numVariables' three-byte sequences of
         // this stream at the current cursor location (in network byte order),
         // update the cursor location, and return a reference to this stream.
         // If this stream is initially invalid, this operation has no effect.
         // If this function otherwise fails to extract a valid value, this
         // stream is marked invalid and the value of 'variables' is undefined.
         // The behavior is undefined unless '0 <= numVariables' and
         // 'variables' has sufficient capacity.  Note that each of the values
         // will be zero-extended.

     InStream& getArrayInt16(short *variables, int numVariables);
         // Assign to the specified 'variables' the consecutive two-byte, two's
         // complement integers (in host byte order) comprised of each of the
         // specified 'numVariables' two-byte sequences of this stream at the
         // current cursor location (in network byte order), update the cursor
         // location, and return a reference to this stream.  If this stream is
         // initially invalid, this operation has no effect.  If this function
         // otherwise fails to extract a valid value, this stream is marked
         // invalid and the value of 'variables' is undefined.  The behavior is
         // undefined unless '0 <= numVariables' and 'variables' has sufficient
         // capacity.  Note that each of the values will be sign-extended.

     InStream& getArrayUint16(unsigned short *variables, int numVariables);
         // Assign to the specified 'variables' the consecutive two-byte, two's
         // complement unsigned integers (in host byte order) comprised of each
         // of the specified 'numVariables' two-byte sequences of this stream
         // at the current cursor location (in network byte order), update the
         // cursor location, and return a reference to this stream.  If this
         // stream is initially invalid, this operation has no effect.  If this
         // function otherwise fails to extract a valid value, this stream is
         // marked invalid and the value of 'variables' is undefined.  The
         // behavior is undefined unless '0 <= numVariables' and 'variables'
         // has sufficient capacity.  Note that each of the values will be
         // zero-extended.

     InStream& getArrayInt8(char *variables,        int numVariables);
     InStream& getArrayInt8(signed char *variables, int numVariables);
         // Assign to the specified 'variables' the consecutive one-byte, two's
         // complement integers comprised of each of the specified
         // 'numVariables' one-byte sequences of this stream at the current
         // cursor location, update the cursor location, and return a reference
         // to this stream.  If this stream is initially invalid, this
         // operation has no effect.  If this function otherwise fails to
         // extract a valid value, this stream is marked invalid and the value
         // of 'variables' is undefined.  The behavior is undefined unless
         // '0 <= numVariables' and 'variables' has sufficient capacity.  Note
         // that each of the values will be sign-extended.

     InStream& getArrayUint8(char *variables,          int numVariables);
     InStream& getArrayUint8(unsigned char *variables, int numVariables);
         // Assign to the specified 'variables' the consecutive one-byte, two's
         // complement unsigned integers comprised of each of the specified
         // 'numVariables' one-byte sequences of this stream at the current
         // cursor location, update the cursor location, and return a reference
         // to this stream.  If this stream is initially invalid, this
         // operation has no effect.  If this function otherwise fails to
         // extract a valid value, this stream is marked invalid and the value
         // of 'variables' is undefined.  The behavior is undefined unless
         // '0 <= numVariables' and 'variables' has sufficient capacity.  Note
         // that each of the values will be zero-extended.

                       // *** arrays of floating-point values ***

     InStream& getArrayFloat64(double *variables, int numVariables);
         // Assign to the specified 'variables' the consecutive eight-byte IEEE
         // double-precision floating-point numbers (in host byte order)
         // comprised of each of the specified 'numVariables' eight-byte
         // sequences of this stream at the current cursor location (in network
         // byte order), update the cursor location, and return a reference to
         // this stream.  If this stream is initially invalid, this operation
         // has no effect.  If this function otherwise fails to extract a valid
         // value, this stream is marked invalid and the value of 'variables'
         // is undefined.  The behavior is undefined unless '0 <= numVariables'
         // and 'variables' has sufficient capacity.

     InStream& getArrayFloat32(float *variables, int numVariables);
         // Assign to the specified 'variables' the consecutive four-byte IEEE
         // single-precision floating-point numbers (in host byte order)
         // comprised of each of the specified 'numVariables' four-byte
         // sequences of this stream at the current cursor location (in network
         // byte order), update the cursor location, and return a reference to
         // this stream.  If this stream is initially invalid, this operation
         // has no effect.  If this function otherwise fails to extract a valid
         // value, this stream is marked invalid and the value of 'variables'
         // is undefined.  The behavior is undefined unless '0 <= numVariables'
         // and 'variables' has sufficient capacity.

     // ACCESSORS
     operator const void *() const;
         // Return a non-zero value if this stream is valid, and 0 otherwise.
         // An invalid stream is a stream for which an input operation was
         // detected to have failed.

     bsl::size_t cursor() const;
         // Return the index of the next byte to be extracted from this stream.

     const char *data() const;
         // Return the address of the contiguous, non-modifiable external
         // memory buffer of this stream.  The behavior of accessing elements
         // outside the range '[ data() .. data() + (length() - 1) ]' is
         // undefined.

     bool isValid() const;
         // Return 'true' if this stream is valid, and 'false' otherwise.  An
         // invalid stream is a stream in which insufficient or invalid data
         // was detected during an extraction operation.  Note that an empty
         // stream will be valid unless an extraction attempt or explicit
         // invalidation causes it to be otherwise.

     bool isEmpty() const;
         // Return 'true' if this stream is empty, and 'false' otherwise.  Note
         // that this function enables higher-level types to verify that, after
         // successfully reading all expected data, no data remains.

     bsl::size_t length() const;
         // Return the total number of bytes stored in the external memory
         // buffer.

 // FREE OPERATORS
 template <class TYPE>
 InStream& operator>>(InStream& stream, TYPE& value);
     // Read the specified 'value' from the specified input 'stream' following
     // the requirements of the BDEX protocol (see the 'bslx' package-level
     // documentation), and return a reference to  'stream'.  The behavior is
     // undefined unless 'TYPE' is BDEX-compliant.
..<|MERGE_RESOLUTION|>--- conflicted
+++ resolved
@@ -13,19 +13,6 @@
 
 /Hierarchical Synopsis
 /---------------------
-<<<<<<< HEAD
- The 'bslx' package currently has 10 components having 5 levels of physical
- dependency.  The list below shows the hierarchical ordering of the components.
- The order of components within each level is not architecturally significant,
- just alphabetical.
-..
-  5. bslx_testinstream
-
-  4. bslx_byteinstream
-     bslx_testoutstream
-
-  3. bslx_byteoutstream
-=======
  'bslx' has 14 components having five levels of dependency.  The table below
  shows the hierarchical ordering of the components.  The package prefix and
  underscore ('bslx_') are omitted from the full component names for layout
@@ -38,7 +25,6 @@
         streambufoutstream
 
     3:  byteoutstream        genericoutstream
->>>>>>> 881953bd
 
   2. bslx_instreamfunctions
      bslx_outstreamfunctions
@@ -51,37 +37,6 @@
 
 /Component Synopsis
 /------------------
-<<<<<<< HEAD
-: 'bslx_byteinstream':
-:      Provide a stream class for unexternalization of fundamental types.
-:
-: 'bslx_byteoutstream':
-:      Provide a stream class for externalization of fundamental types.
-:
-: 'bslx_instreamfunctions':
-:      Facilitate uniform unexternalization of user and fundamental types.
-:
-: 'bslx_marshallingutil':
-:      Support platform-independent marshalling of fundamental types.
-:
-: 'bslx_outstreamfunctions':
-:      Facilitate uniform externalization of user and fundamental types.
-:
-: 'bslx_testinstream':
-:      Enable unexternalization of fundamental types with identification.
-:
-: 'bslx_testinstreamexception':
-:      Provide an exception class for unexternalization operations.
-:
-: 'bslx_testoutstream':
-:      Enable externalization of fundamental types with identification.
-:
-: 'bslx_typecode':
-:      Enumerate the fundamental types supported by BDEX.
-:
-: 'bslx_versionfunctions':
-:      Provide functions to return BDEX version information for types.
-=======
  The following is a brief synopsis of the components in 'bslx':
 ..
   bslx_byteinstream            - primary production input stream
@@ -124,7 +79,6 @@
  appropriate mixed-case spellings of the component names.  For example,
  'bslx_byteinstream' provides the 'bslx::ByteInStream' object, a concrete input
  stream.
->>>>>>> 881953bd
 
 /Externalization
 /---------------
